--- conflicted
+++ resolved
@@ -165,50 +165,7 @@
       - restore_pyspec_cached_venv
       - run:
           name: Run py-tests
-<<<<<<< HEAD
-          command: make citest fork=eip6110
-      - store_test_results:
-          path: tests/core/pyspec/test-reports
-  test-eip7002:
-    docker:
-      - image: circleci/python:3.9
-    working_directory: ~/specs-repo
-    steps:
-      - restore_cache:
-          key: v3-specs-repo-{{ .Branch }}-{{ .Revision }}
-      - restore_pyspec_cached_venv
-      - run:
-          name: Run py-tests
-          command: make citest fork=eip7002
-      - store_test_results:
-          path: tests/core/pyspec/test-reports
-  test-eip7251:
-    docker:
-      - image: circleci/python:3.9
-    working_directory: ~/specs-repo
-    steps:
-      - restore_cache:
-          key: v3-specs-repo-{{ .Branch }}-{{ .Revision }}
-      - restore_pyspec_cached_venv
-      - run:
-          name: Run py-tests
-          command: make citest fork=eip7251
-      - store_test_results:
-          path: tests/core/pyspec/test-reports
-  test-eip7549:
-    docker:
-      - image: circleci/python:3.9
-    working_directory: ~/specs-repo
-    steps:
-      - restore_cache:
-          key: v3-specs-repo-{{ .Branch }}-{{ .Revision }}
-      - restore_pyspec_cached_venv
-      - run:
-          name: Run py-tests
-          command: make citest fork=eip7549
-=======
           command: make citest fork=electra
->>>>>>> 88f5dde0
       - store_test_results:
           path: tests/core/pyspec/test-reports
   test-whisk:
@@ -357,20 +314,7 @@
       - test-deneb:
           requires:
             - install_pyspec_test
-<<<<<<< HEAD
-      - test-eip6110:
-          requires:
-            - install_pyspec_test
-      - test-eip7002:
-          requires:
-            - install_pyspec_test
-      - test-eip7251:
-          requires:
-            - install_pyspec_test
-      - test-eip7549:
-=======
       - test-electra:
->>>>>>> 88f5dde0
           requires:
             - install_pyspec_test
       - test-whisk:
