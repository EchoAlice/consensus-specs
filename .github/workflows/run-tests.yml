--- conflicted
+++ resolved
@@ -71,11 +71,7 @@
     needs: [preclear,lint,codespell,table_of_contents]
     strategy:
       matrix:
-<<<<<<< HEAD
-        version: ["phase0", "altair", "bellatrix", "capella", "deneb", "electra", "whisk", "eip7594"]
-=======
-        version: ["phase0", "altair", "bellatrix", "capella", "deneb", "eip6110", "eip7002", "eip7549", "whisk", "eip7594"]
->>>>>>> f5207db2
+        version: ["phase0", "altair", "bellatrix", "capella", "deneb", "electra", "eip7549", "whisk", "eip7594"]
     steps:
       - name: Checkout this repo
         uses: actions/checkout@v3.2.0
