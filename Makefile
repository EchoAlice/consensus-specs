--- conflicted
+++ resolved
@@ -134,12 +134,8 @@
 lint: pyspec
 	. venv/bin/activate; cd $(PY_SPEC_DIR); \
 	flake8  --config $(LINTER_CONFIG_FILE) ./eth2spec \
-<<<<<<< HEAD
+	&& pylint --disable=all --enable unused-argument ./eth2spec/phase0 ./eth2spec/altair ./eth2spec/bellatrix \
 	&& mypy --config-file $(LINTER_CONFIG_FILE) -p eth2spec.phase0 -p eth2spec.altair -p eth2spec.bellatrix -p eth2spec.capella
-=======
-	&& pylint --disable=all --enable unused-argument ./eth2spec/phase0 ./eth2spec/altair ./eth2spec/bellatrix \
-	&& mypy --config-file $(LINTER_CONFIG_FILE) -p eth2spec.phase0 -p eth2spec.altair -p eth2spec.bellatrix
->>>>>>> f4967bc4
 
 lint_generators: pyspec
 	. venv/bin/activate; cd $(TEST_GENERATORS_DIR); \
