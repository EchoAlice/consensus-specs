--- conflicted
+++ resolved
@@ -34,11 +34,7 @@
                  $(wildcard $(SPEC_DIR)/_features/*/*/*.md) \
                  $(wildcard $(SSZ_DIR)/*.md)
 
-<<<<<<< HEAD
-ALL_EXECUTABLE_SPECS = phase0 altair bellatrix capella deneb eip6110 eip7045
-=======
-ALL_EXECUTABLE_SPECS = phase0 altair bellatrix capella deneb eip6110 whisk
->>>>>>> 14212958
+ALL_EXECUTABLE_SPECS = phase0 altair bellatrix capella deneb eip6110 eip7045 whisk
 # The parameters for commands. Use `foreach` to avoid listing specs again.
 COVERAGE_SCOPE := $(foreach S,$(ALL_EXECUTABLE_SPECS), --cov=eth2spec.$S.$(TEST_PRESET_TYPE))
 PYLINT_SCOPE := $(foreach S,$(ALL_EXECUTABLE_SPECS), ./eth2spec/$S)
