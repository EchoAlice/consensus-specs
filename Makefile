--- conflicted
+++ resolved
@@ -110,14 +110,9 @@
 	python3 -m pip install -r requirements_preinstallation.txt
 
 # installs the packages to run pyspec tests
-<<<<<<< HEAD
-install_test:
-	python3 -m venv venv; . venv/bin/activate; python3 -m pip install --upgrade wheel pip setuptools; python3 -m pip install -e .[lint]; python3 -m pip install -e .[test]
-=======
 install_test: preinstallation
 	python3 -m venv venv; . venv/bin/activate; \
 	python3 -m pip install -e .[lint]; python3 -m pip install -e .[test]
->>>>>>> a39abe38
 
 # Testing against `minimal` or `mainnet` config by default
 test: pyspec
