--- conflicted
+++ resolved
@@ -29,7 +29,7 @@
                  $(wildcard $(SPEC_DIR)/_features/*/*/*.md) \
                  $(wildcard $(SSZ_DIR)/*.md)
 
-ALL_EXECUTABLE_SPECS = phase0 altair bellatrix capella deneb
+ALL_EXECUTABLE_SPECS = phase0 altair bellatrix capella deneb eip6110
 # The parameters for commands. Use `foreach` to avoid listing specs again.
 COVERAGE_SCOPE := $(foreach S,$(ALL_EXECUTABLE_SPECS), --cov=eth2spec.$S.$(TEST_PRESET_TYPE))
 PYLINT_SCOPE := $(foreach S,$(ALL_EXECUTABLE_SPECS), ./eth2spec/$S)
@@ -141,13 +141,8 @@
 lint: pyspec
 	. venv/bin/activate; cd $(PY_SPEC_DIR); \
 	flake8  --config $(LINTER_CONFIG_FILE) ./eth2spec \
-<<<<<<< HEAD
-	&& pylint --rcfile $(LINTER_CONFIG_FILE) ./eth2spec/phase0 ./eth2spec/altair ./eth2spec/bellatrix ./eth2spec/capella ./eth2spec/deneb ./eth2spec/eip6110 \
-	&& mypy --config-file $(LINTER_CONFIG_FILE) -p eth2spec.phase0 -p eth2spec.altair -p eth2spec.bellatrix -p eth2spec.capella -p eth2spec.deneb -p eth2spec.eip6110
-=======
 	&& pylint --rcfile $(LINTER_CONFIG_FILE) $(PYLINT_SCOPE) \
 	&& mypy --config-file $(LINTER_CONFIG_FILE) $(MYPY_SCOPE)
->>>>>>> 1d65db0f
 
 lint_generators: pyspec
 	. venv/bin/activate; cd $(TEST_GENERATORS_DIR); \
