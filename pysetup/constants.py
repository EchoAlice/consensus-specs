--- conflicted
+++ resolved
@@ -6,11 +6,8 @@
 DENEB = 'deneb'
 EIP6110 = 'eip6110'
 EIP7002 = 'eip7002'
-<<<<<<< HEAD
 EIP7251 = 'eip7251'
-=======
 EIP7549 = 'eip7549'
->>>>>>> 5d80b195
 WHISK = 'whisk'
 EIP7594 = 'eip7594'
 
