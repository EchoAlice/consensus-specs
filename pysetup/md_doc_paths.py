import os

from .constants import (
    PHASE0,
    ALTAIR,
    BELLATRIX,
    CAPELLA,
    DENEB,
<<<<<<< HEAD
    ELECTRA,
=======
    EIP6110,
    EIP7002,
    EIP7251,
    EIP7549,
>>>>>>> f5207db2
    WHISK,
    EIP7594,
)


PREVIOUS_FORK_OF = {
    PHASE0: None,
    ALTAIR: PHASE0,
    BELLATRIX: ALTAIR,
    CAPELLA: BELLATRIX,
    DENEB: CAPELLA,
<<<<<<< HEAD
    ELECTRA: DENEB,
    WHISK: CAPELLA,
=======
    EIP6110: DENEB,
    EIP7549: DENEB,
    WHISK: CAPELLA,
    EIP7002: CAPELLA,
    EIP7251: DENEB,
>>>>>>> f5207db2
    EIP7594: DENEB,
}

ALL_FORKS = list(PREVIOUS_FORK_OF.keys())

IGNORE_SPEC_FILES = [
    "specs/phase0/deposit-contract.md"
]

EXTRA_SPEC_FILES = {
    BELLATRIX: "sync/optimistic.md"
}


def is_post_fork(a, b) -> bool:
    """
    Returns true if fork a is after b, or if a == b
    """
    if a == b:
        return True

    prev_fork = PREVIOUS_FORK_OF[a]
    if prev_fork == b:
        return True
    elif prev_fork == None:
        return False
    else:
        return is_post_fork(prev_fork, b)


def get_fork_directory(fork):
    dir1 = f'specs/{fork}'
    if os.path.exists(dir1):
        return dir1
    dir2 = f'specs/_features/{fork}'
    if os.path.exists(dir2):
        return dir2
    raise FileNotFoundError(f"No directory found for fork: {fork}")


def get_md_doc_paths(spec_fork: str) -> str:
    md_doc_paths = ""

    for fork in ALL_FORKS:
        if is_post_fork(spec_fork, fork):
            # Append all files in fork directory recursively
            for root, dirs, files in os.walk(get_fork_directory(fork)):
                for filename in files:
                    filepath = os.path.join(root, filename)
                    if filepath.endswith('.md') and filepath not in IGNORE_SPEC_FILES:
                        md_doc_paths += filepath + "\n"
            # Append extra files if any
            if fork in EXTRA_SPEC_FILES:
                md_doc_paths += EXTRA_SPEC_FILES[fork] + "\n"

    return md_doc_paths<|MERGE_RESOLUTION|>--- conflicted
+++ resolved
@@ -6,14 +6,9 @@
     BELLATRIX,
     CAPELLA,
     DENEB,
-<<<<<<< HEAD
     ELECTRA,
-=======
-    EIP6110,
-    EIP7002,
     EIP7251,
     EIP7549,
->>>>>>> f5207db2
     WHISK,
     EIP7594,
 )
@@ -25,16 +20,10 @@
     BELLATRIX: ALTAIR,
     CAPELLA: BELLATRIX,
     DENEB: CAPELLA,
-<<<<<<< HEAD
     ELECTRA: DENEB,
-    WHISK: CAPELLA,
-=======
-    EIP6110: DENEB,
     EIP7549: DENEB,
     WHISK: CAPELLA,
-    EIP7002: CAPELLA,
     EIP7251: DENEB,
->>>>>>> f5207db2
     EIP7594: DENEB,
 }
 
