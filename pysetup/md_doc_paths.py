--- conflicted
+++ resolved
@@ -8,12 +8,9 @@
     DENEB,
     EIP6110,
     EIP7002,
-<<<<<<< HEAD
     EIP7251,
-=======
     EIP7549,
     WHISK,
->>>>>>> 5d80b195
     EIP7594,
 )
 
