--- conflicted
+++ resolved
@@ -108,11 +108,7 @@
 PHASE1_IMPORTS = '''from eth2spec.phase0 import spec as phase0
 from eth2spec.config.config_util import apply_constants_config
 from typing import (
-<<<<<<< HEAD
-    Any, Dict, Set, Sequence, NewType, Tuple, Optional, TypeVar, Callable
-=======
     Any, Dict, Set, Sequence, NewType, Tuple, TypeVar, Callable, Optional
->>>>>>> 8ad2e936
 )
 
 from dataclasses import (
