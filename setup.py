from setuptools import setup, find_packages, Command
from setuptools.command.build_py import build_py
from distutils import dir_util
from distutils.util import convert_path
from pathlib import Path
import os
import string
from typing import Dict, List, Sequence, Optional, Tuple
import ast
import subprocess
import sys
import copy
from collections import OrderedDict
import json
from functools import reduce

from pysetup.constants import (
    # code names
    PHASE0,
    # misc
    ETH2_SPEC_COMMENT_PREFIX,
)
from pysetup.spec_builders import spec_builders
from pysetup.typing import (
    BuildTarget,
    ProtocolDefinition,
    SpecObject,
    VariableDefinition,
)
from pysetup.helpers import (
    combine_spec_objects,
    dependency_order_class_objects,
    objects_to_spec,
    parse_config_vars,
)
from pysetup.md_doc_paths import get_md_doc_paths


# NOTE: have to programmatically include third-party dependencies in `setup.py`.
def installPackage(package: str):
    subprocess.check_call([sys.executable, '-m', 'pip', 'install', package])

RUAMEL_YAML_VERSION = "ruamel.yaml==0.17.21"
try:
    import ruamel.yaml
except ImportError:
    installPackage(RUAMEL_YAML_VERSION)

from ruamel.yaml import YAML

MARKO_VERSION = "marko==1.0.2"
try:
    import marko
except ImportError:
    installPackage(MARKO_VERSION)

from marko.block import Heading, FencedCode, LinkRefDef, BlankLine
from marko.inline import CodeSpan
from marko.ext.gfm import gfm
from marko.ext.gfm.elements import Table


<<<<<<< HEAD
# Definitions in context.py
PHASE0 = 'phase0'
ALTAIR = 'altair'
BELLATRIX = 'bellatrix'
CAPELLA = 'capella'
DENEB = 'deneb'
EIP6110 = 'eip6110'
EIP7002 = 'eip7002'
WHISK = 'whisk'

PREVIOUS_FORK_OF = {
    PHASE0: None,
    ALTAIR: PHASE0,
    BELLATRIX: ALTAIR,
    CAPELLA: BELLATRIX,
    DENEB: CAPELLA,
    EIP6110: DENEB,
    EIP7002: CAPELLA,
    WHISK: CAPELLA,
}

ALL_FORKS = list(PREVIOUS_FORK_OF.keys())

IGNORE_SPEC_FILES = [
    "specs/phase0/deposit-contract.md"
]

EXTRA_SPEC_FILES = {
    BELLATRIX: "sync/optimistic.md"
}

# The helper functions that are used when defining constants
CONSTANT_DEP_SUNDRY_CONSTANTS_FUNCTIONS = '''
def ceillog2(x: int) -> uint64:
    if x < 1:
        raise ValueError(f"ceillog2 accepts only positive values, x={x}")
    return uint64((x - 1).bit_length())


def floorlog2(x: int) -> uint64:
    if x < 1:
        raise ValueError(f"floorlog2 accepts only positive values, x={x}")
    return uint64(x.bit_length() - 1)
'''


OPTIMIZED_BLS_AGGREGATE_PUBKEYS = '''
def eth_aggregate_pubkeys(pubkeys: Sequence[BLSPubkey]) -> BLSPubkey:
    return bls.AggregatePKs(pubkeys)
'''


class ProtocolDefinition(NamedTuple):
    # just function definitions currently. May expand with configuration vars in future.
    functions: Dict[str, str]


class VariableDefinition(NamedTuple):
    type_name: Optional[str]
    value: str
    comment: Optional[str]  # e.g. "noqa: E501"
    type_hint: Optional[str]  # e.g., "Final"


class SpecObject(NamedTuple):
    functions: Dict[str, str]
    protocols: Dict[str, ProtocolDefinition]
    custom_types: Dict[str, str]
    constant_vars: Dict[str, VariableDefinition]
    preset_vars: Dict[str, VariableDefinition]
    config_vars: Dict[str, VariableDefinition]
    ssz_dep_constants: Dict[str, str]  # the constants that depend on ssz_objects
    ssz_objects: Dict[str, str]
    dataclasses: Dict[str, str]


def is_post_fork(a, b) -> bool:
    """
    Returns true if fork a is after b, or if a == b
    """
    if a == b:
        return True

    prev_fork = PREVIOUS_FORK_OF[a]
    if prev_fork == b:
        return True
    elif prev_fork == None:
        return False
    else:
        return is_post_fork(prev_fork, b)

def get_fork_directory(fork):
    dir1 = f'specs/{fork}'
    if os.path.exists(dir1):
        return dir1
    dir2 = f'specs/_features/{fork}'
    if os.path.exists(dir2):
        return dir2
    raise FileNotFoundError(f"No directory found for fork: {fork}")

=======
>>>>>>> f1aabcd7
def _get_name_from_heading(heading: Heading) -> Optional[str]:
    last_child = heading.children[-1]
    if isinstance(last_child, CodeSpan):
        return last_child.children
    return None


def _get_source_from_code_block(block: FencedCode) -> str:
    return block.children[0].children.strip()


def _get_function_name_from_source(source: str) -> str:
    fn = ast.parse(source).body[0]
    return fn.name


def _get_self_type_from_source(source: str) -> Optional[str]:
    fn = ast.parse(source).body[0]
    args = fn.args.args
    if len(args) == 0:
        return None
    if args[0].arg != 'self':
        return None
    if args[0].annotation is None:
        return None
    return args[0].annotation.id


def _get_class_info_from_source(source: str) -> Tuple[str, Optional[str]]:
    class_def = ast.parse(source).body[0]
    base = class_def.bases[0]
    if isinstance(base, ast.Name):
        parent_class = base.id
    else:
        # NOTE: SSZ definition derives from earlier phase...
        # e.g. `phase0.SignedBeaconBlock`
        # TODO: check for consistency with other phases
        parent_class = None
    return class_def.name, parent_class


def _is_constant_id(name: str) -> bool:
    if name[0] not in string.ascii_uppercase + '_':
        return False
    return all(map(lambda c: c in string.ascii_uppercase + '_' + string.digits, name[1:]))


def _load_kzg_trusted_setups(preset_name):
    """
    [TODO] it's not the final mainnet trusted setup.
    We will update it after the KZG ceremony.
    """
    file_path = str(Path(__file__).parent) + '/presets/' + preset_name + '/trusted_setups/testing_trusted_setups.json'

    with open(file_path, 'r') as f:
        json_data = json.load(f)

    trusted_setup_G1 = json_data['setup_G1']
    trusted_setup_G2 = json_data['setup_G2']
    trusted_setup_G1_lagrange = json_data['setup_G1_lagrange']
    roots_of_unity = json_data['roots_of_unity']

    return trusted_setup_G1, trusted_setup_G2, trusted_setup_G1_lagrange, roots_of_unity


ALL_KZG_SETUPS = {
    'minimal': _load_kzg_trusted_setups('minimal'),
    'mainnet': _load_kzg_trusted_setups('mainnet')
}


def _get_eth2_spec_comment(child: LinkRefDef) -> Optional[str]:
    _, _, title = child._parse_info
    if not (title[0] == "(" and title[len(title)-1] == ")"):
        return None
    title = title[1:len(title)-1]
    if not title.startswith(ETH2_SPEC_COMMENT_PREFIX):
        return None
    return title[len(ETH2_SPEC_COMMENT_PREFIX):].strip()


def _parse_value(name: str, typed_value: str, type_hint: Optional[str] = None) -> VariableDefinition:
    comment = None
    if name == "BLS12_381_Q":
        comment = "noqa: E501"

    typed_value = typed_value.strip()
    if '(' not in typed_value:
        return VariableDefinition(type_name=None, value=typed_value, comment=comment, type_hint=type_hint)
    i = typed_value.index('(')
    type_name = typed_value[:i]

    return VariableDefinition(type_name=type_name, value=typed_value[i+1:-1], comment=comment, type_hint=type_hint)


def _update_constant_vars_with_kzg_setups(constant_vars, preset_name):
    comment = "noqa: E501"
    kzg_setups = ALL_KZG_SETUPS[preset_name]
    constant_vars['KZG_SETUP_G1'] = VariableDefinition(constant_vars['KZG_SETUP_G1'].value, str(kzg_setups[0]), comment, None)
    constant_vars['KZG_SETUP_G2'] = VariableDefinition(constant_vars['KZG_SETUP_G2'].value, str(kzg_setups[1]), comment, None)
    constant_vars['KZG_SETUP_LAGRANGE'] = VariableDefinition(constant_vars['KZG_SETUP_LAGRANGE'].value, str(kzg_setups[2]), comment, None)
    constant_vars['ROOTS_OF_UNITY'] = VariableDefinition(constant_vars['ROOTS_OF_UNITY'].value, str(kzg_setups[3]), comment, None)


def get_spec(file_name: Path, preset: Dict[str, str], config: Dict[str, str], preset_name=str) -> SpecObject:
    functions: Dict[str, str] = {}
    protocols: Dict[str, ProtocolDefinition] = {}
    constant_vars: Dict[str, VariableDefinition] = {}
    preset_vars: Dict[str, VariableDefinition] = {}
    config_vars: Dict[str, VariableDefinition] = {}
    ssz_dep_constants: Dict[str, str] = {}
    ssz_objects: Dict[str, str] = {}
    dataclasses: Dict[str, str] = {}
    custom_types: Dict[str, str] = {}

    with open(file_name) as source_file:
        document = gfm.parse(source_file.read())

    current_name = None
    should_skip = False
    for child in document.children:
        if isinstance(child, BlankLine):
            continue
        if should_skip:
            should_skip = False
            continue
        if isinstance(child, Heading):
            current_name = _get_name_from_heading(child)
        elif isinstance(child, FencedCode):
            if child.lang != "python":
                continue
            source = _get_source_from_code_block(child)
            if source.startswith("def"):
                current_name = _get_function_name_from_source(source)
                self_type_name = _get_self_type_from_source(source)
                function_def = "\n".join(line.rstrip() for line in source.splitlines())
                if self_type_name is None:
                    functions[current_name] = function_def
                else:
                    if self_type_name not in protocols:
                        protocols[self_type_name] = ProtocolDefinition(functions={})
                    protocols[self_type_name].functions[current_name] = function_def
            elif source.startswith("@dataclass"):
                dataclasses[current_name] = "\n".join(line.rstrip() for line in source.splitlines())
            elif source.startswith("class"):
                class_name, parent_class = _get_class_info_from_source(source)
                # check consistency with spec
                assert class_name == current_name
                if parent_class:
                    assert parent_class == "Container"
                # NOTE: trim whitespace from spec
                ssz_objects[current_name] = "\n".join(line.rstrip() for line in source.splitlines())
            else:
                raise Exception("unrecognized python code element: " + source)
        elif isinstance(child, Table):
            for row in child.children:
                cells = row.children
                if len(cells) >= 2:
                    name_cell = cells[0]
                    name = name_cell.children[0].children

                    value_cell = cells[1]
                    value = value_cell.children[0].children
                    if isinstance(value, list):
                        # marko parses `**X**` as a list containing a X
                        value = value[0].children

                    if not _is_constant_id(name):
                        # Check for short type declarations
                        if value.startswith(("uint", "Bytes", "ByteList", "Union", "Vector", "List", "ByteVector")):
                            custom_types[name] = value
                        continue

                    if value.startswith("get_generalized_index"):
                        ssz_dep_constants[name] = value
                        continue

                    value_def = _parse_value(name, value)
                    if name in preset:
                        preset_vars[name] = VariableDefinition(value_def.type_name, preset[name], value_def.comment, None)
                    elif name in config:
                        config_vars[name] = VariableDefinition(value_def.type_name, config[name], value_def.comment, None)
                    else:
                        if name in ('ENDIANNESS', 'KZG_ENDIANNESS'):
                            # Deal with mypy Literal typing check
                            value_def = _parse_value(name, value, type_hint='Final')
                        constant_vars[name] = value_def

        elif isinstance(child, LinkRefDef):
            comment = _get_eth2_spec_comment(child)
            if comment == "skip":
                should_skip = True

    # Load KZG trusted setup from files
    if any('KZG_SETUP' in name for name in constant_vars):
        _update_constant_vars_with_kzg_setups(constant_vars, preset_name)

    return SpecObject(
        functions=functions,
        protocols=protocols,
        custom_types=custom_types,
        constant_vars=constant_vars,
        preset_vars=preset_vars,
        config_vars=config_vars,
        ssz_dep_constants=ssz_dep_constants,
        ssz_objects=ssz_objects,
        dataclasses=dataclasses,
    )


<<<<<<< HEAD
class SpecBuilder(ABC):
    @property
    @abstractmethod
    def fork(self) -> str:
        raise NotImplementedError()

    @classmethod
    @abstractmethod
    def imports(cls, preset_name: str) -> str:
        """
        Import objects from other libraries.
        """
        raise NotImplementedError()

    @classmethod
    @abstractmethod
    def preparations(cls) -> str:
        """
        Define special types/constants for building pyspec or call functions.
        """
        raise NotImplementedError()

    @classmethod
    @abstractmethod
    def sundry_functions(cls) -> str:
        """
        The functions that are (1) defined abstractly in specs or (2) adjusted for getting better performance.
        """
        raise NotImplementedError()

    @classmethod
    def execution_engine_cls(cls) -> str:
        raise NotImplementedError()

    @classmethod
    @abstractmethod
    def hardcoded_ssz_dep_constants(cls) -> Dict[str, str]:
        """
        The constants that are required for SSZ objects.
        """
        raise NotImplementedError()

    @classmethod
    @abstractmethod
    def hardcoded_custom_type_dep_constants(cls, spec_object) -> Dict[str, str]:  # TODO
        """
        The constants that are required for custom types.
        """
        raise NotImplementedError()

    @classmethod
    @abstractmethod
    def implement_optimizations(cls, functions: Dict[str, str]) -> Dict[str, str]:
        raise NotImplementedError()

    @classmethod
    @abstractmethod
    def build_spec(cls, preset_name: str,
                   source_files: List[Path], preset_files: Sequence[Path], config_file: Path) -> str:
        raise NotImplementedError()


#
# Phase0SpecBuilder
#
class Phase0SpecBuilder(SpecBuilder):
    fork: str = PHASE0

    @classmethod
    def imports(cls, preset_name: str) -> str:
        return '''from lru import LRU
from dataclasses import (
    dataclass,
    field,
)
from typing import (
    Any, Callable, Dict, Set, Sequence, Tuple, Optional, TypeVar, NamedTuple, Final
)

from eth2spec.utils.ssz.ssz_impl import hash_tree_root, copy, uint_to_bytes
from eth2spec.utils.ssz.ssz_typing import (
    View, boolean, Container, List, Vector, uint8, uint32, uint64, uint256,
    Bytes1, Bytes4, Bytes32, Bytes48, Bytes96, Bitlist)
from eth2spec.utils.ssz.ssz_typing import Bitvector  # noqa: F401
from eth2spec.utils import bls
from eth2spec.utils.hash_function import hash
'''

    @classmethod
    def preparations(cls) -> str:
        return  '''
SSZObject = TypeVar('SSZObject', bound=View)
'''

    @classmethod
    def sundry_functions(cls) -> str:
        return '''
def get_eth1_data(block: Eth1Block) -> Eth1Data:
    """
    A stub function return mocking Eth1Data.
    """
    return Eth1Data(
        deposit_root=block.deposit_root,
        deposit_count=block.deposit_count,
        block_hash=hash_tree_root(block))


def cache_this(key_fn, value_fn, lru_size):  # type: ignore
    cache_dict = LRU(size=lru_size)

    def wrapper(*args, **kw):  # type: ignore
        key = key_fn(*args, **kw)
        nonlocal cache_dict
        if key not in cache_dict:
            cache_dict[key] = value_fn(*args, **kw)
        return cache_dict[key]
    return wrapper


_compute_shuffled_index = compute_shuffled_index
compute_shuffled_index = cache_this(
    lambda index, index_count, seed: (index, index_count, seed),
    _compute_shuffled_index, lru_size=SLOTS_PER_EPOCH * 3)

_get_total_active_balance = get_total_active_balance
get_total_active_balance = cache_this(
    lambda state: (state.validators.hash_tree_root(), compute_epoch_at_slot(state.slot)),
    _get_total_active_balance, lru_size=10)

_get_base_reward = get_base_reward
get_base_reward = cache_this(
    lambda state, index: (state.validators.hash_tree_root(), state.slot, index),
    _get_base_reward, lru_size=2048)

_get_committee_count_per_slot = get_committee_count_per_slot
get_committee_count_per_slot = cache_this(
    lambda state, epoch: (state.validators.hash_tree_root(), epoch),
    _get_committee_count_per_slot, lru_size=SLOTS_PER_EPOCH * 3)

_get_active_validator_indices = get_active_validator_indices
get_active_validator_indices = cache_this(
    lambda state, epoch: (state.validators.hash_tree_root(), epoch),
    _get_active_validator_indices, lru_size=3)

_get_beacon_committee = get_beacon_committee
get_beacon_committee = cache_this(
    lambda state, slot, index: (state.validators.hash_tree_root(), state.randao_mixes.hash_tree_root(), slot, index),
    _get_beacon_committee, lru_size=SLOTS_PER_EPOCH * MAX_COMMITTEES_PER_SLOT * 3)

_get_matching_target_attestations = get_matching_target_attestations
get_matching_target_attestations = cache_this(
    lambda state, epoch: (state.hash_tree_root(), epoch),
    _get_matching_target_attestations, lru_size=10)

_get_matching_head_attestations = get_matching_head_attestations
get_matching_head_attestations = cache_this(
    lambda state, epoch: (state.hash_tree_root(), epoch),
    _get_matching_head_attestations, lru_size=10)

_get_attesting_indices = get_attesting_indices
get_attesting_indices = cache_this(
    lambda state, data, bits: (
        state.randao_mixes.hash_tree_root(),
        state.validators.hash_tree_root(), data.hash_tree_root(), bits.hash_tree_root()
    ),
    _get_attesting_indices, lru_size=SLOTS_PER_EPOCH * MAX_COMMITTEES_PER_SLOT * 3)'''


    @classmethod
    def execution_engine_cls(cls) -> str:
        return ""


    @classmethod
    def hardcoded_ssz_dep_constants(cls) -> Dict[str, str]:
        return {}

    @classmethod
    def hardcoded_custom_type_dep_constants(cls, spec_object) -> Dict[str, str]:
        return {}

    @classmethod
    def implement_optimizations(cls, functions: Dict[str, str]) -> Dict[str, str]:
        return functions

    @classmethod
    def build_spec(cls, preset_name: str,
                   source_files: Sequence[Path], preset_files: Sequence[Path], config_file: Path) -> str:
        return _build_spec(preset_name, cls.fork, source_files, preset_files, config_file)


#
# AltairSpecBuilder
#
class AltairSpecBuilder(Phase0SpecBuilder):
    fork: str = ALTAIR

    @classmethod
    def imports(cls, preset_name: str) -> str:
        return super().imports(preset_name) + '\n' + f'''
from typing import NewType, Union as PyUnion

from eth2spec.phase0 import {preset_name} as phase0
from eth2spec.test.helpers.merkle import build_proof
from eth2spec.utils.ssz.ssz_typing import Path
'''

    @classmethod
    def preparations(cls):
        return super().preparations() + '\n' + '''
SSZVariableName = str
GeneralizedIndex = NewType('GeneralizedIndex', int)
'''

    @classmethod
    def sundry_functions(cls) -> str:
        return super().sundry_functions() + '\n\n' + '''
def get_generalized_index(ssz_class: Any, *path: Sequence[PyUnion[int, SSZVariableName]]) -> GeneralizedIndex:
    ssz_path = Path(ssz_class)
    for item in path:
        ssz_path = ssz_path / item
    return GeneralizedIndex(ssz_path.gindex())


def compute_merkle_proof_for_state(state: BeaconState,
                                   index: GeneralizedIndex) -> Sequence[Bytes32]:
    return build_proof(state.get_backing(), index)'''


    @classmethod
    def hardcoded_ssz_dep_constants(cls) -> Dict[str, str]:
        constants = {
            'FINALIZED_ROOT_INDEX': 'GeneralizedIndex(105)',
            'CURRENT_SYNC_COMMITTEE_INDEX': 'GeneralizedIndex(54)',
            'NEXT_SYNC_COMMITTEE_INDEX': 'GeneralizedIndex(55)',
        }
        return {**super().hardcoded_ssz_dep_constants(), **constants}

    @classmethod
    def implement_optimizations(cls, functions: Dict[str, str]) -> Dict[str, str]:
        if "eth_aggregate_pubkeys" in functions:
            functions["eth_aggregate_pubkeys"] = OPTIMIZED_BLS_AGGREGATE_PUBKEYS.strip()
        return super().implement_optimizations(functions)

#
# BellatrixSpecBuilder
#
class BellatrixSpecBuilder(AltairSpecBuilder):
    fork: str = BELLATRIX

    @classmethod
    def imports(cls, preset_name: str):
        return super().imports(preset_name) + f'''
from typing import Protocol
from eth2spec.altair import {preset_name} as altair
from eth2spec.utils.ssz.ssz_typing import Bytes8, Bytes20, ByteList, ByteVector
'''

    @classmethod
    def preparations(cls):
        return super().preparations()

    @classmethod
    def sundry_functions(cls) -> str:
        return super().sundry_functions() + '\n\n' + """
ExecutionState = Any


def get_pow_block(hash: Bytes32) -> Optional[PowBlock]:
    return PowBlock(block_hash=hash, parent_hash=Bytes32(), total_difficulty=uint256(0))


def get_execution_state(_execution_state_root: Bytes32) -> ExecutionState:
    pass


def get_pow_chain_head() -> PowBlock:
    pass"""

    @classmethod
    def execution_engine_cls(cls) -> str:
        return "\n\n" + """
class NoopExecutionEngine(ExecutionEngine):

    def notify_new_payload(self: ExecutionEngine, execution_payload: ExecutionPayload) -> bool:
        return True

    def notify_forkchoice_updated(self: ExecutionEngine,
                                  head_block_hash: Hash32,
                                  safe_block_hash: Hash32,
                                  finalized_block_hash: Hash32,
                                  payload_attributes: Optional[PayloadAttributes]) -> Optional[PayloadId]:
        pass

    def get_payload(self: ExecutionEngine, payload_id: PayloadId) -> GetPayloadResponse:
        # pylint: disable=unused-argument
        raise NotImplementedError("no default block production")

    def is_valid_block_hash(self: ExecutionEngine, execution_payload: ExecutionPayload) -> bool:
        return True

    def verify_and_notify_new_payload(self: ExecutionEngine,
                                      new_payload_request: NewPayloadRequest) -> bool:
        return True


EXECUTION_ENGINE = NoopExecutionEngine()"""


    @classmethod
    def hardcoded_custom_type_dep_constants(cls, spec_object) -> str:
        constants = {
            'MAX_BYTES_PER_TRANSACTION': spec_object.preset_vars['MAX_BYTES_PER_TRANSACTION'].value,
        }
        return {**super().hardcoded_custom_type_dep_constants(spec_object), **constants}


#
# CapellaSpecBuilder
#
class CapellaSpecBuilder(BellatrixSpecBuilder):
    fork: str = CAPELLA

    @classmethod
    def imports(cls, preset_name: str):
        return super().imports(preset_name) + f'''
from eth2spec.bellatrix import {preset_name} as bellatrix
'''


    @classmethod
    def sundry_functions(cls) -> str:
        return super().sundry_functions() + '\n\n' + '''
def compute_merkle_proof_for_block_body(body: BeaconBlockBody,
                                        index: GeneralizedIndex) -> Sequence[Bytes32]:
    return build_proof(body.get_backing(), index)'''


    @classmethod
    def hardcoded_ssz_dep_constants(cls) -> Dict[str, str]:
        constants = {
            'EXECUTION_PAYLOAD_INDEX': 'GeneralizedIndex(25)',
        }
        return {**super().hardcoded_ssz_dep_constants(), **constants}

#
# DenebSpecBuilder
#
class DenebSpecBuilder(CapellaSpecBuilder):
    fork: str = DENEB

    @classmethod
    def imports(cls, preset_name: str):
        return super().imports(preset_name) + f'''
from eth2spec.capella import {preset_name} as capella
'''


    @classmethod
    def preparations(cls):
        return super().preparations() + '\n' + '''
T = TypeVar('T')  # For generic function
'''

    @classmethod
    def sundry_functions(cls) -> str:
        return super().sundry_functions() + '\n\n' + '''
def retrieve_blobs_and_proofs(beacon_block_root: Root) -> PyUnion[Tuple[Blob, KZGProof], Tuple[str, str]]:
    # pylint: disable=unused-argument
    return ("TEST", "TEST")'''

    @classmethod
    def execution_engine_cls(cls) -> str:
        return "\n\n" + """
class NoopExecutionEngine(ExecutionEngine):

    def notify_new_payload(self: ExecutionEngine, execution_payload: ExecutionPayload) -> bool:
        return True

    def notify_forkchoice_updated(self: ExecutionEngine,
                                  head_block_hash: Hash32,
                                  safe_block_hash: Hash32,
                                  finalized_block_hash: Hash32,
                                  payload_attributes: Optional[PayloadAttributes]) -> Optional[PayloadId]:
        pass

    def get_payload(self: ExecutionEngine, payload_id: PayloadId) -> GetPayloadResponse:
        # pylint: disable=unused-argument
        raise NotImplementedError("no default block production")

    def is_valid_block_hash(self: ExecutionEngine, execution_payload: ExecutionPayload) -> bool:
        return True

    def is_valid_versioned_hashes(self: ExecutionEngine, new_payload_request: NewPayloadRequest) -> bool:
        return True

    def verify_and_notify_new_payload(self: ExecutionEngine,
                                      new_payload_request: NewPayloadRequest) -> bool:
        return True


EXECUTION_ENGINE = NoopExecutionEngine()"""


    @classmethod
    def hardcoded_custom_type_dep_constants(cls, spec_object) -> str:
        constants = {
            'BYTES_PER_FIELD_ELEMENT': spec_object.constant_vars['BYTES_PER_FIELD_ELEMENT'].value,
            'FIELD_ELEMENTS_PER_BLOB': spec_object.preset_vars['FIELD_ELEMENTS_PER_BLOB'].value,
            'MAX_BLOBS_PER_BLOCK': spec_object.preset_vars['MAX_BLOBS_PER_BLOCK'].value,
        }
        return {**super().hardcoded_custom_type_dep_constants(spec_object), **constants}


#
# EIP6110SpecBuilder
#
class EIP6110SpecBuilder(DenebSpecBuilder):
    fork: str = EIP6110

    @classmethod
    def imports(cls, preset_name: str):
        return super().imports(preset_name) + f'''
from eth2spec.deneb import {preset_name} as deneb
'''


#
# EIP7002SpecBuilder
#
class EIP7002SpecBuilder(CapellaSpecBuilder):
    fork: str = EIP7002

    @classmethod
    def imports(cls, preset_name: str):
        return super().imports(preset_name) + f'''
from eth2spec.capella import {preset_name} as capella
'''


#
# WhiskSpecBuilder
#
class WhiskSpecBuilder(CapellaSpecBuilder):
    fork: str = WHISK

    @classmethod
    def imports(cls, preset_name: str):
        return super().imports(preset_name) + f'''
from eth2spec.capella import {preset_name} as capella
'''

    @classmethod
    def hardcoded_custom_type_dep_constants(cls, spec_object) -> str:
        # Necessary for custom types `WhiskShuffleProof` and `WhiskTrackerProof`
        constants = {
            'WHISK_MAX_SHUFFLE_PROOF_SIZE': spec_object.constant_vars['WHISK_MAX_SHUFFLE_PROOF_SIZE'].value,
            'WHISK_MAX_OPENING_PROOF_SIZE': spec_object.constant_vars['WHISK_MAX_OPENING_PROOF_SIZE'].value,
        }
        return {**super().hardcoded_custom_type_dep_constants(spec_object), **constants}


spec_builders = {
    builder.fork: builder
    for builder in (Phase0SpecBuilder, AltairSpecBuilder, BellatrixSpecBuilder, CapellaSpecBuilder, DenebSpecBuilder,
                    EIP6110SpecBuilder, EIP7002SpecBuilder, WhiskSpecBuilder)
}


def is_byte_vector(value: str) -> bool:
    return value.startswith(('ByteVector'))


def make_function_abstract(protocol_def: ProtocolDefinition, key: str):
    function = protocol_def.functions[key].split('"""')
    protocol_def.functions[key] = function[0] + "..."


def objects_to_spec(preset_name: str,
                    spec_object: SpecObject,
                    builder: SpecBuilder,
                    ordered_class_objects: Dict[str, str]) -> str:
    """
    Given all the objects that constitute a spec, combine them into a single pyfile.
    """
    new_type_definitions = (
        '\n\n'.join(
            [
                f"class {key}({value}):\n    pass\n" if not is_byte_vector(value) else f"class {key}({value}):  # type: ignore\n    pass\n"
                for key, value in spec_object.custom_types.items()
            ]
        )
    )

    def format_protocol(protocol_name: str, protocol_def: ProtocolDefinition) -> str:
        abstract_functions = ["verify_and_notify_new_payload"]
        for key in protocol_def.functions.keys():
           if key in abstract_functions:
                make_function_abstract(protocol_def, key)

        protocol = f"class {protocol_name}(Protocol):"
        for fn_source in protocol_def.functions.values():
            fn_source = fn_source.replace("self: "+protocol_name, "self")
            protocol += "\n\n" + textwrap.indent(fn_source, "    ")
        return protocol

    protocols_spec = '\n\n\n'.join(format_protocol(k, v) for k, v in spec_object.protocols.items())
    for k in list(spec_object.functions):
        if k in [
            "ceillog2",
            "floorlog2",
            "compute_merkle_proof_for_block_body",
            "compute_merkle_proof_for_state",
        ]:
            del spec_object.functions[k]
    functions = builder.implement_optimizations(spec_object.functions)
    functions_spec = '\n\n\n'.join(functions.values())

    # Access global dict of config vars for runtime configurables
    for name in spec_object.config_vars.keys():
        functions_spec = re.sub(r"\b%s\b" % name, 'config.' + name, functions_spec)

    def format_config_var(name: str, vardef: VariableDefinition) -> str:
        if vardef.type_name is None:
            out = f'{name}={vardef.value},'
        else:
            out = f'{name}={vardef.type_name}({vardef.value}),'
        if vardef.comment is not None:
            out += f'  # {vardef.comment}'
        return out

    config_spec = 'class Configuration(NamedTuple):\n'
    config_spec += '    PRESET_BASE: str\n'
    config_spec += '\n'.join(f'    {k}: {v.type_name if v.type_name is not None else "int"}'
                             for k, v in spec_object.config_vars.items())
    config_spec += '\n\n\nconfig = Configuration(\n'
    config_spec += f'    PRESET_BASE="{preset_name}",\n'
    config_spec += '\n'.join('    ' + format_config_var(k, v) for k, v in spec_object.config_vars.items())
    config_spec += '\n)\n'

    def format_constant(name: str, vardef: VariableDefinition) -> str:
        if vardef.type_name is None:
            if vardef.type_hint is None:
                out = f'{name} = {vardef.value}'
            else:
                out = f'{name}: {vardef.type_hint} = {vardef.value}'
        else:
            out = f'{name} = {vardef.type_name}({vardef.value})'
        if vardef.comment is not None:
            out += f'  # {vardef.comment}'
        return out

    constant_vars_spec = '# Constant vars\n' + '\n'.join(format_constant(k, v) for k, v in spec_object.constant_vars.items())
    preset_vars_spec = '# Preset vars\n' + '\n'.join(format_constant(k, v) for k, v in spec_object.preset_vars.items())
    ordered_class_objects_spec = '\n\n\n'.join(ordered_class_objects.values())
    ssz_dep_constants = '\n'.join(map(lambda x: '%s = %s' % (x, builder.hardcoded_ssz_dep_constants()[x]), builder.hardcoded_ssz_dep_constants()))
    ssz_dep_constants_verification = '\n'.join(map(lambda x: 'assert %s == %s' % (x, spec_object.ssz_dep_constants[x]), builder.hardcoded_ssz_dep_constants()))
    custom_type_dep_constants = '\n'.join(map(lambda x: '%s = %s' % (x, builder.hardcoded_custom_type_dep_constants(spec_object)[x]), builder.hardcoded_custom_type_dep_constants(spec_object)))
    spec = (
            builder.imports(preset_name)
            + builder.preparations()
            + '\n\n' + f"fork = \'{builder.fork}\'\n"
            # The constants that some SSZ containers require. Need to be defined before `new_type_definitions`
            + ('\n\n' + custom_type_dep_constants + '\n' if custom_type_dep_constants != '' else '')
            + '\n\n' + new_type_definitions
            + '\n' + CONSTANT_DEP_SUNDRY_CONSTANTS_FUNCTIONS
            # The constants that some SSZ containers require. Need to be defined before `constants_spec`
            + ('\n\n' + ssz_dep_constants if ssz_dep_constants != '' else '')
            + '\n\n' + constant_vars_spec
            + '\n\n' + preset_vars_spec
            + '\n\n\n' + config_spec
            + '\n\n' + ordered_class_objects_spec
            + ('\n\n\n' + protocols_spec if protocols_spec != '' else '')
            + '\n\n\n' + functions_spec
            + '\n\n' + builder.sundry_functions()
            + builder.execution_engine_cls()
            # Since some constants are hardcoded in setup.py, the following assertions verify that the hardcoded constants are
            # as same as the spec definition.
            + ('\n\n\n' + ssz_dep_constants_verification if ssz_dep_constants_verification != '' else '')
            + '\n'
    )
    return spec


def combine_protocols(old_protocols: Dict[str, ProtocolDefinition],
                      new_protocols: Dict[str, ProtocolDefinition]) -> Dict[str, ProtocolDefinition]:
    for key, value in new_protocols.items():
        if key not in old_protocols:
            old_protocols[key] = value
        else:
            functions = combine_dicts(old_protocols[key].functions, value.functions)
            old_protocols[key] = ProtocolDefinition(functions=functions)
    return old_protocols


T = TypeVar('T')


def combine_dicts(old_dict: Dict[str, T], new_dict: Dict[str, T]) -> Dict[str, T]:
    return {**old_dict, **new_dict}


ignored_dependencies = [
    'bit', 'boolean', 'Vector', 'List', 'Container', 'BLSPubkey', 'BLSSignature',
    'Bytes1', 'Bytes4', 'Bytes8', 'Bytes20', 'Bytes32', 'Bytes48', 'Bytes96', 'Bitlist', 'Bitvector',
    'uint8', 'uint16', 'uint32', 'uint64', 'uint128', 'uint256',
    'bytes', 'byte', 'ByteList', 'ByteVector',
    'Dict', 'dict', 'field', 'ceillog2', 'floorlog2', 'Set',
    'Optional', 'Sequence',
]


def dependency_order_class_objects(objects: Dict[str, str], custom_types: Dict[str, str]) -> None:
    """
    Determines which SSZ Object is dependent on which other and orders them appropriately
    """
    items = list(objects.items())
    for key, value in items:
        dependencies = []
        for line in value.split('\n'):
            if not re.match(r'\s+\w+: .+', line):
                continue  # skip whitespace etc.
            line = line[line.index(':') + 1:]  # strip of field name
            if '#' in line:
                line = line[:line.index('#')]  # strip of comment
            dependencies.extend(re.findall(r'(\w+)', line))  # catch all legible words, potential dependencies
        dependencies = filter(lambda x: '_' not in x and x.upper() != x, dependencies)  # filter out constants
        dependencies = filter(lambda x: x not in ignored_dependencies, dependencies)
        dependencies = filter(lambda x: x not in custom_types, dependencies)
        for dep in dependencies:
            key_list = list(objects.keys())
            for item in [dep, key] + key_list[key_list.index(dep)+1:]:
                objects[item] = objects.pop(item)

def combine_ssz_objects(old_objects: Dict[str, str], new_objects: Dict[str, str], custom_types) -> Dict[str, str]:
    """
    Takes in old spec and new spec ssz objects, combines them,
    and returns the newer versions of the objects in dependency order.
    """
    for key, value in new_objects.items():
        old_objects[key] = value
    return old_objects


def combine_spec_objects(spec0: SpecObject, spec1: SpecObject) -> SpecObject:
    """
    Takes in two spec variants (as tuples of their objects) and combines them using the appropriate combiner function.
    """
    protocols = combine_protocols(spec0.protocols, spec1.protocols)
    functions = combine_dicts(spec0.functions, spec1.functions)
    custom_types = combine_dicts(spec0.custom_types, spec1.custom_types)
    constant_vars = combine_dicts(spec0.constant_vars, spec1.constant_vars)
    preset_vars = combine_dicts(spec0.preset_vars, spec1.preset_vars)
    config_vars = combine_dicts(spec0.config_vars, spec1.config_vars)
    ssz_dep_constants = combine_dicts(spec0.ssz_dep_constants, spec1.ssz_dep_constants)
    ssz_objects = combine_ssz_objects(spec0.ssz_objects, spec1.ssz_objects, custom_types)
    dataclasses = combine_dicts(spec0.dataclasses, spec1.dataclasses)
    return SpecObject(
        functions=functions,
        protocols=protocols,
        custom_types=custom_types,
        constant_vars=constant_vars,
        preset_vars=preset_vars,
        config_vars=config_vars,
        ssz_dep_constants=ssz_dep_constants,
        ssz_objects=ssz_objects,
        dataclasses=dataclasses,
    )


def parse_config_vars(conf: Dict[str, str]) -> Dict[str, str]:
    """
    Parses a dict of basic str/int/list types into a dict for insertion into the spec code.
    """
    out: Dict[str, str] = dict()
    for k, v in conf.items():
        if isinstance(v, str) and (v.startswith("0x") or k == 'PRESET_BASE' or k == 'CONFIG_NAME'):
            # Represent byte data with string, to avoid misinterpretation as big-endian int.
            # Everything except PRESET_BASE and CONFIG_NAME is either byte data or an integer.
            out[k] = f"'{v}'"
        else:
            out[k] = str(int(v))
    return out


=======
>>>>>>> f1aabcd7
def load_preset(preset_files: Sequence[Path]) -> Dict[str, str]:
    """
    Loads the a directory of preset files, merges the result into one preset.
    """
    preset = {}
    for fork_file in preset_files:
        yaml = YAML(typ='base')
        fork_preset: dict = yaml.load(fork_file)
        if fork_preset is None:  # for empty YAML files
            continue
        if not set(fork_preset.keys()).isdisjoint(preset.keys()):
            duplicates = set(fork_preset.keys()).intersection(set(preset.keys()))
            raise Exception(f"duplicate config var(s) in preset files: {', '.join(duplicates)}")
        preset.update(fork_preset)
    assert preset != {}
    return parse_config_vars(preset)


def load_config(config_path: Path) -> Dict[str, str]:
    """
    Loads the given configuration file.
    """
    yaml = YAML(typ='base')
    config_data = yaml.load(config_path)
    return parse_config_vars(config_data)


def build_spec(fork: str,
               preset_name: str,
               source_files: Sequence[Path],
               preset_files: Sequence[Path],
               config_file: Path) -> str:
    preset = load_preset(preset_files)
    config = load_config(config_file)
    all_specs = [get_spec(spec, preset, config, preset_name) for spec in source_files]

    spec_object = all_specs[0]
    for value in all_specs[1:]:
        spec_object = combine_spec_objects(spec_object, value)

    class_objects = {**spec_object.ssz_objects, **spec_object.dataclasses}

    # Ensure it's ordered after multiple forks
    new_objects = {}
    while OrderedDict(new_objects) != OrderedDict(class_objects):
        new_objects = copy.deepcopy(class_objects)
        dependency_order_class_objects(class_objects, spec_object.custom_types)

    return objects_to_spec(preset_name, spec_object, fork, class_objects)


class PySpecCommand(Command):
    """Convert spec markdown files to a spec python file"""

    description = "Convert spec markdown files to a spec python file"

    spec_fork: str
    md_doc_paths: str
    parsed_md_doc_paths: List[str]
    build_targets: str
    parsed_build_targets: List[BuildTarget]
    out_dir: str

    # The format is (long option, short option, description).
    user_options = [
        ('spec-fork=', None, "Spec fork to tag build with. Used to select md-docs defaults."),
        ('md-doc-paths=', None, "List of paths of markdown files to build spec with"),
        ('build-targets=', None, "Names, directory paths of compile-time presets, and default config paths."),
        ('out-dir=', None, "Output directory to write spec package to")
    ]

    def initialize_options(self):
        """Set default values for options."""
        # Each user option must be listed here with their default value.
        self.spec_fork = PHASE0
        self.md_doc_paths = ''
        self.out_dir = 'pyspec_output'
        self.build_targets = """
                minimal:presets/minimal:configs/minimal.yaml
                mainnet:presets/mainnet:configs/mainnet.yaml
        """

    def finalize_options(self):
        """Post-process options."""
        if len(self.md_doc_paths) == 0:
            print("no paths were specified, using default markdown file paths for pyspec"
                  " build (spec fork: %s)" % self.spec_fork)
            self.md_doc_paths = get_md_doc_paths(self.spec_fork)
            if len(self.md_doc_paths) == 0:
                raise Exception('no markdown files specified, and spec fork "%s" is unknown', self.spec_fork)

        self.parsed_md_doc_paths = self.md_doc_paths.split()

        for filename in self.parsed_md_doc_paths:
            if not os.path.exists(filename):
                raise Exception('Pyspec markdown input file "%s" does not exist.' % filename)

        self.parsed_build_targets = []
        for target in self.build_targets.split():
            target = target.strip()
            data = target.split(':')
            if len(data) != 3:
                raise Exception('invalid target, expected "name:preset_dir:config_file" format, but got: %s' % target)
            name, preset_dir_path, config_path = data
            if any((c not in string.digits + string.ascii_letters) for c in name):
                raise Exception('invalid target name: "%s"' % name)
            if not os.path.exists(preset_dir_path):
                raise Exception('Preset dir "%s" does not exist' % preset_dir_path)
            _, _, preset_file_names = next(os.walk(preset_dir_path))
            preset_paths = [(Path(preset_dir_path) / name) for name in preset_file_names]

            if not os.path.exists(config_path):
                raise Exception('Config file "%s" does not exist' % config_path)
            self.parsed_build_targets.append(BuildTarget(name, preset_paths, Path(config_path)))

    def run(self):
        if not self.dry_run:
            dir_util.mkpath(self.out_dir)

        for (name, preset_paths, config_path) in self.parsed_build_targets:
            spec_str = build_spec(
                spec_builders[self.spec_fork].fork,
                name,
                self.parsed_md_doc_paths,
                preset_paths,
                config_path,
            )
            if self.dry_run:
                self.announce('dry run successfully prepared contents for spec.'
                              f' out dir: "{self.out_dir}", spec fork: "{self.spec_fork}", build target: "{name}"')
                self.debug_print(spec_str)
            else:
                with open(os.path.join(self.out_dir, name+'.py'), 'w') as out:
                    out.write(spec_str)

        if not self.dry_run:
            with open(os.path.join(self.out_dir, '__init__.py'), 'w') as out:
                # `mainnet` is the default spec.
                out.write("from . import mainnet as spec  # noqa:F401\n")


class BuildPyCommand(build_py):
    """Customize the build command to run the spec-builder on setup.py build"""

    def initialize_options(self):
        super(BuildPyCommand, self).initialize_options()

    def run_pyspec_cmd(self, spec_fork: str, **opts):
        cmd_obj: PySpecCommand = self.distribution.reinitialize_command("pyspec")
        cmd_obj.spec_fork = spec_fork
        cmd_obj.out_dir = os.path.join(self.build_lib, 'eth2spec', spec_fork)
        for k, v in opts.items():
            setattr(cmd_obj, k, v)
        self.run_command('pyspec')

    def run(self):
        for spec_fork in spec_builders:
            self.run_pyspec_cmd(spec_fork=spec_fork)

        super(BuildPyCommand, self).run()


class PyspecDevCommand(Command):
    """Build the markdown files in-place to their source location for testing."""
    description = "Build the markdown files in-place to their source location for testing."
    user_options = []

    def initialize_options(self):
        pass

    def finalize_options(self):
        pass

    def run_pyspec_cmd(self, spec_fork: str, **opts):
        cmd_obj: PySpecCommand = self.distribution.reinitialize_command("pyspec")
        cmd_obj.spec_fork = spec_fork
        eth2spec_dir = convert_path(self.distribution.package_dir['eth2spec'])
        cmd_obj.out_dir = os.path.join(eth2spec_dir, spec_fork)
        for k, v in opts.items():
            setattr(cmd_obj, k, v)
        self.run_command('pyspec')

    def run(self):
        print("running build_py command")
        for spec_fork in spec_builders:
            self.run_pyspec_cmd(spec_fork=spec_fork)


commands = {
    'pyspec': PySpecCommand,
    'build_py': BuildPyCommand,
    'pyspecdev': PyspecDevCommand,
}

with open("README.md", "rt", encoding="utf8") as f:
    readme = f.read()

# How to use "VERSION.txt" file:
# - dev branch contains "X.Y.Z.dev", where "X.Y.Z" is the target version to release dev into.
#    -> Changed as part of 'master' backport to 'dev'
# - master branch contains "X.Y.Z", where "X.Y.Z" is the current version.
#    -> Changed as part of 'dev' release (or other branch) into 'master'
#    -> In case of a commit on master without git tag, target the next version
#        with ".postN" (release candidate, numbered) suffixed.
# See https://www.python.org/dev/peps/pep-0440/#public-version-identifiers
with open(os.path.join('tests', 'core', 'pyspec', 'eth2spec', 'VERSION.txt')) as f:
    spec_version = f.read().strip()

setup(
    name='eth2spec',
    version=spec_version,
    description="Eth2 spec, provided as Python package for tooling and testing",
    long_description=readme,
    long_description_content_type="text/markdown",
    author="ethereum",
    url="https://github.com/ethereum/eth2.0-specs",
    include_package_data=False,
    package_data={'configs': ['*.yaml'],
                  'presets': ['*.yaml'],
                  'specs': ['**/*.md'],
                  'eth2spec': ['VERSION.txt']},
    package_dir={
        "eth2spec": "tests/core/pyspec/eth2spec",
        "configs": "configs",
        "presets": "presets",
        "specs": "specs",
    },
    packages=find_packages(where='tests/core/pyspec') + ['configs', 'specs'],
    py_modules=["eth2spec"],
    cmdclass=commands,
    python_requires=">=3.9, <4",
    extras_require={
        "test": ["pytest>=4.4", "pytest-cov", "pytest-xdist"],
        "lint": ["flake8==5.0.4", "mypy==0.981", "pylint==2.15.3"],
        "generator": ["python-snappy==0.6.1", "filelock", "pathos==0.3.0"],
        "docs": ["mkdocs==1.4.2", "mkdocs-material==9.1.5", "mdx-truly-sane-lists==1.3",  "mkdocs-awesome-pages-plugin==2.8.0"]
    },
    install_requires=[
        "eth-utils>=2.0.0,<3",
        "eth-typing>=3.2.0,<4.0.0",
        "pycryptodome==3.15.0",
        "py_ecc==6.0.0",
        "milagro_bls_binding==1.9.0",
        "remerkleable==0.1.27",
        "trie==2.0.2",
        RUAMEL_YAML_VERSION,
        "lru-dict==1.2.0",
        MARKO_VERSION,
        "py_arkworks_bls12381==0.3.4",
        "curdleproofs @ git+https://github.com/nalinbhardwaj/curdleproofs.pie@805d06785b6ff35fde7148762277dd1ae678beeb#egg=curdleproofs&subdirectory=curdleproofs",
    ]
)<|MERGE_RESOLUTION|>--- conflicted
+++ resolved
@@ -60,109 +60,6 @@
 from marko.ext.gfm.elements import Table
 
 
-<<<<<<< HEAD
-# Definitions in context.py
-PHASE0 = 'phase0'
-ALTAIR = 'altair'
-BELLATRIX = 'bellatrix'
-CAPELLA = 'capella'
-DENEB = 'deneb'
-EIP6110 = 'eip6110'
-EIP7002 = 'eip7002'
-WHISK = 'whisk'
-
-PREVIOUS_FORK_OF = {
-    PHASE0: None,
-    ALTAIR: PHASE0,
-    BELLATRIX: ALTAIR,
-    CAPELLA: BELLATRIX,
-    DENEB: CAPELLA,
-    EIP6110: DENEB,
-    EIP7002: CAPELLA,
-    WHISK: CAPELLA,
-}
-
-ALL_FORKS = list(PREVIOUS_FORK_OF.keys())
-
-IGNORE_SPEC_FILES = [
-    "specs/phase0/deposit-contract.md"
-]
-
-EXTRA_SPEC_FILES = {
-    BELLATRIX: "sync/optimistic.md"
-}
-
-# The helper functions that are used when defining constants
-CONSTANT_DEP_SUNDRY_CONSTANTS_FUNCTIONS = '''
-def ceillog2(x: int) -> uint64:
-    if x < 1:
-        raise ValueError(f"ceillog2 accepts only positive values, x={x}")
-    return uint64((x - 1).bit_length())
-
-
-def floorlog2(x: int) -> uint64:
-    if x < 1:
-        raise ValueError(f"floorlog2 accepts only positive values, x={x}")
-    return uint64(x.bit_length() - 1)
-'''
-
-
-OPTIMIZED_BLS_AGGREGATE_PUBKEYS = '''
-def eth_aggregate_pubkeys(pubkeys: Sequence[BLSPubkey]) -> BLSPubkey:
-    return bls.AggregatePKs(pubkeys)
-'''
-
-
-class ProtocolDefinition(NamedTuple):
-    # just function definitions currently. May expand with configuration vars in future.
-    functions: Dict[str, str]
-
-
-class VariableDefinition(NamedTuple):
-    type_name: Optional[str]
-    value: str
-    comment: Optional[str]  # e.g. "noqa: E501"
-    type_hint: Optional[str]  # e.g., "Final"
-
-
-class SpecObject(NamedTuple):
-    functions: Dict[str, str]
-    protocols: Dict[str, ProtocolDefinition]
-    custom_types: Dict[str, str]
-    constant_vars: Dict[str, VariableDefinition]
-    preset_vars: Dict[str, VariableDefinition]
-    config_vars: Dict[str, VariableDefinition]
-    ssz_dep_constants: Dict[str, str]  # the constants that depend on ssz_objects
-    ssz_objects: Dict[str, str]
-    dataclasses: Dict[str, str]
-
-
-def is_post_fork(a, b) -> bool:
-    """
-    Returns true if fork a is after b, or if a == b
-    """
-    if a == b:
-        return True
-
-    prev_fork = PREVIOUS_FORK_OF[a]
-    if prev_fork == b:
-        return True
-    elif prev_fork == None:
-        return False
-    else:
-        return is_post_fork(prev_fork, b)
-
-def get_fork_directory(fork):
-    dir1 = f'specs/{fork}'
-    if os.path.exists(dir1):
-        return dir1
-    dir2 = f'specs/_features/{fork}'
-    if os.path.exists(dir2):
-        return dir2
-    raise FileNotFoundError(f"No directory found for fork: {fork}")
-
-=======
->>>>>>> f1aabcd7
 def _get_name_from_heading(heading: Heading) -> Optional[str]:
     last_child = heading.children[-1]
     if isinstance(last_child, CodeSpan):
@@ -373,694 +270,6 @@
     )
 
 
-<<<<<<< HEAD
-class SpecBuilder(ABC):
-    @property
-    @abstractmethod
-    def fork(self) -> str:
-        raise NotImplementedError()
-
-    @classmethod
-    @abstractmethod
-    def imports(cls, preset_name: str) -> str:
-        """
-        Import objects from other libraries.
-        """
-        raise NotImplementedError()
-
-    @classmethod
-    @abstractmethod
-    def preparations(cls) -> str:
-        """
-        Define special types/constants for building pyspec or call functions.
-        """
-        raise NotImplementedError()
-
-    @classmethod
-    @abstractmethod
-    def sundry_functions(cls) -> str:
-        """
-        The functions that are (1) defined abstractly in specs or (2) adjusted for getting better performance.
-        """
-        raise NotImplementedError()
-
-    @classmethod
-    def execution_engine_cls(cls) -> str:
-        raise NotImplementedError()
-
-    @classmethod
-    @abstractmethod
-    def hardcoded_ssz_dep_constants(cls) -> Dict[str, str]:
-        """
-        The constants that are required for SSZ objects.
-        """
-        raise NotImplementedError()
-
-    @classmethod
-    @abstractmethod
-    def hardcoded_custom_type_dep_constants(cls, spec_object) -> Dict[str, str]:  # TODO
-        """
-        The constants that are required for custom types.
-        """
-        raise NotImplementedError()
-
-    @classmethod
-    @abstractmethod
-    def implement_optimizations(cls, functions: Dict[str, str]) -> Dict[str, str]:
-        raise NotImplementedError()
-
-    @classmethod
-    @abstractmethod
-    def build_spec(cls, preset_name: str,
-                   source_files: List[Path], preset_files: Sequence[Path], config_file: Path) -> str:
-        raise NotImplementedError()
-
-
-#
-# Phase0SpecBuilder
-#
-class Phase0SpecBuilder(SpecBuilder):
-    fork: str = PHASE0
-
-    @classmethod
-    def imports(cls, preset_name: str) -> str:
-        return '''from lru import LRU
-from dataclasses import (
-    dataclass,
-    field,
-)
-from typing import (
-    Any, Callable, Dict, Set, Sequence, Tuple, Optional, TypeVar, NamedTuple, Final
-)
-
-from eth2spec.utils.ssz.ssz_impl import hash_tree_root, copy, uint_to_bytes
-from eth2spec.utils.ssz.ssz_typing import (
-    View, boolean, Container, List, Vector, uint8, uint32, uint64, uint256,
-    Bytes1, Bytes4, Bytes32, Bytes48, Bytes96, Bitlist)
-from eth2spec.utils.ssz.ssz_typing import Bitvector  # noqa: F401
-from eth2spec.utils import bls
-from eth2spec.utils.hash_function import hash
-'''
-
-    @classmethod
-    def preparations(cls) -> str:
-        return  '''
-SSZObject = TypeVar('SSZObject', bound=View)
-'''
-
-    @classmethod
-    def sundry_functions(cls) -> str:
-        return '''
-def get_eth1_data(block: Eth1Block) -> Eth1Data:
-    """
-    A stub function return mocking Eth1Data.
-    """
-    return Eth1Data(
-        deposit_root=block.deposit_root,
-        deposit_count=block.deposit_count,
-        block_hash=hash_tree_root(block))
-
-
-def cache_this(key_fn, value_fn, lru_size):  # type: ignore
-    cache_dict = LRU(size=lru_size)
-
-    def wrapper(*args, **kw):  # type: ignore
-        key = key_fn(*args, **kw)
-        nonlocal cache_dict
-        if key not in cache_dict:
-            cache_dict[key] = value_fn(*args, **kw)
-        return cache_dict[key]
-    return wrapper
-
-
-_compute_shuffled_index = compute_shuffled_index
-compute_shuffled_index = cache_this(
-    lambda index, index_count, seed: (index, index_count, seed),
-    _compute_shuffled_index, lru_size=SLOTS_PER_EPOCH * 3)
-
-_get_total_active_balance = get_total_active_balance
-get_total_active_balance = cache_this(
-    lambda state: (state.validators.hash_tree_root(), compute_epoch_at_slot(state.slot)),
-    _get_total_active_balance, lru_size=10)
-
-_get_base_reward = get_base_reward
-get_base_reward = cache_this(
-    lambda state, index: (state.validators.hash_tree_root(), state.slot, index),
-    _get_base_reward, lru_size=2048)
-
-_get_committee_count_per_slot = get_committee_count_per_slot
-get_committee_count_per_slot = cache_this(
-    lambda state, epoch: (state.validators.hash_tree_root(), epoch),
-    _get_committee_count_per_slot, lru_size=SLOTS_PER_EPOCH * 3)
-
-_get_active_validator_indices = get_active_validator_indices
-get_active_validator_indices = cache_this(
-    lambda state, epoch: (state.validators.hash_tree_root(), epoch),
-    _get_active_validator_indices, lru_size=3)
-
-_get_beacon_committee = get_beacon_committee
-get_beacon_committee = cache_this(
-    lambda state, slot, index: (state.validators.hash_tree_root(), state.randao_mixes.hash_tree_root(), slot, index),
-    _get_beacon_committee, lru_size=SLOTS_PER_EPOCH * MAX_COMMITTEES_PER_SLOT * 3)
-
-_get_matching_target_attestations = get_matching_target_attestations
-get_matching_target_attestations = cache_this(
-    lambda state, epoch: (state.hash_tree_root(), epoch),
-    _get_matching_target_attestations, lru_size=10)
-
-_get_matching_head_attestations = get_matching_head_attestations
-get_matching_head_attestations = cache_this(
-    lambda state, epoch: (state.hash_tree_root(), epoch),
-    _get_matching_head_attestations, lru_size=10)
-
-_get_attesting_indices = get_attesting_indices
-get_attesting_indices = cache_this(
-    lambda state, data, bits: (
-        state.randao_mixes.hash_tree_root(),
-        state.validators.hash_tree_root(), data.hash_tree_root(), bits.hash_tree_root()
-    ),
-    _get_attesting_indices, lru_size=SLOTS_PER_EPOCH * MAX_COMMITTEES_PER_SLOT * 3)'''
-
-
-    @classmethod
-    def execution_engine_cls(cls) -> str:
-        return ""
-
-
-    @classmethod
-    def hardcoded_ssz_dep_constants(cls) -> Dict[str, str]:
-        return {}
-
-    @classmethod
-    def hardcoded_custom_type_dep_constants(cls, spec_object) -> Dict[str, str]:
-        return {}
-
-    @classmethod
-    def implement_optimizations(cls, functions: Dict[str, str]) -> Dict[str, str]:
-        return functions
-
-    @classmethod
-    def build_spec(cls, preset_name: str,
-                   source_files: Sequence[Path], preset_files: Sequence[Path], config_file: Path) -> str:
-        return _build_spec(preset_name, cls.fork, source_files, preset_files, config_file)
-
-
-#
-# AltairSpecBuilder
-#
-class AltairSpecBuilder(Phase0SpecBuilder):
-    fork: str = ALTAIR
-
-    @classmethod
-    def imports(cls, preset_name: str) -> str:
-        return super().imports(preset_name) + '\n' + f'''
-from typing import NewType, Union as PyUnion
-
-from eth2spec.phase0 import {preset_name} as phase0
-from eth2spec.test.helpers.merkle import build_proof
-from eth2spec.utils.ssz.ssz_typing import Path
-'''
-
-    @classmethod
-    def preparations(cls):
-        return super().preparations() + '\n' + '''
-SSZVariableName = str
-GeneralizedIndex = NewType('GeneralizedIndex', int)
-'''
-
-    @classmethod
-    def sundry_functions(cls) -> str:
-        return super().sundry_functions() + '\n\n' + '''
-def get_generalized_index(ssz_class: Any, *path: Sequence[PyUnion[int, SSZVariableName]]) -> GeneralizedIndex:
-    ssz_path = Path(ssz_class)
-    for item in path:
-        ssz_path = ssz_path / item
-    return GeneralizedIndex(ssz_path.gindex())
-
-
-def compute_merkle_proof_for_state(state: BeaconState,
-                                   index: GeneralizedIndex) -> Sequence[Bytes32]:
-    return build_proof(state.get_backing(), index)'''
-
-
-    @classmethod
-    def hardcoded_ssz_dep_constants(cls) -> Dict[str, str]:
-        constants = {
-            'FINALIZED_ROOT_INDEX': 'GeneralizedIndex(105)',
-            'CURRENT_SYNC_COMMITTEE_INDEX': 'GeneralizedIndex(54)',
-            'NEXT_SYNC_COMMITTEE_INDEX': 'GeneralizedIndex(55)',
-        }
-        return {**super().hardcoded_ssz_dep_constants(), **constants}
-
-    @classmethod
-    def implement_optimizations(cls, functions: Dict[str, str]) -> Dict[str, str]:
-        if "eth_aggregate_pubkeys" in functions:
-            functions["eth_aggregate_pubkeys"] = OPTIMIZED_BLS_AGGREGATE_PUBKEYS.strip()
-        return super().implement_optimizations(functions)
-
-#
-# BellatrixSpecBuilder
-#
-class BellatrixSpecBuilder(AltairSpecBuilder):
-    fork: str = BELLATRIX
-
-    @classmethod
-    def imports(cls, preset_name: str):
-        return super().imports(preset_name) + f'''
-from typing import Protocol
-from eth2spec.altair import {preset_name} as altair
-from eth2spec.utils.ssz.ssz_typing import Bytes8, Bytes20, ByteList, ByteVector
-'''
-
-    @classmethod
-    def preparations(cls):
-        return super().preparations()
-
-    @classmethod
-    def sundry_functions(cls) -> str:
-        return super().sundry_functions() + '\n\n' + """
-ExecutionState = Any
-
-
-def get_pow_block(hash: Bytes32) -> Optional[PowBlock]:
-    return PowBlock(block_hash=hash, parent_hash=Bytes32(), total_difficulty=uint256(0))
-
-
-def get_execution_state(_execution_state_root: Bytes32) -> ExecutionState:
-    pass
-
-
-def get_pow_chain_head() -> PowBlock:
-    pass"""
-
-    @classmethod
-    def execution_engine_cls(cls) -> str:
-        return "\n\n" + """
-class NoopExecutionEngine(ExecutionEngine):
-
-    def notify_new_payload(self: ExecutionEngine, execution_payload: ExecutionPayload) -> bool:
-        return True
-
-    def notify_forkchoice_updated(self: ExecutionEngine,
-                                  head_block_hash: Hash32,
-                                  safe_block_hash: Hash32,
-                                  finalized_block_hash: Hash32,
-                                  payload_attributes: Optional[PayloadAttributes]) -> Optional[PayloadId]:
-        pass
-
-    def get_payload(self: ExecutionEngine, payload_id: PayloadId) -> GetPayloadResponse:
-        # pylint: disable=unused-argument
-        raise NotImplementedError("no default block production")
-
-    def is_valid_block_hash(self: ExecutionEngine, execution_payload: ExecutionPayload) -> bool:
-        return True
-
-    def verify_and_notify_new_payload(self: ExecutionEngine,
-                                      new_payload_request: NewPayloadRequest) -> bool:
-        return True
-
-
-EXECUTION_ENGINE = NoopExecutionEngine()"""
-
-
-    @classmethod
-    def hardcoded_custom_type_dep_constants(cls, spec_object) -> str:
-        constants = {
-            'MAX_BYTES_PER_TRANSACTION': spec_object.preset_vars['MAX_BYTES_PER_TRANSACTION'].value,
-        }
-        return {**super().hardcoded_custom_type_dep_constants(spec_object), **constants}
-
-
-#
-# CapellaSpecBuilder
-#
-class CapellaSpecBuilder(BellatrixSpecBuilder):
-    fork: str = CAPELLA
-
-    @classmethod
-    def imports(cls, preset_name: str):
-        return super().imports(preset_name) + f'''
-from eth2spec.bellatrix import {preset_name} as bellatrix
-'''
-
-
-    @classmethod
-    def sundry_functions(cls) -> str:
-        return super().sundry_functions() + '\n\n' + '''
-def compute_merkle_proof_for_block_body(body: BeaconBlockBody,
-                                        index: GeneralizedIndex) -> Sequence[Bytes32]:
-    return build_proof(body.get_backing(), index)'''
-
-
-    @classmethod
-    def hardcoded_ssz_dep_constants(cls) -> Dict[str, str]:
-        constants = {
-            'EXECUTION_PAYLOAD_INDEX': 'GeneralizedIndex(25)',
-        }
-        return {**super().hardcoded_ssz_dep_constants(), **constants}
-
-#
-# DenebSpecBuilder
-#
-class DenebSpecBuilder(CapellaSpecBuilder):
-    fork: str = DENEB
-
-    @classmethod
-    def imports(cls, preset_name: str):
-        return super().imports(preset_name) + f'''
-from eth2spec.capella import {preset_name} as capella
-'''
-
-
-    @classmethod
-    def preparations(cls):
-        return super().preparations() + '\n' + '''
-T = TypeVar('T')  # For generic function
-'''
-
-    @classmethod
-    def sundry_functions(cls) -> str:
-        return super().sundry_functions() + '\n\n' + '''
-def retrieve_blobs_and_proofs(beacon_block_root: Root) -> PyUnion[Tuple[Blob, KZGProof], Tuple[str, str]]:
-    # pylint: disable=unused-argument
-    return ("TEST", "TEST")'''
-
-    @classmethod
-    def execution_engine_cls(cls) -> str:
-        return "\n\n" + """
-class NoopExecutionEngine(ExecutionEngine):
-
-    def notify_new_payload(self: ExecutionEngine, execution_payload: ExecutionPayload) -> bool:
-        return True
-
-    def notify_forkchoice_updated(self: ExecutionEngine,
-                                  head_block_hash: Hash32,
-                                  safe_block_hash: Hash32,
-                                  finalized_block_hash: Hash32,
-                                  payload_attributes: Optional[PayloadAttributes]) -> Optional[PayloadId]:
-        pass
-
-    def get_payload(self: ExecutionEngine, payload_id: PayloadId) -> GetPayloadResponse:
-        # pylint: disable=unused-argument
-        raise NotImplementedError("no default block production")
-
-    def is_valid_block_hash(self: ExecutionEngine, execution_payload: ExecutionPayload) -> bool:
-        return True
-
-    def is_valid_versioned_hashes(self: ExecutionEngine, new_payload_request: NewPayloadRequest) -> bool:
-        return True
-
-    def verify_and_notify_new_payload(self: ExecutionEngine,
-                                      new_payload_request: NewPayloadRequest) -> bool:
-        return True
-
-
-EXECUTION_ENGINE = NoopExecutionEngine()"""
-
-
-    @classmethod
-    def hardcoded_custom_type_dep_constants(cls, spec_object) -> str:
-        constants = {
-            'BYTES_PER_FIELD_ELEMENT': spec_object.constant_vars['BYTES_PER_FIELD_ELEMENT'].value,
-            'FIELD_ELEMENTS_PER_BLOB': spec_object.preset_vars['FIELD_ELEMENTS_PER_BLOB'].value,
-            'MAX_BLOBS_PER_BLOCK': spec_object.preset_vars['MAX_BLOBS_PER_BLOCK'].value,
-        }
-        return {**super().hardcoded_custom_type_dep_constants(spec_object), **constants}
-
-
-#
-# EIP6110SpecBuilder
-#
-class EIP6110SpecBuilder(DenebSpecBuilder):
-    fork: str = EIP6110
-
-    @classmethod
-    def imports(cls, preset_name: str):
-        return super().imports(preset_name) + f'''
-from eth2spec.deneb import {preset_name} as deneb
-'''
-
-
-#
-# EIP7002SpecBuilder
-#
-class EIP7002SpecBuilder(CapellaSpecBuilder):
-    fork: str = EIP7002
-
-    @classmethod
-    def imports(cls, preset_name: str):
-        return super().imports(preset_name) + f'''
-from eth2spec.capella import {preset_name} as capella
-'''
-
-
-#
-# WhiskSpecBuilder
-#
-class WhiskSpecBuilder(CapellaSpecBuilder):
-    fork: str = WHISK
-
-    @classmethod
-    def imports(cls, preset_name: str):
-        return super().imports(preset_name) + f'''
-from eth2spec.capella import {preset_name} as capella
-'''
-
-    @classmethod
-    def hardcoded_custom_type_dep_constants(cls, spec_object) -> str:
-        # Necessary for custom types `WhiskShuffleProof` and `WhiskTrackerProof`
-        constants = {
-            'WHISK_MAX_SHUFFLE_PROOF_SIZE': spec_object.constant_vars['WHISK_MAX_SHUFFLE_PROOF_SIZE'].value,
-            'WHISK_MAX_OPENING_PROOF_SIZE': spec_object.constant_vars['WHISK_MAX_OPENING_PROOF_SIZE'].value,
-        }
-        return {**super().hardcoded_custom_type_dep_constants(spec_object), **constants}
-
-
-spec_builders = {
-    builder.fork: builder
-    for builder in (Phase0SpecBuilder, AltairSpecBuilder, BellatrixSpecBuilder, CapellaSpecBuilder, DenebSpecBuilder,
-                    EIP6110SpecBuilder, EIP7002SpecBuilder, WhiskSpecBuilder)
-}
-
-
-def is_byte_vector(value: str) -> bool:
-    return value.startswith(('ByteVector'))
-
-
-def make_function_abstract(protocol_def: ProtocolDefinition, key: str):
-    function = protocol_def.functions[key].split('"""')
-    protocol_def.functions[key] = function[0] + "..."
-
-
-def objects_to_spec(preset_name: str,
-                    spec_object: SpecObject,
-                    builder: SpecBuilder,
-                    ordered_class_objects: Dict[str, str]) -> str:
-    """
-    Given all the objects that constitute a spec, combine them into a single pyfile.
-    """
-    new_type_definitions = (
-        '\n\n'.join(
-            [
-                f"class {key}({value}):\n    pass\n" if not is_byte_vector(value) else f"class {key}({value}):  # type: ignore\n    pass\n"
-                for key, value in spec_object.custom_types.items()
-            ]
-        )
-    )
-
-    def format_protocol(protocol_name: str, protocol_def: ProtocolDefinition) -> str:
-        abstract_functions = ["verify_and_notify_new_payload"]
-        for key in protocol_def.functions.keys():
-           if key in abstract_functions:
-                make_function_abstract(protocol_def, key)
-
-        protocol = f"class {protocol_name}(Protocol):"
-        for fn_source in protocol_def.functions.values():
-            fn_source = fn_source.replace("self: "+protocol_name, "self")
-            protocol += "\n\n" + textwrap.indent(fn_source, "    ")
-        return protocol
-
-    protocols_spec = '\n\n\n'.join(format_protocol(k, v) for k, v in spec_object.protocols.items())
-    for k in list(spec_object.functions):
-        if k in [
-            "ceillog2",
-            "floorlog2",
-            "compute_merkle_proof_for_block_body",
-            "compute_merkle_proof_for_state",
-        ]:
-            del spec_object.functions[k]
-    functions = builder.implement_optimizations(spec_object.functions)
-    functions_spec = '\n\n\n'.join(functions.values())
-
-    # Access global dict of config vars for runtime configurables
-    for name in spec_object.config_vars.keys():
-        functions_spec = re.sub(r"\b%s\b" % name, 'config.' + name, functions_spec)
-
-    def format_config_var(name: str, vardef: VariableDefinition) -> str:
-        if vardef.type_name is None:
-            out = f'{name}={vardef.value},'
-        else:
-            out = f'{name}={vardef.type_name}({vardef.value}),'
-        if vardef.comment is not None:
-            out += f'  # {vardef.comment}'
-        return out
-
-    config_spec = 'class Configuration(NamedTuple):\n'
-    config_spec += '    PRESET_BASE: str\n'
-    config_spec += '\n'.join(f'    {k}: {v.type_name if v.type_name is not None else "int"}'
-                             for k, v in spec_object.config_vars.items())
-    config_spec += '\n\n\nconfig = Configuration(\n'
-    config_spec += f'    PRESET_BASE="{preset_name}",\n'
-    config_spec += '\n'.join('    ' + format_config_var(k, v) for k, v in spec_object.config_vars.items())
-    config_spec += '\n)\n'
-
-    def format_constant(name: str, vardef: VariableDefinition) -> str:
-        if vardef.type_name is None:
-            if vardef.type_hint is None:
-                out = f'{name} = {vardef.value}'
-            else:
-                out = f'{name}: {vardef.type_hint} = {vardef.value}'
-        else:
-            out = f'{name} = {vardef.type_name}({vardef.value})'
-        if vardef.comment is not None:
-            out += f'  # {vardef.comment}'
-        return out
-
-    constant_vars_spec = '# Constant vars\n' + '\n'.join(format_constant(k, v) for k, v in spec_object.constant_vars.items())
-    preset_vars_spec = '# Preset vars\n' + '\n'.join(format_constant(k, v) for k, v in spec_object.preset_vars.items())
-    ordered_class_objects_spec = '\n\n\n'.join(ordered_class_objects.values())
-    ssz_dep_constants = '\n'.join(map(lambda x: '%s = %s' % (x, builder.hardcoded_ssz_dep_constants()[x]), builder.hardcoded_ssz_dep_constants()))
-    ssz_dep_constants_verification = '\n'.join(map(lambda x: 'assert %s == %s' % (x, spec_object.ssz_dep_constants[x]), builder.hardcoded_ssz_dep_constants()))
-    custom_type_dep_constants = '\n'.join(map(lambda x: '%s = %s' % (x, builder.hardcoded_custom_type_dep_constants(spec_object)[x]), builder.hardcoded_custom_type_dep_constants(spec_object)))
-    spec = (
-            builder.imports(preset_name)
-            + builder.preparations()
-            + '\n\n' + f"fork = \'{builder.fork}\'\n"
-            # The constants that some SSZ containers require. Need to be defined before `new_type_definitions`
-            + ('\n\n' + custom_type_dep_constants + '\n' if custom_type_dep_constants != '' else '')
-            + '\n\n' + new_type_definitions
-            + '\n' + CONSTANT_DEP_SUNDRY_CONSTANTS_FUNCTIONS
-            # The constants that some SSZ containers require. Need to be defined before `constants_spec`
-            + ('\n\n' + ssz_dep_constants if ssz_dep_constants != '' else '')
-            + '\n\n' + constant_vars_spec
-            + '\n\n' + preset_vars_spec
-            + '\n\n\n' + config_spec
-            + '\n\n' + ordered_class_objects_spec
-            + ('\n\n\n' + protocols_spec if protocols_spec != '' else '')
-            + '\n\n\n' + functions_spec
-            + '\n\n' + builder.sundry_functions()
-            + builder.execution_engine_cls()
-            # Since some constants are hardcoded in setup.py, the following assertions verify that the hardcoded constants are
-            # as same as the spec definition.
-            + ('\n\n\n' + ssz_dep_constants_verification if ssz_dep_constants_verification != '' else '')
-            + '\n'
-    )
-    return spec
-
-
-def combine_protocols(old_protocols: Dict[str, ProtocolDefinition],
-                      new_protocols: Dict[str, ProtocolDefinition]) -> Dict[str, ProtocolDefinition]:
-    for key, value in new_protocols.items():
-        if key not in old_protocols:
-            old_protocols[key] = value
-        else:
-            functions = combine_dicts(old_protocols[key].functions, value.functions)
-            old_protocols[key] = ProtocolDefinition(functions=functions)
-    return old_protocols
-
-
-T = TypeVar('T')
-
-
-def combine_dicts(old_dict: Dict[str, T], new_dict: Dict[str, T]) -> Dict[str, T]:
-    return {**old_dict, **new_dict}
-
-
-ignored_dependencies = [
-    'bit', 'boolean', 'Vector', 'List', 'Container', 'BLSPubkey', 'BLSSignature',
-    'Bytes1', 'Bytes4', 'Bytes8', 'Bytes20', 'Bytes32', 'Bytes48', 'Bytes96', 'Bitlist', 'Bitvector',
-    'uint8', 'uint16', 'uint32', 'uint64', 'uint128', 'uint256',
-    'bytes', 'byte', 'ByteList', 'ByteVector',
-    'Dict', 'dict', 'field', 'ceillog2', 'floorlog2', 'Set',
-    'Optional', 'Sequence',
-]
-
-
-def dependency_order_class_objects(objects: Dict[str, str], custom_types: Dict[str, str]) -> None:
-    """
-    Determines which SSZ Object is dependent on which other and orders them appropriately
-    """
-    items = list(objects.items())
-    for key, value in items:
-        dependencies = []
-        for line in value.split('\n'):
-            if not re.match(r'\s+\w+: .+', line):
-                continue  # skip whitespace etc.
-            line = line[line.index(':') + 1:]  # strip of field name
-            if '#' in line:
-                line = line[:line.index('#')]  # strip of comment
-            dependencies.extend(re.findall(r'(\w+)', line))  # catch all legible words, potential dependencies
-        dependencies = filter(lambda x: '_' not in x and x.upper() != x, dependencies)  # filter out constants
-        dependencies = filter(lambda x: x not in ignored_dependencies, dependencies)
-        dependencies = filter(lambda x: x not in custom_types, dependencies)
-        for dep in dependencies:
-            key_list = list(objects.keys())
-            for item in [dep, key] + key_list[key_list.index(dep)+1:]:
-                objects[item] = objects.pop(item)
-
-def combine_ssz_objects(old_objects: Dict[str, str], new_objects: Dict[str, str], custom_types) -> Dict[str, str]:
-    """
-    Takes in old spec and new spec ssz objects, combines them,
-    and returns the newer versions of the objects in dependency order.
-    """
-    for key, value in new_objects.items():
-        old_objects[key] = value
-    return old_objects
-
-
-def combine_spec_objects(spec0: SpecObject, spec1: SpecObject) -> SpecObject:
-    """
-    Takes in two spec variants (as tuples of their objects) and combines them using the appropriate combiner function.
-    """
-    protocols = combine_protocols(spec0.protocols, spec1.protocols)
-    functions = combine_dicts(spec0.functions, spec1.functions)
-    custom_types = combine_dicts(spec0.custom_types, spec1.custom_types)
-    constant_vars = combine_dicts(spec0.constant_vars, spec1.constant_vars)
-    preset_vars = combine_dicts(spec0.preset_vars, spec1.preset_vars)
-    config_vars = combine_dicts(spec0.config_vars, spec1.config_vars)
-    ssz_dep_constants = combine_dicts(spec0.ssz_dep_constants, spec1.ssz_dep_constants)
-    ssz_objects = combine_ssz_objects(spec0.ssz_objects, spec1.ssz_objects, custom_types)
-    dataclasses = combine_dicts(spec0.dataclasses, spec1.dataclasses)
-    return SpecObject(
-        functions=functions,
-        protocols=protocols,
-        custom_types=custom_types,
-        constant_vars=constant_vars,
-        preset_vars=preset_vars,
-        config_vars=config_vars,
-        ssz_dep_constants=ssz_dep_constants,
-        ssz_objects=ssz_objects,
-        dataclasses=dataclasses,
-    )
-
-
-def parse_config_vars(conf: Dict[str, str]) -> Dict[str, str]:
-    """
-    Parses a dict of basic str/int/list types into a dict for insertion into the spec code.
-    """
-    out: Dict[str, str] = dict()
-    for k, v in conf.items():
-        if isinstance(v, str) and (v.startswith("0x") or k == 'PRESET_BASE' or k == 'CONFIG_NAME'):
-            # Represent byte data with string, to avoid misinterpretation as big-endian int.
-            # Everything except PRESET_BASE and CONFIG_NAME is either byte data or an integer.
-            out[k] = f"'{v}'"
-        else:
-            out[k] = str(int(v))
-    return out
-
-
-=======
->>>>>>> f1aabcd7
 def load_preset(preset_files: Sequence[Path]) -> Dict[str, str]:
     """
     Loads the a directory of preset files, merges the result into one preset.
