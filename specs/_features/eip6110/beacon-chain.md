# EIP-6110 -- The Beacon Chain

## Table of contents

<!-- TOC -->
<!-- START doctoc generated TOC please keep comment here to allow auto update -->
<!-- DON'T EDIT THIS SECTION, INSTEAD RE-RUN doctoc TO UPDATE -->

- [Introduction](#introduction)
- [Constants](#constants)
  - [Misc](#misc)
- [Preset](#preset)
  - [Execution](#execution)
- [Containers](#containers)
  - [New containers](#new-containers)
    - [`DepositReceipt`](#depositreceipt)
  - [Extended Containers](#extended-containers)
    - [`ExecutionPayload`](#executionpayload)
    - [`ExecutionPayloadHeader`](#executionpayloadheader)
    - [`BeaconState`](#beaconstate)
- [Beacon chain state transition function](#beacon-chain-state-transition-function)
  - [Block processing](#block-processing)
    - [Modified `process_operations`](#modified-process_operations)
    - [New `process_deposit_receipt`](#new-process_deposit_receipt)
    - [Modified `process_execution_payload`](#modified-process_execution_payload)
- [Testing](#testing)

<!-- END doctoc generated TOC please keep comment here to allow auto update -->
<!-- /TOC -->

## Introduction

This is the beacon chain specification of in-protocol deposits processing mechanism.
This mechanism relies on the changes proposed by [EIP-6110](http://eips.ethereum.org/EIPS/eip-6110).

<<<<<<< HEAD
*Note:* This specification is built upon [Deneb](../../deneb/beacon_chain.md) and is under active development.
=======
*Note:* This specification is built upon [Capella](../../capella/beacon-chain.md) and is under active development.
>>>>>>> acccbd77

## Constants

The following values are (non-configurable) constants used throughout the specification.

### Misc

| Name | Value |
| - | - |
| `UNSET_DEPOSIT_RECEIPTS_START_INDEX` | `uint64(2**64 - 1)` |

## Preset

### Execution

| Name | Value | Description |
| - | - | - |
| `MAX_DEPOSIT_RECEIPTS_PER_PAYLOAD` | `uint64(2**13)` (= 8,192) | Maximum number of deposit receipts allowed in each payload |

## Containers

### New containers

#### `DepositReceipt`

```python
class DepositReceipt(Container):
    pubkey: BLSPubkey
    withdrawal_credentials: Bytes32
    amount: Gwei
    signature: BLSSignature
    index: uint64
```

### Extended Containers

#### `ExecutionPayload`

```python
class ExecutionPayload(Container):
    # Execution block header fields
    parent_hash: Hash32
    fee_recipient: ExecutionAddress
    state_root: Bytes32
    receipts_root: Bytes32
    logs_bloom: ByteVector[BYTES_PER_LOGS_BLOOM]
    prev_randao: Bytes32
    block_number: uint64
    gas_limit: uint64
    gas_used: uint64
    timestamp: uint64
    extra_data: ByteList[MAX_EXTRA_DATA_BYTES]
    base_fee_per_gas: uint256
    # Extra payload fields
    block_hash: Hash32
    transactions: List[Transaction, MAX_TRANSACTIONS_PER_PAYLOAD]
    withdrawals: List[Withdrawal, MAX_WITHDRAWALS_PER_PAYLOAD]
    excess_data_gas: uint256
    deposit_receipts: List[DepositReceipt, MAX_DEPOSIT_RECEIPTS_PER_PAYLOAD]  # [New in EIP6110]
```

#### `ExecutionPayloadHeader`

```python
class ExecutionPayloadHeader(Container):
    # Execution block header fields
    parent_hash: Hash32
    fee_recipient: ExecutionAddress
    state_root: Bytes32
    receipts_root: Bytes32
    logs_bloom: ByteVector[BYTES_PER_LOGS_BLOOM]
    prev_randao: Bytes32
    block_number: uint64
    gas_limit: uint64
    gas_used: uint64
    timestamp: uint64
    extra_data: ByteList[MAX_EXTRA_DATA_BYTES]
    base_fee_per_gas: uint256
    # Extra payload fields
    block_hash: Hash32
    transactions_root: Root
    withdrawals_root: Root
    excess_data_gas: uint256
    deposit_receipts_root: Root  # [New in EIP6110]
```

#### `BeaconState`

```python
class BeaconState(Container):
    # Versioning
    genesis_time: uint64
    genesis_validators_root: Root
    slot: Slot
    fork: Fork
    # History
    latest_block_header: BeaconBlockHeader
    block_roots: Vector[Root, SLOTS_PER_HISTORICAL_ROOT]
    state_roots: Vector[Root, SLOTS_PER_HISTORICAL_ROOT]
    historical_roots: List[Root, HISTORICAL_ROOTS_LIMIT]
    # Eth1
    eth1_data: Eth1Data
    eth1_data_votes: List[Eth1Data, EPOCHS_PER_ETH1_VOTING_PERIOD * SLOTS_PER_EPOCH]
    eth1_deposit_index: uint64
    # Registry
    validators: List[Validator, VALIDATOR_REGISTRY_LIMIT]
    balances: List[Gwei, VALIDATOR_REGISTRY_LIMIT]
    # Randomness
    randao_mixes: Vector[Bytes32, EPOCHS_PER_HISTORICAL_VECTOR]
    # Slashings
    slashings: Vector[Gwei, EPOCHS_PER_SLASHINGS_VECTOR]  # Per-epoch sums of slashed effective balances
    # Participation
    previous_epoch_participation: List[ParticipationFlags, VALIDATOR_REGISTRY_LIMIT]
    current_epoch_participation: List[ParticipationFlags, VALIDATOR_REGISTRY_LIMIT]
    # Finality
    justification_bits: Bitvector[JUSTIFICATION_BITS_LENGTH]  # Bit set for every recent justified epoch
    previous_justified_checkpoint: Checkpoint
    current_justified_checkpoint: Checkpoint
    finalized_checkpoint: Checkpoint
    # Inactivity
    inactivity_scores: List[uint64, VALIDATOR_REGISTRY_LIMIT]
    # Sync
    current_sync_committee: SyncCommittee
    next_sync_committee: SyncCommittee
    # Execution
    latest_execution_payload_header: ExecutionPayloadHeader  # [Modified in EIP6110]
    # Withdrawals
    next_withdrawal_index: WithdrawalIndex
    next_withdrawal_validator_index: ValidatorIndex
    # Deep history valid from Capella onwards
    historical_summaries: List[HistoricalSummary, HISTORICAL_ROOTS_LIMIT]
    # [New in EIP6110]
    deposit_receipts_start_index: uint64
```

## Beacon chain state transition function

### Block processing

```python
def process_block(state: BeaconState, block: BeaconBlock) -> None:
    process_block_header(state, block)
    if is_execution_enabled(state, block.body):
        process_withdrawals(state, block.body.execution_payload)
        process_execution_payload(state, block.body.execution_payload, EXECUTION_ENGINE)  # [Modified in EIP6110]
    process_randao(state, block.body)
    process_eth1_data(state, block.body)
    process_operations(state, block.body)  # [Modified in EIP6110]
    process_sync_aggregate(state, block.body.sync_aggregate)
    process_blob_kzg_commitments(state, block.body)
```

#### Modified `process_operations`

*Note*: The function `process_operations` is modified to process `DepositReceipt` operations included in the payload.

```python
def process_operations(state: BeaconState, body: BeaconBlockBody) -> None:
    # [Modified in EIP6110]
    # Disable former deposit mechanism once all prior deposits are processed
    eth1_deposit_index_limit = min(state.eth1_data.deposit_count, state.deposit_receipts_start_index)
    if state.eth1_deposit_index < eth1_deposit_index_limit:
        assert len(body.deposits) == min(MAX_DEPOSITS, eth1_deposit_index_limit - state.eth1_deposit_index)
    else:
        assert len(body.deposits) == 0

    def for_ops(operations: Sequence[Any], fn: Callable[[BeaconState, Any], None]) -> None:
        for operation in operations:
            fn(state, operation)

    for_ops(body.proposer_slashings, process_proposer_slashing)
    for_ops(body.attester_slashings, process_attester_slashing)
    for_ops(body.attestations, process_attestation)
    for_ops(body.deposits, process_deposit)
    for_ops(body.voluntary_exits, process_voluntary_exit)
    for_ops(body.bls_to_execution_changes, process_bls_to_execution_change)

    # [New in EIP6110]
    if is_execution_enabled(state, body):
        for_ops(body.execution_payload.deposit_receipts, process_deposit_receipt)
```

#### New `process_deposit_receipt`

```python
def process_deposit_receipt(state: BeaconState, deposit_receipt: DepositReceipt) -> None:
    # Set deposit receipt start index
    if state.deposit_receipts_start_index == UNSET_DEPOSIT_RECEIPTS_START_INDEX:
        state.deposit_receipts_start_index = deposit_receipt.index

    apply_deposit(
        state=state, 
        pubkey=deposit_receipt.pubkey,
        withdrawal_credentials=deposit_receipt.withdrawal_credentials,
        amount=deposit_receipt.amount,
        signature=deposit_receipt.signature,
    )
```

#### Modified `process_execution_payload`

*Note*: The function `process_execution_payload` is modified to use the new `ExecutionPayloadHeader` type.

```python
def process_execution_payload(state: BeaconState, payload: ExecutionPayload, execution_engine: ExecutionEngine) -> None:
    # Verify consistency of the parent hash with respect to the previous execution payload header
    if is_merge_transition_complete(state):
        assert payload.parent_hash == state.latest_execution_payload_header.block_hash
    # Verify prev_randao
    assert payload.prev_randao == get_randao_mix(state, get_current_epoch(state))
    # Verify timestamp
    assert payload.timestamp == compute_timestamp_at_slot(state, state.slot)
    # Verify the execution payload is valid
    assert execution_engine.notify_new_payload(payload)
    # Cache execution payload header
    state.latest_execution_payload_header = ExecutionPayloadHeader(
        parent_hash=payload.parent_hash,
        fee_recipient=payload.fee_recipient,
        state_root=payload.state_root,
        receipts_root=payload.receipts_root,
        logs_bloom=payload.logs_bloom,
        prev_randao=payload.prev_randao,
        block_number=payload.block_number,
        gas_limit=payload.gas_limit,
        gas_used=payload.gas_used,
        timestamp=payload.timestamp,
        extra_data=payload.extra_data,
        base_fee_per_gas=payload.base_fee_per_gas,
        block_hash=payload.block_hash,
        transactions_root=hash_tree_root(payload.transactions),
        withdrawals_root=hash_tree_root(payload.withdrawals),
        excess_data_gas=payload.excess_data_gas,
        deposit_receipts_root=hash_tree_root(payload.deposit_receipts),  # [New in EIP6110]
    )
```

## Testing

*Note*: The function `initialize_beacon_state_from_eth1` is modified for pure EIP-6110 testing only.
Modifications include:
1. Use `EIP6110_FORK_VERSION` as the previous and current fork version.
2. Utilize the EIP-6110 `BeaconBlockBody` when constructing the initial `latest_block_header`.
3. Add `deposit_receipts_start_index` variable to the genesis state initialization.

```python
def initialize_beacon_state_from_eth1(eth1_block_hash: Hash32,
                                      eth1_timestamp: uint64,
                                      deposits: Sequence[Deposit],
                                      execution_payload_header: ExecutionPayloadHeader=ExecutionPayloadHeader()
                                      ) -> BeaconState:
    fork = Fork(
        previous_version=EIP6110_FORK_VERSION,  # [Modified in EIP6110] for testing only
        current_version=EIP6110_FORK_VERSION,  # [Modified in EIP6110]
        epoch=GENESIS_EPOCH,
    )
    state = BeaconState(
        genesis_time=eth1_timestamp + GENESIS_DELAY,
        fork=fork,
        eth1_data=Eth1Data(block_hash=eth1_block_hash, deposit_count=uint64(len(deposits))),
        latest_block_header=BeaconBlockHeader(body_root=hash_tree_root(BeaconBlockBody())),
        randao_mixes=[eth1_block_hash] * EPOCHS_PER_HISTORICAL_VECTOR,  # Seed RANDAO with Eth1 entropy
        deposit_receipts_start_index=UNSET_DEPOSIT_RECEIPTS_START_INDEX,  # [New in EIP6110]
    )

    # Process deposits
    leaves = list(map(lambda deposit: deposit.data, deposits))
    for index, deposit in enumerate(deposits):
        deposit_data_list = List[DepositData, 2**DEPOSIT_CONTRACT_TREE_DEPTH](*leaves[:index + 1])
        state.eth1_data.deposit_root = hash_tree_root(deposit_data_list)
        process_deposit(state, deposit)

    # Process activations
    for index, validator in enumerate(state.validators):
        balance = state.balances[index]
        validator.effective_balance = min(balance - balance % EFFECTIVE_BALANCE_INCREMENT, MAX_EFFECTIVE_BALANCE)
        if validator.effective_balance == MAX_EFFECTIVE_BALANCE:
            validator.activation_eligibility_epoch = GENESIS_EPOCH
            validator.activation_epoch = GENESIS_EPOCH

    # Set genesis validators root for domain separation and chain versioning
    state.genesis_validators_root = hash_tree_root(state.validators)

    # Fill in sync committees
    # Note: A duplicate committee is assigned for the current and next committee at genesis
    state.current_sync_committee = get_next_sync_committee(state)
    state.next_sync_committee = get_next_sync_committee(state)

    # Initialize the execution payload header
    state.latest_execution_payload_header = execution_payload_header

    return state
```<|MERGE_RESOLUTION|>--- conflicted
+++ resolved
@@ -33,11 +33,7 @@
 This is the beacon chain specification of in-protocol deposits processing mechanism.
 This mechanism relies on the changes proposed by [EIP-6110](http://eips.ethereum.org/EIPS/eip-6110).
 
-<<<<<<< HEAD
-*Note:* This specification is built upon [Deneb](../../deneb/beacon_chain.md) and is under active development.
-=======
-*Note:* This specification is built upon [Capella](../../capella/beacon-chain.md) and is under active development.
->>>>>>> acccbd77
+*Note:* This specification is built upon [Deneb](../../deneb/beacon-chain.md) and is under active development.
 
 ## Constants
 
