--- conflicted
+++ resolved
@@ -176,14 +176,8 @@
 ```python
 def process_block(state: BeaconState, block: BeaconBlock) -> None:
     process_block_header(state, block)
-<<<<<<< HEAD
-    if is_execution_enabled(state, block.body):
-        process_withdrawals(state, block.body.execution_payload)
-        process_execution_payload(state, block.body, EXECUTION_ENGINE)  # [Modified in EIP6110]
-=======
     process_withdrawals(state, block.body.execution_payload)
-    process_execution_payload(state, block.body.execution_payload, EXECUTION_ENGINE)  # [Modified in EIP6110]
->>>>>>> 738b9818
+    process_execution_payload(state, block.body, EXECUTION_ENGINE)  # [Modified in EIP6110]
     process_randao(state, block.body)
     process_eth1_data(state, block.body)
     process_operations(state, block.body)  # [Modified in EIP6110]
