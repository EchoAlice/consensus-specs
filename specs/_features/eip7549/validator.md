--- conflicted
+++ resolved
@@ -31,17 +31,12 @@
 
 ##### Attestations
 
-<<<<<<< HEAD
-Changed the max attestations size to `MAX_ATTESTATIONS_EIP7549`.
-
-Attestations received from aggregators with disjoint `committee_bits` sets and equal `AttestationData` SHOULD be consolidated into a single `Attestation` object.
-=======
 The network attestation aggregates contain only the assigned committee attestations.
 Attestation aggregates received by the block proposer from the committee aggregators with disjoint `committee_bits` sets and equal `AttestationData` SHOULD be consolidated into a single `Attestation` object.
 The proposer should run the following function to construct an on chain final aggregate form a list of network aggregates with equal `AttestationData`:
 
 ```python
-def compute_on_chain_aggregate(network_aggregates: List[Attestation]) -> Attestation:
+def compute_on_chain_aggregate(network_aggregates: Sequence[Attestation]) -> Attestation:
     aggregates = sorted(network_aggregates, key=lambda a: get_committee_indices(a.committee_bits)[0])
 
     data = aggregates[0].data
@@ -58,22 +53,14 @@
 
     return Attestation(aggregation_bits, data, committee_bits, signature)
 ```
->>>>>>> a2c4c273
 
 ### Attesting
 
 #### Construct attestation
 
 - Set `attestation_data.index = 0`.
-<<<<<<< HEAD
-- Let `aggregation_bits_list` be a `Bitlist[MAX_VALIDATORS_PER_COMMITTEE]` of length `len(committee)`, where the bit of the index of the validator in the `committee` is set to `0b1`.
-- Set `attestation.aggregation_bits_list = [aggregation_bits_list]`, a list of length 1
-- Let `committee_bits` be a `Bitvector[MAX_COMMITTEES_PER_SLOT]`, where the bit at the index associated with the validator's committee is set to `0b1`
-- Set `attestation.committee_bits = committee_bits`
-=======
 - Let `attestation.aggregation_bits` be a `Bitlist[MAX_VALIDATORS_PER_COMMITTEE * MAX_COMMITTEES_PER_SLOT]` of length `len(committee)`, where the bit of the index of the validator in the `committee` is set to `0b1`.
 - Let `attestation.committee_bits` be a `Bitvector[MAX_COMMITTEES_PER_SLOT]`, where the bit at the index associated with the validator's committee is set to `0b1`.
->>>>>>> a2c4c273
 
 *Note*: Calling `get_attesting_indices(state, attestation)` should return a list of length equal to 1, containing `validator_index`.
 
@@ -82,11 +69,5 @@
 #### Construct aggregate
 
 - Set `attestation_data.index = 0`.
-<<<<<<< HEAD
-- Let `aggregation_bits` be a `Bitlist[MAX_VALIDATORS_PER_COMMITTEE]` of length `len(committee)`, where each bit set from each individual attestation is set to `0b1`.
-- Set `attestation.aggregation_bits_list = [aggregation_bits]`, a list of length 1
-- Set `attestation.committee_bits = committee_bits`, where `committee_bits` has the same value as in each individual attestation
-=======
 - Let `aggregation_bits` be a `Bitlist[MAX_VALIDATORS_PER_COMMITTEE * MAX_COMMITTEES_PER_SLOT]` of length `len(committee)`, where each bit set from each individual attestation is set to `0b1`.
 - Set `attestation.committee_bits = committee_bits`, where `committee_bits` has the same value as in each individual attestation.
->>>>>>> a2c4c273
