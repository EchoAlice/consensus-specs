# EIP-7594 -- Networking

**Notice**: This document is a work-in-progress for researchers and implementers.

## Table of contents

<!-- TOC -->
<!-- START doctoc generated TOC please keep comment here to allow auto update -->
<!-- DON'T EDIT THIS SECTION, INSTEAD RE-RUN doctoc TO UPDATE -->

- [Modifications in EIP-7594](#modifications-in-eip-7594)
  - [Preset](#preset)
  - [Containers](#containers)
    - [`DataColumnIdentifier`](#datacolumnidentifier)
  - [Helpers](#helpers)
      - [`verify_data_column_sidecar_kzg_proofs`](#verify_data_column_sidecar_kzg_proofs)
      - [`verify_data_column_sidecar_inclusion_proof`](#verify_data_column_sidecar_inclusion_proof)
      - [`compute_subnet_for_data_column_sidecar`](#compute_subnet_for_data_column_sidecar)
  - [The gossip domain: gossipsub](#the-gossip-domain-gossipsub)
    - [Topics and messages](#topics-and-messages)
      - [Samples subnets](#samples-subnets)
        - [`data_column_sidecar_{subnet_id}`](#data_column_sidecar_subnet_id)
  - [The Req/Resp domain](#the-reqresp-domain)
    - [Messages](#messages)
      - [DataColumnSidecarByRoot v1](#datacolumnsidecarbyroot-v1)

<!-- END doctoc generated TOC please keep comment here to allow auto update -->
<!-- /TOC -->

## Modifications in EIP-7594

### Preset

| Name | Value | Description |
| - | - | - |
| `KZG_COMMITMENTS_INCLUSION_PROOF_DEPTH` | `uint64(floorlog2(get_generalized_index(BeaconBlockBody, 'blob_kzg_commitments')))` (= 4) | <!-- predefined --> Merkle proof index for `blob_kzg_commitments` |

<<<<<<< HEAD
### Configuration

| Name | Value | Description |
| - | - | - |
| `DATA_COLUMN_SIDECAR_SUBNET_COUNT` | `32` | The number of data column sidecar subnets used in the gossipsub protocol |

=======
>>>>>>> edeef070
### Containers

#### `DataColumnIdentifier`

```python
class DataColumnIdentifier(Container):
    block_root: Root
    index: ColumnIndex
```

### Helpers

##### `verify_data_column_sidecar_kzg_proofs`

```python
def verify_data_column_sidecar_kzg_proofs(sidecar: DataColumnSidecar) -> bool:
    """
    Verify if the proofs are correct
    """
    assert sidecar.index < NUMBER_OF_COLUMNS
    assert len(sidecar.column) == len(sidecar.kzg_commitments) == len(sidecar.kzg_proofs)
    row_ids = [RowIndex(i) for i in range(len(sidecar.column))]

    # KZG batch verifies that the cells match the corresponding commitments and proofs
    return verify_cell_proof_batch(
        row_commitments=sidecar.kzg_commitments,
        row_indices=row_ids,  # all rows
        column_indices=[sidecar.index],
        cells=sidecar.column,
        proofs=sidecar.kzg_proofs,
    )
```

##### `verify_data_column_sidecar_inclusion_proof`

```python
def verify_data_column_sidecar_inclusion_proof(sidecar: DataColumnSidecar) -> bool:
    """
    Verify if the given KZG commitments included in the given beacon block.
    """
    gindex = get_subtree_index(get_generalized_index(BeaconBlockBody, 'blob_kzg_commitments'))
    return is_valid_merkle_branch(
        leaf=hash_tree_root(sidecar.kzg_commitments),
        branch=sidecar.kzg_commitments_inclusion_proof,
        depth=KZG_COMMITMENTS_INCLUSION_PROOF_DEPTH,
        index=gindex,
        root=sidecar.signed_block_header.message.body_root,
    )
```

##### `compute_subnet_for_data_column_sidecar`

```python
def compute_subnet_for_data_column_sidecar(column_index: ColumnIndex) -> SubnetID:
    return SubnetID(column_index % DATA_COLUMN_SIDECAR_SUBNET_COUNT)
```

### The gossip domain: gossipsub

Some gossip meshes are upgraded in the EIP-7594 fork to support upgraded types.

#### Topics and messages

##### Samples subnets

###### `data_column_sidecar_{subnet_id}`

This topic is used to propagate column sidecars, where each column maps to some `subnet_id`.

The *type* of the payload of this topic is `DataColumnSidecar`.

The following validations MUST pass before forwarding the `sidecar: DataColumnSidecar` on the network, assuming the alias `block_header = sidecar.signed_block_header.message`:

- _[REJECT]_ The sidecar's index is consistent with `NUMBER_OF_COLUMNS` -- i.e. `sidecar.index < NUMBER_OF_COLUMNS`.
- _[REJECT]_ The sidecar is for the correct subnet -- i.e. `compute_subnet_for_data_column_sidecar(sidecar.index) == subnet_id`.
- _[IGNORE]_ The sidecar is not from a future slot (with a `MAXIMUM_GOSSIP_CLOCK_DISPARITY` allowance) -- i.e. validate that `block_header.slot <= current_slot` (a client MAY queue future sidecars for processing at the appropriate slot).
- _[IGNORE]_ The sidecar is from a slot greater than the latest finalized slot -- i.e. validate that `block_header.slot > compute_start_slot_at_epoch(state.finalized_checkpoint.epoch)`
- _[REJECT]_ The proposer signature of `sidecar.signed_block_header`, is valid with respect to the `block_header.proposer_index` pubkey.
- _[IGNORE]_ The sidecar's block's parent (defined by `block_header.parent_root`) has been seen (via both gossip and non-gossip sources) (a client MAY queue sidecars for processing once the parent block is retrieved).
- _[REJECT]_ The sidecar's block's parent (defined by `block_header.parent_root`) passes validation.
- _[REJECT]_ The sidecar is from a higher slot than the sidecar's block's parent (defined by `block_header.parent_root`).
- _[REJECT]_ The current finalized_checkpoint is an ancestor of the sidecar's block -- i.e. `get_checkpoint_block(store, block_header.parent_root, store.finalized_checkpoint.epoch) == store.finalized_checkpoint.root`.
- _[REJECT]_ The sidecar's `kzg_commitments` field inclusion proof is valid as verified by `verify_data_column_sidecar_inclusion_proof(sidecar)`.
- _[REJECT]_ The sidecar's column data is valid as verified by `verify_data_column_sidecar_kzg_proofs(sidecar)`.
- _[IGNORE]_ The sidecar is the first sidecar for the tuple `(block_header.slot, block_header.proposer_index, sidecar.index)` with valid header signature, sidecar inclusion proof, and kzg proof.
- _[REJECT]_ The sidecar is proposed by the expected `proposer_index` for the block's slot in the context of the current shuffling (defined by `block_header.parent_root`/`block_header.slot`).
  If the `proposer_index` cannot immediately be verified against the expected shuffling, the sidecar MAY be queued for later processing while proposers for the block's branch are calculated -- in such a case _do not_ `REJECT`, instead `IGNORE` this message.

*Note:* In the `verify_data_column_sidecar_inclusion_proof(sidecar)` check, for all the sidecars of the same block, it verifies against the same set of `kzg_commitments` of the given beacon beacon. Client can choose to cache the result of the arguments tuple `(sidecar.kzg_commitments, sidecar.kzg_commitments_inclusion_proof, sidecar.signed_block_header)`.

### The Req/Resp domain

#### Messages

##### DataColumnSidecarByRoot v1

**Protocol ID:** `/eth2/beacon_chain/req/data_column_sidecar_by_root/1/`

*[New in Deneb:EIP4844]*

The `<context-bytes>` field is calculated as `context = compute_fork_digest(fork_version, genesis_validators_root)`:

[1]: # (eth2spec: skip)

| `fork_version` | Chunk SSZ type |
| - | - |
| `EIP7594_FORK_VERSION` | `eip7594.DataColumnSidecar` |

Request Content:

```
(
  DataColumnIdentifier
)
```

Response Content:

```
(
  DataColumnSidecar
)
```<|MERGE_RESOLUTION|>--- conflicted
+++ resolved
@@ -35,15 +35,6 @@
 | - | - | - |
 | `KZG_COMMITMENTS_INCLUSION_PROOF_DEPTH` | `uint64(floorlog2(get_generalized_index(BeaconBlockBody, 'blob_kzg_commitments')))` (= 4) | <!-- predefined --> Merkle proof index for `blob_kzg_commitments` |
 
-<<<<<<< HEAD
-### Configuration
-
-| Name | Value | Description |
-| - | - | - |
-| `DATA_COLUMN_SIDECAR_SUBNET_COUNT` | `32` | The number of data column sidecar subnets used in the gossipsub protocol |
-
-=======
->>>>>>> edeef070
 ### Containers
 
 #### `DataColumnIdentifier`
