# EIP-7594 -- Polynomial Commitments

## Table of contents

<!-- TOC -->
<!-- START doctoc generated TOC please keep comment here to allow auto update -->
<!-- DON'T EDIT THIS SECTION, INSTEAD RE-RUN doctoc TO UPDATE -->

- [Introduction](#introduction)
- [Custom types](#custom-types)
- [Constants](#constants)
- [Preset](#preset)
  - [Cells](#cells)
- [Helper functions](#helper-functions)
  - [BLS12-381 helpers](#bls12-381-helpers)
    - [`bytes_to_cell`](#bytes_to_cell)
  - [Linear combinations](#linear-combinations)
    - [`g2_lincomb`](#g2_lincomb)
  - [FFTs](#ffts)
    - [`_fft_field`](#_fft_field)
    - [`fft_field`](#fft_field)
  - [Polynomials in coefficient form](#polynomials-in-coefficient-form)
    - [`polynomial_eval_to_coeff`](#polynomial_eval_to_coeff)
    - [`add_polynomialcoeff`](#add_polynomialcoeff)
    - [`neg_polynomialcoeff`](#neg_polynomialcoeff)
    - [`multiply_polynomialcoeff`](#multiply_polynomialcoeff)
    - [`divide_polynomialcoeff`](#divide_polynomialcoeff)
    - [`shift_polynomialcoeff`](#shift_polynomialcoeff)
    - [`interpolate_polynomialcoeff`](#interpolate_polynomialcoeff)
    - [`vanishing_polynomialcoeff`](#vanishing_polynomialcoeff)
    - [`evaluate_polynomialcoeff`](#evaluate_polynomialcoeff)
  - [KZG multiproofs](#kzg-multiproofs)
    - [`compute_kzg_proof_multi_impl`](#compute_kzg_proof_multi_impl)
    - [`verify_kzg_proof_multi_impl`](#verify_kzg_proof_multi_impl)
  - [Cell cosets](#cell-cosets)
    - [`coset_for_cell`](#coset_for_cell)
- [Cells](#cells-1)
  - [Cell computation](#cell-computation)
    - [`compute_cells_and_proofs`](#compute_cells_and_proofs)
    - [`compute_cells`](#compute_cells)
  - [Cell verification](#cell-verification)
    - [`verify_cell_proof`](#verify_cell_proof)
    - [`verify_cell_proof_batch`](#verify_cell_proof_batch)
- [Reconstruction](#reconstruction)
  - [`construct_vanishing_polynomial`](#construct_vanishing_polynomial)
  - [`recover_shifted_data`](#recover_shifted_data)
  - [`recover_original_data`](#recover_original_data)
  - [`recover_polynomial`](#recover_polynomial)

<!-- END doctoc generated TOC please keep comment here to allow auto update -->
<!-- /TOC -->

## Introduction

This document extends [polynomial-commitments.md](polynomial-commitments.md) with the functions required for data availability sampling (DAS). It is not part of the core Deneb spec but an extension that can be optionally implemented to allow nodes to reduce their load using DAS.

For any KZG library extended to support DAS, functions flagged as "Public method" MUST be provided by the underlying KZG library as public functions. All other functions are private functions used internally by the KZG library.

Public functions MUST accept raw bytes as input and perform the required cryptographic normalization before invoking any internal functions.

## Custom types

| Name | SSZ equivalent | Description |
| - | - | - |
| `PolynomialCoeff` | `List[BLSFieldElement, FIELD_ELEMENTS_PER_EXT_BLOB]` | A polynomial in coefficient form |
| `Cell` | `Vector[BLSFieldElement, FIELD_ELEMENTS_PER_CELL]` | The unit of blob data that can come with their own KZG proofs |
| `CellID` | `uint64` | Cell identifier |
| `RowIndex` | `uint64` | Row identifier |
| `ColumnIndex` | `uint64` | Column identifier |

## Constants

| Name | Value | Notes |
| - | - | - |

## Preset

### Cells

Cells are the smallest unit of blob data that can come with their own KZG proofs. Samples can be constructed from one or several cells (e.g. an individual cell or line).

| Name | Value | Description |
| - | - | - |
| `FIELD_ELEMENTS_PER_EXT_BLOB` | `2 * FIELD_ELEMENTS_PER_BLOB` | Number of field elements in a Reed-Solomon extended blob |
| `FIELD_ELEMENTS_PER_CELL` | `uint64(64)` | Number of field elements in a cell |
| `BYTES_PER_CELL` | `FIELD_ELEMENTS_PER_CELL * BYTES_PER_FIELD_ELEMENT` | The number of bytes in a cell |
| `CELLS_PER_EXT_BLOB` | `FIELD_ELEMENTS_PER_EXT_BLOB // FIELD_ELEMENTS_PER_CELL` | The number of cells in an extended blob |
| `RANDOM_CHALLENGE_KZG_CELL_BATCH_DOMAIN` | `b'RCKZGCBATCH__V1_'` |

## Helper functions

### BLS12-381 helpers

#### `bytes_to_cell`

```python
def bytes_to_cell(cell_bytes: Vector[Bytes32, FIELD_ELEMENTS_PER_CELL]) -> Cell:
    """
    Convert untrusted bytes into a Cell.
    """
    return [bytes_to_bls_field(element) for element in cell_bytes]
```

### Linear combinations

#### `g2_lincomb`

```python
def g2_lincomb(points: Sequence[G2Point], scalars: Sequence[BLSFieldElement]) -> Bytes96:
    """
    BLS multiscalar multiplication in G2. This function can be optimized using Pippenger's algorithm and variants.
    """
    assert len(points) == len(scalars)
    result = bls.Z2()
    for x, a in zip(points, scalars):
        result = bls.add(result, bls.multiply(bls.bytes96_to_G2(x), a))
    return Bytes96(bls.G2_to_bytes96(result))
```

### FFTs

#### `_fft_field`

```python
def _fft_field(vals: Sequence[BLSFieldElement],
               roots_of_unity: Sequence[BLSFieldElement]) -> Sequence[BLSFieldElement]:
    if len(vals) == 1:
        return vals
    L = _fft_field(vals[::2], roots_of_unity[::2])
    R = _fft_field(vals[1::2], roots_of_unity[::2])
    o = [BLSFieldElement(0) for _ in vals]
    for i, (x, y) in enumerate(zip(L, R)):
        y_times_root = (int(y) * int(roots_of_unity[i])) % BLS_MODULUS
        o[i] = BLSFieldElement((int(x) + y_times_root) % BLS_MODULUS)
        o[i + len(L)] = BLSFieldElement((int(x) - y_times_root + BLS_MODULUS) % BLS_MODULUS)
    return o
```

#### `fft_field`

```python
def fft_field(vals: Sequence[BLSFieldElement],
              roots_of_unity: Sequence[BLSFieldElement],
              inv: bool=False) -> Sequence[BLSFieldElement]:
    if inv:
        # Inverse FFT
        invlen = pow(len(vals), BLS_MODULUS - 2, BLS_MODULUS)
        return [BLSFieldElement((int(x) * invlen) % BLS_MODULUS)
                for x in _fft_field(vals, list(roots_of_unity[0:1]) + list(roots_of_unity[:0:-1]))]
    else:
        # Regular FFT
        return _fft_field(vals, roots_of_unity)
```


### Polynomials in coefficient form

#### `polynomial_eval_to_coeff`

```python
def polynomial_eval_to_coeff(polynomial: Polynomial) -> PolynomialCoeff:
    """
    Interpolates a polynomial (given in evaluation form) to a polynomial in coefficient form.
    """
    roots_of_unity = compute_roots_of_unity(FIELD_ELEMENTS_PER_BLOB)
    polynomial_coeff = fft_field(bit_reversal_permutation(list(polynomial)), roots_of_unity, inv=True)

    return polynomial_coeff
```

#### `add_polynomialcoeff`

```python
def add_polynomialcoeff(a: PolynomialCoeff, b: PolynomialCoeff) -> PolynomialCoeff:
    """
    Sum the coefficient form polynomials ``a`` and ``b``.
    """
    a, b = (a, b) if len(a) >= len(b) else (b, a)
    length_a = len(a)
    length_b = len(b)
    return [(a[i] + (b[i] if i < length_b else 0)) % BLS_MODULUS for i in range(length_a)]
```

#### `neg_polynomialcoeff`

```python
def neg_polynomialcoeff(a: PolynomialCoeff) -> PolynomialCoeff:
    """
    Negative of coefficient form polynomial ``a``
    """
    return [(BLS_MODULUS - x) % BLS_MODULUS for x in a]
```

#### `multiply_polynomialcoeff`

```python
def multiply_polynomialcoeff(a: PolynomialCoeff, b: PolynomialCoeff) -> PolynomialCoeff:
    """
    Multiplies the coefficient form polynomials ``a`` and ``b``
    """
    assert len(a) + len(b) <= FIELD_ELEMENTS_PER_EXT_BLOB

    r = [0]
    for power, coef in enumerate(a):
        summand = [0] * power + [int(coef) * int(x) % BLS_MODULUS for x in b]
        r = add_polynomialcoeff(r, summand)
    return r
```

#### `divide_polynomialcoeff`

```python
def divide_polynomialcoeff(a: PolynomialCoeff, b: PolynomialCoeff) -> PolynomialCoeff:
    """
    Long polynomial division for two coefficient form polynomials ``a`` and ``b``
    """
    a = [x for x in a]
    o = []
    apos = len(a) - 1
    bpos = len(b) - 1
    diff = apos - bpos
    while diff >= 0:
        quot = div(a[apos], b[bpos])
        o.insert(0, quot)
        for i in range(bpos, -1, -1):
            a[diff + i] = (int(a[diff + i]) - int(b[i]) * int(quot)) % BLS_MODULUS
        apos -= 1
        diff -= 1
    return [x % BLS_MODULUS for x in o]
```

#### `shift_polynomialcoeff`

```python
def shift_polynomialcoeff(polynomial_coeff: PolynomialCoeff, factor: BLSFieldElement) -> PolynomialCoeff:
    """
    Shift the evaluation of a polynomial in coefficient form by factor.
    This results in a new polynomial g(x) = f(factor * x)
    """
    factor_power = 1
    inv_factor = pow(int(factor), BLS_MODULUS - 2, BLS_MODULUS)
    o = []
    for p in polynomial_coeff:
        o.append(int(p) * factor_power % BLS_MODULUS)
        factor_power = factor_power * inv_factor % BLS_MODULUS
    return o
```

#### `interpolate_polynomialcoeff`

```python
def interpolate_polynomialcoeff(xs: Sequence[BLSFieldElement], ys: Sequence[BLSFieldElement]) -> PolynomialCoeff:
    """
    Lagrange interpolation: Finds the lowest degree polynomial that takes the value ``ys[i]`` at ``x[i]``
    for all i.
    Outputs a coefficient form polynomial. Leading coefficients may be zero.
    """
    assert len(xs) == len(ys)
    r = [0]

    for i in range(len(xs)):
        summand = [ys[i]]
        for j in range(len(ys)):
            if j != i:
                weight_adjustment = bls_modular_inverse(int(xs[i]) - int(xs[j]))
                summand = multiply_polynomialcoeff(
                    summand, [(- int(weight_adjustment) * int(xs[j])) % BLS_MODULUS, weight_adjustment]
                )
        r = add_polynomialcoeff(r, summand)

    return r
```

#### `vanishing_polynomialcoeff`

```python
def vanishing_polynomialcoeff(xs: Sequence[BLSFieldElement]) -> PolynomialCoeff:
    """
    Compute the vanishing polynomial on ``xs`` (in coefficient form)
    """
    p = [1]
    for x in xs:
        p = multiply_polynomialcoeff(p, [-int(x), 1])
    return p
```

#### `evaluate_polynomialcoeff`

```python
def evaluate_polynomialcoeff(polynomial_coeff: PolynomialCoeff, z: BLSFieldElement) -> BLSFieldElement:
    """
    Evaluate a coefficient form polynomial at ``z`` using Horner's schema
    """
    y = 0
    for coef in polynomial_coeff[::-1]:
        y = (int(y) * int(z) + int(coef)) % BLS_MODULUS
    return BLSFieldElement(y % BLS_MODULUS)
```

### KZG multiproofs

Extended KZG functions for multiproofs

#### `compute_kzg_proof_multi_impl`

```python
def compute_kzg_proof_multi_impl(
        polynomial_coeff: PolynomialCoeff,
        zs: Sequence[BLSFieldElement]) -> Tuple[KZGProof, Sequence[BLSFieldElement]]:
    """
    Compute a KZG multi-evaluation proof for a set of `k` points.

    This is done by committing to the following quotient polynomial:  
    Q(X) = f(X) - r(X) / Z(X)
    Where:
        - r(X) is the degree `k-1` polynomial that agrees with f(x) at all `k` points
        - Z(X) is the degree `k` polynomial that evaluates to zero on all `k` points
    """

    # For all points, compute the evaluation of those points
    ys = [evaluate_polynomialcoeff(polynomial_coeff, z) for z in zs]
<<<<<<< HEAD
=======
    # Compute r(X)
    interpolation_polynomial = interpolate_polynomialcoeff(zs, ys)
    # Compute f(X) - r(X)
    polynomial_shifted = add_polynomialcoeff(polynomial_coeff, neg_polynomialcoeff(interpolation_polynomial))
>>>>>>> 9c04cf13

    # Compute Z(X)
    denominator_poly = vanishing_polynomialcoeff(zs)

<<<<<<< HEAD
    # Compute the quotient polynomial directly in evaluation form
    quotient_polynomial = divide_polynomialcoeff(polynomial_coeff, denominator_poly)
=======
    # Compute the quotient polynomial directly in monomial form
    quotient_polynomial = divide_polynomialcoeff(polynomial_shifted, denominator_poly)
>>>>>>> 9c04cf13

    return KZGProof(g1_lincomb(KZG_SETUP_G1_MONOMIAL[:len(quotient_polynomial)], quotient_polynomial)), ys
```

#### `verify_kzg_proof_multi_impl`

```python
def verify_kzg_proof_multi_impl(commitment: KZGCommitment,
                                zs: Sequence[BLSFieldElement],
                                ys: Sequence[BLSFieldElement],
                                proof: KZGProof) -> bool:
    """
    Helper function that verifies a KZG multiproof
    """

    assert len(zs) == len(ys)

    zero_poly = g2_lincomb(KZG_SETUP_G2_MONOMIAL[:len(zs) + 1], vanishing_polynomialcoeff(zs))
    interpolated_poly = g1_lincomb(KZG_SETUP_G1_MONOMIAL[:len(zs)], interpolate_polynomialcoeff(zs, ys))

    return (bls.pairing_check([
        [bls.bytes48_to_G1(proof), bls.bytes96_to_G2(zero_poly)],
        [
            bls.add(bls.bytes48_to_G1(commitment), bls.neg(bls.bytes48_to_G1(interpolated_poly))),
            bls.neg(bls.bytes96_to_G2(KZG_SETUP_G2_MONOMIAL[0])),
        ],
    ]))
```

### Cell cosets

#### `coset_for_cell`

```python
def coset_for_cell(cell_id: CellID) -> Cell:
    """
    Get the coset for a given ``cell_id``
    """
    assert cell_id < CELLS_PER_EXT_BLOB
    roots_of_unity_brp = bit_reversal_permutation(
        compute_roots_of_unity(FIELD_ELEMENTS_PER_EXT_BLOB)
    )
    return Cell(roots_of_unity_brp[FIELD_ELEMENTS_PER_CELL * cell_id:FIELD_ELEMENTS_PER_CELL * (cell_id + 1)])
```

## Cells

### Cell computation

#### `compute_cells_and_proofs`

```python
def compute_cells_and_proofs(blob: Blob) -> Tuple[
        Vector[Cell, CELLS_PER_EXT_BLOB],
        Vector[KZGProof, CELLS_PER_EXT_BLOB]]:
    """
    Compute all the cell proofs for an extended blob. This is an inefficient O(n^2) algorithm,
    for performant implementation the FK20 algorithm that runs in O(n log n) should be
    used instead.

    Public method.
    """
    polynomial = blob_to_polynomial(blob)
    polynomial_coeff = polynomial_eval_to_coeff(polynomial)

    cells = []
    proofs = []

    for i in range(CELLS_PER_EXT_BLOB):
        coset = coset_for_cell(i)
        proof, ys = compute_kzg_proof_multi_impl(polynomial_coeff, coset)
        cells.append(ys)
        proofs.append(proof)

    return cells, proofs
```

#### `compute_cells`

```python
def compute_cells(blob: Blob) -> Vector[Cell, CELLS_PER_EXT_BLOB]:
    """
    Compute the cell data for an extended blob (without computing the proofs).

    Public method.
    """
    polynomial = blob_to_polynomial(blob)
    polynomial_coeff = polynomial_eval_to_coeff(polynomial)

    extended_data = fft_field(polynomial_coeff + [0] * FIELD_ELEMENTS_PER_BLOB,
                              compute_roots_of_unity(FIELD_ELEMENTS_PER_EXT_BLOB))
    extended_data_rbo = bit_reversal_permutation(extended_data)
    return [extended_data_rbo[i * FIELD_ELEMENTS_PER_CELL:(i + 1) * FIELD_ELEMENTS_PER_CELL]
            for i in range(CELLS_PER_EXT_BLOB)]
```

### Cell verification

#### `verify_cell_proof`

```python
def verify_cell_proof(commitment_bytes: Bytes48,
                      cell_id: CellID,
                      cell_bytes: Vector[Bytes32, FIELD_ELEMENTS_PER_CELL],
                      proof_bytes: Bytes48) -> bool:
    """
    Check a cell proof

    Public method.
    """
    coset = coset_for_cell(cell_id)

    return verify_kzg_proof_multi_impl(
        bytes_to_kzg_commitment(commitment_bytes),
        coset,
        bytes_to_cell(cell_bytes),
        bytes_to_kzg_proof(proof_bytes))
```

#### `verify_cell_proof_batch`

```python
def verify_cell_proof_batch(row_commitments_bytes: Sequence[Bytes48],
                            row_indices: Sequence[RowIndex],
                            column_indices: Sequence[ColumnIndex],
                            cells_bytes: Sequence[Vector[Bytes32, FIELD_ELEMENTS_PER_CELL]],
                            proofs_bytes: Sequence[Bytes48]) -> bool:
    """
    Verify a set of cells, given their corresponding proofs and their coordinates (row_id, column_id) in the blob
    matrix. The list of all commitments is also provided in row_commitments_bytes.

    This function implements the naive algorithm of checking every cell
    individually; an efficient algorithm can be found here:
    https://ethresear.ch/t/a-universal-verification-equation-for-data-availability-sampling/13240

    This implementation does not require randomness, but for the algorithm that
    requires it, `RANDOM_CHALLENGE_KZG_CELL_BATCH_DOMAIN` should be used to compute
    the challenge value.

    Public method.
    """
    assert len(cells_bytes) == len(proofs_bytes) == len(row_indices) == len(column_indices)

    # Get commitments via row IDs
    commitments_bytes = [row_commitments_bytes[row_index] for row_index in row_indices]

    # Get objects from bytes
    commitments = [bytes_to_kzg_commitment(commitment_bytes) for commitment_bytes in commitments_bytes]
    cells = [bytes_to_cell(cell_bytes) for cell_bytes in cells_bytes]
    proofs = [bytes_to_kzg_proof(proof_bytes) for proof_bytes in proofs_bytes]

    return all(
        verify_kzg_proof_multi_impl(commitment, coset_for_cell(column_index), cell, proof)
        for commitment, column_index, cell, proof in zip(commitments, column_indices, cells, proofs)
    )
```

## Reconstruction

### `construct_vanishing_polynomial`

```python
def construct_vanishing_polynomial(missing_cell_ids: Sequence[CellID]) -> Tuple[
        Sequence[BLSFieldElement],
        Sequence[BLSFieldElement]]:
    """
    Given the cells that are missing from the data, compute the polynomial that vanishes at every point that
    corresponds to a missing field element.
    """
    # Get the small domain
    roots_of_unity_reduced = compute_roots_of_unity(CELLS_PER_EXT_BLOB)

    # Compute polynomial that vanishes at all the missing cells (over the small domain)
    short_zero_poly = vanishing_polynomialcoeff([
        roots_of_unity_reduced[reverse_bits(missing_cell_id, CELLS_PER_EXT_BLOB)]
        for missing_cell_id in missing_cell_ids
    ])

    # Extend vanishing polynomial to full domain using the closed form of the vanishing polynomial over a coset
    zero_poly_coeff = [0] * FIELD_ELEMENTS_PER_EXT_BLOB
    for i, coeff in enumerate(short_zero_poly):
        zero_poly_coeff[i * FIELD_ELEMENTS_PER_CELL] = coeff

    # Compute evaluations of the extended vanishing polynomial
    zero_poly_eval = fft_field(zero_poly_coeff,
                               compute_roots_of_unity(FIELD_ELEMENTS_PER_EXT_BLOB))
    zero_poly_eval_brp = bit_reversal_permutation(zero_poly_eval)

    # Sanity check
    for cell_id in range(CELLS_PER_EXT_BLOB):
        start = cell_id * FIELD_ELEMENTS_PER_CELL
        end = (cell_id + 1) * FIELD_ELEMENTS_PER_CELL
        if cell_id in missing_cell_ids:
            assert all(a == 0 for a in zero_poly_eval_brp[start:end])
        else:  # cell_id in cell_ids
            assert all(a != 0 for a in zero_poly_eval_brp[start:end])

    return zero_poly_coeff, zero_poly_eval, zero_poly_eval_brp
```

### `recover_shifted_data`

```python
def recover_shifted_data(cell_ids: Sequence[CellID],
                         cells: Sequence[Cell],
                         zero_poly_eval: Sequence[BLSFieldElement],
                         zero_poly_coeff: Sequence[BLSFieldElement],
                         roots_of_unity_extended: Sequence[BLSFieldElement]) -> Tuple[
                             Sequence[BLSFieldElement],
                             Sequence[BLSFieldElement],
                             BLSFieldElement]:
    """
    Given Z(x), return polynomial Q_1(x)=(E*Z)(k*x) and Q_2(x)=Z(k*x) and k^{-1}.
    """
    shift_factor = BLSFieldElement(PRIMITIVE_ROOT_OF_UNITY)
    shift_inv = div(BLSFieldElement(1), shift_factor)

    extended_evaluation_rbo = [0] * FIELD_ELEMENTS_PER_EXT_BLOB
    for cell_id, cell in zip(cell_ids, cells):
        start = cell_id * FIELD_ELEMENTS_PER_CELL
        end = (cell_id + 1) * FIELD_ELEMENTS_PER_CELL
        extended_evaluation_rbo[start:end] = cell
    extended_evaluation = bit_reversal_permutation(extended_evaluation_rbo)

    # Compute (E*Z)(x)
    extended_evaluation_times_zero = [BLSFieldElement(int(a) * int(b) % BLS_MODULUS)
                                      for a, b in zip(zero_poly_eval, extended_evaluation)]

    extended_evaluations_fft = fft_field(extended_evaluation_times_zero, roots_of_unity_extended, inv=True)

    # Compute (E*Z)(k*x)
    shifted_extended_evaluation = shift_polynomialcoeff(extended_evaluations_fft, shift_factor)
    # Compute Z(k*x)
    shifted_zero_poly = shift_polynomialcoeff(zero_poly_coeff, shift_factor)

    eval_shifted_extended_evaluation = fft_field(shifted_extended_evaluation, roots_of_unity_extended)
    eval_shifted_zero_poly = fft_field(shifted_zero_poly, roots_of_unity_extended)

    return eval_shifted_extended_evaluation, eval_shifted_zero_poly, shift_inv
```

### `recover_original_data`

```python
def recover_original_data(eval_shifted_extended_evaluation: Sequence[BLSFieldElement],
                          eval_shifted_zero_poly: Sequence[BLSFieldElement],
                          shift_inv: BLSFieldElement,
                          roots_of_unity_extended: Sequence[BLSFieldElement]) -> Sequence[BLSFieldElement]:
    """
    Given Q_1, Q_2 and k^{-1}, compute P(x).
    """
    # Compute Q_3 = Q_1(x)/Q_2(x) = P(k*x)
    eval_shifted_reconstructed_poly = [
        div(a, b)
        for a, b in zip(eval_shifted_extended_evaluation, eval_shifted_zero_poly)
    ]

    shifted_reconstructed_poly = fft_field(eval_shifted_reconstructed_poly, roots_of_unity_extended, inv=True)

    # Unshift P(k*x) by k^{-1} to get P(x)
    reconstructed_poly = shift_polynomialcoeff(shifted_reconstructed_poly, shift_inv)

    reconstructed_data = bit_reversal_permutation(fft_field(reconstructed_poly, roots_of_unity_extended))

    return reconstructed_data
```

### `recover_polynomial`

```python
def recover_polynomial(cell_ids: Sequence[CellID],
                       cells_bytes: Sequence[Vector[Bytes32, FIELD_ELEMENTS_PER_CELL]]) -> Polynomial:
    """
    Recover original polynomial from FIELD_ELEMENTS_PER_EXT_BLOB evaluations, half of which can be missing. This
    algorithm uses FFTs to recover cells faster than using Lagrange implementation, as can be seen here:
    https://ethresear.ch/t/reed-solomon-erasure-code-recovery-in-n-log-2-n-time-with-ffts/3039

    A faster version thanks to Qi Zhou can be found here:
    https://github.com/ethereum/research/blob/51b530a53bd4147d123ab3e390a9d08605c2cdb8/polynomial_reconstruction/polynomial_reconstruction_danksharding.py

    Public method.
    """
    assert len(cell_ids) == len(cells_bytes)
    # Check we have enough cells to be able to perform the reconstruction
    assert CELLS_PER_EXT_BLOB / 2 <= len(cell_ids) <= CELLS_PER_EXT_BLOB
    # Check for duplicates
    assert len(cell_ids) == len(set(cell_ids))

    # Get the extended domain
    roots_of_unity_extended = compute_roots_of_unity(FIELD_ELEMENTS_PER_EXT_BLOB)

    # Convert from bytes to cells
    cells = [bytes_to_cell(cell_bytes) for cell_bytes in cells_bytes]

    missing_cell_ids = [cell_id for cell_id in range(CELLS_PER_EXT_BLOB) if cell_id not in cell_ids]
    zero_poly_coeff, zero_poly_eval, zero_poly_eval_brp = construct_vanishing_polynomial(missing_cell_ids)

    eval_shifted_extended_evaluation, eval_shifted_zero_poly, shift_inv = recover_shifted_data(
        cell_ids,
        cells,
        zero_poly_eval,
        zero_poly_coeff,
        roots_of_unity_extended,
    )

    reconstructed_data = recover_original_data(
        eval_shifted_extended_evaluation,
        eval_shifted_zero_poly,
        shift_inv,
        roots_of_unity_extended,
    )

    for cell_id, cell in zip(cell_ids, cells):
        start = cell_id * FIELD_ELEMENTS_PER_CELL
        end = (cell_id + 1) * FIELD_ELEMENTS_PER_CELL
        assert reconstructed_data[start:end] == cell

    return reconstructed_data
```<|MERGE_RESOLUTION|>--- conflicted
+++ resolved
@@ -315,28 +315,21 @@
     Where:
         - r(X) is the degree `k-1` polynomial that agrees with f(x) at all `k` points
         - Z(X) is the degree `k` polynomial that evaluates to zero on all `k` points
+    
+    We further note that since the degree of r(X) is less than the degree of Z(X),
+    the computation can be simplified in monomial form to Q(X) = f(X) / Z(X)
     """
 
     # For all points, compute the evaluation of those points
     ys = [evaluate_polynomialcoeff(polynomial_coeff, z) for z in zs]
-<<<<<<< HEAD
-=======
     # Compute r(X)
     interpolation_polynomial = interpolate_polynomialcoeff(zs, ys)
-    # Compute f(X) - r(X)
-    polynomial_shifted = add_polynomialcoeff(polynomial_coeff, neg_polynomialcoeff(interpolation_polynomial))
->>>>>>> 9c04cf13
 
     # Compute Z(X)
     denominator_poly = vanishing_polynomialcoeff(zs)
 
-<<<<<<< HEAD
-    # Compute the quotient polynomial directly in evaluation form
+    # Compute the quotient polynomial directly in monomial form
     quotient_polynomial = divide_polynomialcoeff(polynomial_coeff, denominator_poly)
-=======
-    # Compute the quotient polynomial directly in monomial form
-    quotient_polynomial = divide_polynomialcoeff(polynomial_shifted, denominator_poly)
->>>>>>> 9c04cf13
 
     return KZGProof(g1_lincomb(KZG_SETUP_G1_MONOMIAL[:len(quotient_polynomial)], quotient_polynomial)), ys
 ```
