--- conflicted
+++ resolved
@@ -118,28 +118,15 @@
 
 | Name | Value | Unit | Duration |
 | - | - | - | - |
-| `SYNC_COMMITTEE_SIZE` | `uint64(2**10)` (= 1,024) | | |
-| `SYNC_PUBKEYS_PER_AGGREGATE` | `uint64(2**6)` (= 64) | | |
-| `EPOCHS_PER_SYNC_COMMITTEE_PERIOD` | `uint64(2**8)` (= 256) | epochs | ~27 hours |
+| `SYNC_COMMITTEE_SIZE` | `uint64(2**9)` (= 512) | Validators | |
+| `EPOCHS_PER_SYNC_COMMITTEE_PERIOD` | `uint64(2**9)` (= 512) | epochs | ~54 hours |
 
 ### Misc
 
 | Name | Value |
 | - | - |
-<<<<<<< HEAD
 | `INACTIVITY_SCORE_BIAS` | `uint64(4)` |
 
-=======
-| `SYNC_COMMITTEE_SIZE` | `uint64(2**9)` (= 512) |
-| `INACTIVITY_SCORE_BIAS` | `uint64(4)` |
-
-### Time parameters
-
-| Name | Value | Unit | Duration |
-| - | - | :-: | :-: |
-| `EPOCHS_PER_SYNC_COMMITTEE_PERIOD` | `uint64(2**9)` (= 512) | epochs | ~54 hours |
-
->>>>>>> 2539d4e1
 ### Domain types
 
 | Name | Value |
