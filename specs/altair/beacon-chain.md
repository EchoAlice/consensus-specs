--- conflicted
+++ resolved
@@ -386,29 +386,13 @@
     """
     rewards = [Gwei(0) for _ in range(len(state.validators))]
     penalties = [Gwei(0) for _ in range(len(state.validators))]
-<<<<<<< HEAD
     previous_epoch = get_previous_epoch(state)
     matching_target_indices = get_unslashed_participating_indices(state, TIMELY_TARGET_FLAG_INDEX, previous_epoch)
     for index in get_eligible_validator_indices(state):
-        if is_in_inactivity_leak(state):
-            # TODO: to be removed in PR 2399
-            for (_, weight) in get_flag_indices_and_weights():
-                # This inactivity penalty cancels the flag reward corresponding to the flag index
-                penalties[index] += Gwei(get_base_reward(state, index) * weight // WEIGHT_DENOMINATOR)
         if index not in matching_target_indices:
             penalty_numerator = state.validators[index].effective_balance * state.inactivity_scores[index]
             penalty_denominator = INACTIVITY_SCORE_BIAS * INACTIVITY_PENALTY_QUOTIENT_ALTAIR
             penalties[index] += Gwei(penalty_numerator // penalty_denominator)
-=======
-    if is_in_inactivity_leak(state):
-        previous_epoch = get_previous_epoch(state)
-        matching_target_indices = get_unslashed_participating_indices(state, TIMELY_TARGET_FLAG_INDEX, previous_epoch)
-        for index in get_eligible_validator_indices(state):
-            if index not in matching_target_indices:
-                penalty_numerator = state.validators[index].effective_balance * state.inactivity_scores[index]
-                penalty_denominator = INACTIVITY_SCORE_BIAS * INACTIVITY_PENALTY_QUOTIENT_ALTAIR
-                penalties[index] += Gwei(penalty_numerator // penalty_denominator)
->>>>>>> 51a5474e
     return rewards, penalties
 ```
 
