# Altair Light Client -- Full Node

**Notice**: This document is a work-in-progress for researchers and implementers.

## Table of contents

<!-- TOC -->
<!-- START doctoc generated TOC please keep comment here to allow auto update -->
<!-- DON'T EDIT THIS SECTION, INSTEAD RE-RUN doctoc TO UPDATE -->

- [Introduction](#introduction)
- [Helper functions](#helper-functions)
  - [`compute_merkle_proof_for_state`](#compute_merkle_proof_for_state)
  - [`block_to_light_client_header`](#block_to_light_client_header)
- [Deriving light client data](#deriving-light-client-data)
  - [`create_light_client_bootstrap`](#create_light_client_bootstrap)
  - [`create_light_client_update`](#create_light_client_update)
  - [`create_light_client_finality_update`](#create_light_client_finality_update)
  - [`create_light_client_optimistic_update`](#create_light_client_optimistic_update)

<!-- END doctoc generated TOC please keep comment here to allow auto update -->
<!-- /TOC -->

## Introduction

This document provides helper functions to enable full nodes to serve light client data. Full nodes SHOULD implement the described functionality to enable light clients to sync with the network.

## Helper functions

### `compute_merkle_proof_for_state`

```python
def compute_merkle_proof_for_state(state: BeaconState,
                                   index: GeneralizedIndex) -> Sequence[Bytes32]:
    ...
```

### `block_to_light_client_header`

```python
def block_to_light_client_header(block: SignedBeaconBlock) -> BeaconBlockHeader:
    return BeaconBlockHeader(
        slot=block.message.slot,
        proposer_index=block.message.proposer_index,
        parent_root=block.message.parent_root,
        state_root=block.message.state_root,
        body_root=hash_tree_root(block.message.body),
    )
```

## Deriving light client data

Full nodes are expected to derive light client data from historic blocks and states and provide it to other clients.

### `create_light_client_bootstrap`

To form a `LightClientBootstrap`, the following objects are needed:
- `state`: the post state of any post-Altair block
- `block`: the corresponding block

```python
def create_light_client_bootstrap(state: BeaconState,
                                  block: SignedBeaconBlock) -> LightClientBootstrap:
    assert compute_epoch_at_slot(state.slot) >= ALTAIR_FORK_EPOCH

    assert state.slot == state.latest_block_header.slot
    header = state.latest_block_header.copy()
    header.state_root = hash_tree_root(state)
    assert hash_tree_root(header) == hash_tree_root(block.message)

    return LightClientBootstrap(
        header=block_to_light_client_header(block),
        current_sync_committee=state.current_sync_committee,
        current_sync_committee_branch=compute_merkle_proof_for_state(state, CURRENT_SYNC_COMMITTEE_INDEX),
    )
```

Full nodes SHOULD provide `LightClientBootstrap` for all finalized epoch boundary blocks in the epoch range `[max(ALTAIR_FORK_EPOCH, current_epoch - MIN_EPOCHS_FOR_BLOCK_REQUESTS), current_epoch]` where `current_epoch` is defined by the current wall-clock time. Full nodes MAY also provide `LightClientBootstrap` for other blocks.

Blocks are considered to be epoch boundary blocks if their block root can occur as part of a valid `Checkpoint`, i.e., if their slot is the initial slot of an epoch, or if all following slots through the initial slot of the next epoch are empty (no block proposed / orphaned).

`LightClientBootstrap` is computed from the block's immediate post state (without applying empty slots).

### `create_light_client_update`

To form a `LightClientUpdate`, the following historical states and blocks are needed:
- `state`: the post state of any block with a post-Altair parent block
- `block`: the corresponding block
- `attested_state`: the post state of `attested_block`
- `attested_block`: the block referred to by `block.parent_root`
- `finalized_block`: the block referred to by `attested_state.finalized_checkpoint.root`, if locally available (may be unavailable, e.g., when using checkpoint sync, or if it was pruned locally)

```python
def create_light_client_update(state: BeaconState,
                               block: SignedBeaconBlock,
                               attested_state: BeaconState,
                               attested_block: SignedBeaconBlock,
                               finalized_block: Optional[SignedBeaconBlock]) -> LightClientUpdate:
    assert compute_epoch_at_slot(attested_state.slot) >= ALTAIR_FORK_EPOCH
    assert sum(block.message.body.sync_aggregate.sync_committee_bits) >= MIN_SYNC_COMMITTEE_PARTICIPANTS

    assert state.slot == state.latest_block_header.slot
    header = state.latest_block_header.copy()
    header.state_root = hash_tree_root(state)
    assert hash_tree_root(header) == hash_tree_root(block.message)
    update_signature_period = compute_sync_committee_period_at_slot(block.message.slot)

    assert attested_state.slot == attested_state.latest_block_header.slot
    attested_header = attested_state.latest_block_header.copy()
    attested_header.state_root = hash_tree_root(attested_state)
    assert hash_tree_root(attested_header) == hash_tree_root(attested_block.message) == block.message.parent_root
    update_attested_period = compute_sync_committee_period_at_slot(attested_block.message.slot)

    update = LightClientUpdate()

    update.attested_header = block_to_light_client_header(attested_block)

    # `next_sync_committee` is only useful if the message is signed by the current sync committee
    if update_attested_period == update_signature_period:
        update.next_sync_committee = attested_state.next_sync_committee
        update.next_sync_committee_branch = \
            compute_merkle_proof_for_state(attested_state, NEXT_SYNC_COMMITTEE_INDEX)

    # Indicate finality whenever possible
    if finalized_block is not None:
        if finalized_block.message.slot != GENESIS_SLOT:
<<<<<<< HEAD
            update.finalized_header = block_to_light_client_header(finalized_block)
            assert hash_tree_root(update.finalized_header) == attested_state.finalized_checkpoint.root
=======
            finalized_header = BeaconBlockHeader(
                slot=finalized_block.message.slot,
                proposer_index=finalized_block.message.proposer_index,
                parent_root=finalized_block.message.parent_root,
                state_root=finalized_block.message.state_root,
                body_root=hash_tree_root(finalized_block.message.body),
            )
            assert get_lc_beacon_root(finalized_header) == attested_state.finalized_checkpoint.root
>>>>>>> 14fd9370
        else:
            assert attested_state.finalized_checkpoint.root == Bytes32()
        update.finality_branch = \
            compute_merkle_proof_for_state(attested_state, FINALIZED_ROOT_INDEX)

    update.sync_aggregate = block.message.body.sync_aggregate
    update.signature_slot = block.message.slot

    return update
```

Full nodes SHOULD provide the best derivable `LightClientUpdate` (according to `is_better_update`) for each sync committee period covering any epochs in range `[max(ALTAIR_FORK_EPOCH, current_epoch - MIN_EPOCHS_FOR_BLOCK_REQUESTS), current_epoch]` where `current_epoch` is defined by the current wall-clock time. Full nodes MAY also provide `LightClientUpdate` for other sync committee periods.

- `LightClientUpdate` are assigned to sync committee periods based on their `get_lc_beacon_slot(attested_header)`
- `LightClientUpdate` are only considered if `compute_sync_committee_period_at_slot(get_lc_beacon_slot(update.attested_header)) == compute_sync_committee_period_at_slot(update.signature_slot)`
- Only `LightClientUpdate` with `next_sync_committee` as selected by fork choice are provided, regardless of ranking by `is_better_update`. To uniquely identify a non-finalized sync committee fork, all of `period`, `current_sync_committee` and `next_sync_committee` need to be incorporated, as sync committees may reappear over time.

### `create_light_client_finality_update`

```python
def create_light_client_finality_update(update: LightClientUpdate) -> LightClientFinalityUpdate:
    return LightClientFinalityUpdate(
        attested_header=update.attested_header,
        finalized_header=update.finalized_header,
        finality_branch=update.finality_branch,
        sync_aggregate=update.sync_aggregate,
        signature_slot=update.signature_slot,
    )
```

Full nodes SHOULD provide the `LightClientFinalityUpdate` with the highest `get_lc_beacon_slot(attested_header)` (if multiple, highest `signature_slot`) as selected by fork choice, and SHOULD support a push mechanism to deliver new `LightClientFinalityUpdate` whenever `finalized_header` changes.

### `create_light_client_optimistic_update`

```python
def create_light_client_optimistic_update(update: LightClientUpdate) -> LightClientOptimisticUpdate:
    return LightClientOptimisticUpdate(
        attested_header=update.attested_header,
        sync_aggregate=update.sync_aggregate,
        signature_slot=update.signature_slot,
    )
```

Full nodes SHOULD provide the `LightClientOptimisticUpdate` with the highest `get_lc_beacon_slot(attested_header)` (if multiple, highest `signature_slot`) as selected by fork choice, and SHOULD support a push mechanism to deliver new `LightClientOptimisticUpdate` whenever `attested_header` changes.<|MERGE_RESOLUTION|>--- conflicted
+++ resolved
@@ -124,19 +124,8 @@
     # Indicate finality whenever possible
     if finalized_block is not None:
         if finalized_block.message.slot != GENESIS_SLOT:
-<<<<<<< HEAD
             update.finalized_header = block_to_light_client_header(finalized_block)
-            assert hash_tree_root(update.finalized_header) == attested_state.finalized_checkpoint.root
-=======
-            finalized_header = BeaconBlockHeader(
-                slot=finalized_block.message.slot,
-                proposer_index=finalized_block.message.proposer_index,
-                parent_root=finalized_block.message.parent_root,
-                state_root=finalized_block.message.state_root,
-                body_root=hash_tree_root(finalized_block.message.body),
-            )
-            assert get_lc_beacon_root(finalized_header) == attested_state.finalized_checkpoint.root
->>>>>>> 14fd9370
+            assert get_lc_beacon_root(update.finalized_header) == attested_state.finalized_checkpoint.root
         else:
             assert attested_state.finalized_checkpoint.root == Bytes32()
         update.finality_branch = \
