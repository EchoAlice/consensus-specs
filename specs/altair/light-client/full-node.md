--- conflicted
+++ resolved
@@ -75,11 +75,7 @@
     return LightClientBootstrap(
         header=block_to_light_client_header(block),
         current_sync_committee=state.current_sync_committee,
-<<<<<<< HEAD
-        current_sync_committee_branch=compute_merkle_proof_for_state(state, CURRENT_SYNC_COMMITTEE_GINDEX),
-=======
-        current_sync_committee_branch=compute_merkle_proof(state, CURRENT_SYNC_COMMITTEE_INDEX),
->>>>>>> 36f0bb0e
+        current_sync_committee_branch=compute_merkle_proof(state, CURRENT_SYNC_COMMITTEE_GINDEX),
     )
 ```
 
@@ -126,12 +122,7 @@
     # `next_sync_committee` is only useful if the message is signed by the current sync committee
     if update_attested_period == update_signature_period:
         update.next_sync_committee = attested_state.next_sync_committee
-<<<<<<< HEAD
-        update.next_sync_committee_branch = compute_merkle_proof_for_state(
-            attested_state, NEXT_SYNC_COMMITTEE_GINDEX)
-=======
-        update.next_sync_committee_branch = compute_merkle_proof(attested_state, NEXT_SYNC_COMMITTEE_INDEX)
->>>>>>> 36f0bb0e
+        update.next_sync_committee_branch = compute_merkle_proof(attested_state, NEXT_SYNC_COMMITTEE_GINDEX)
 
     # Indicate finality whenever possible
     if finalized_block is not None:
@@ -140,12 +131,7 @@
             assert hash_tree_root(update.finalized_header.beacon) == attested_state.finalized_checkpoint.root
         else:
             assert attested_state.finalized_checkpoint.root == Bytes32()
-<<<<<<< HEAD
-        update.finality_branch = compute_merkle_proof_for_state(
-            attested_state, FINALIZED_ROOT_GINDEX)
-=======
-        update.finality_branch = compute_merkle_proof(attested_state, FINALIZED_ROOT_INDEX)
->>>>>>> 36f0bb0e
+        update.finality_branch = compute_merkle_proof(attested_state, FINALIZED_ROOT_GINDEX)
 
     update.sync_aggregate = block.message.body.sync_aggregate
     update.signature_slot = block.message.slot
