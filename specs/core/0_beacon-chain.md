--- conflicted
+++ resolved
@@ -781,14 +781,9 @@
 
 We now define the state transition function. At a high level the state transition is made up of three parts:
 
-<<<<<<< HEAD
 1. The per-slot transitions, which happens every slot.
 2. The per-block transitions, which happens at every block.
-3. The per-epoch transitions, which happens at every epoch boundary (i.e. `state.slot % EPOCH_LENGTH == 0`).
-=======
-1. The per-slot transitions, which happens every slot, and only affects a parts of the `state`.
-2. The per-epoch transitions, which happens in the last slot of every epoch (i.e. `(state.slot + 1) % EPOCH_LENGTH == 0`), and affects the entire `state`.
->>>>>>> a249ab45
+3. The per-epoch transitions, which happens at every epoch boundary (i.e. `(state.slot + 1) % EPOCH_LENGTH == 0`).
 
 The per-slot transitions focus on the slot counter and block roots records updates; the per-block transitions generally focus on verifying aggregate signatures and saving temporary records relating to the per-block activity in the `BeaconState`; the per-epoch transitions focus on the [validator](#dfn-validator) registry, including adjusting balances and activating and exiting [validators](#dfn-validator), as well as processing crosslinks and managing block justification/finalization.
 
