# Ethereum 2.0 Phase 0 -- The Beacon Chain

**Notice**: This document is a work-in-progress for researchers and implementers.

## Table of contents
<!-- TOC -->

- [Ethereum 2.0 Phase 0 -- The Beacon Chain](#ethereum-20-phase-0----the-beacon-chain)
    - [Table of contents](#table-of-contents)
    - [Introduction](#introduction)
    - [Notation](#notation)
    - [Terminology](#terminology)
    - [Custom types](#custom-types)
    - [Constants](#constants)
    - [Configuration](#configuration)
        - [Misc](#misc)
        - [Gwei values](#gwei-values)
        - [Initial values](#initial-values)
        - [Time parameters](#time-parameters)
        - [State list lengths](#state-list-lengths)
        - [Rewards and penalties](#rewards-and-penalties)
        - [Max operations per block](#max-operations-per-block)
        - [Signature domains](#signature-domains)
    - [Containers](#containers)
        - [Misc dependencies](#misc-dependencies)
            - [`Fork`](#fork)
            - [`Checkpoint`](#checkpoint)
            - [`Validator`](#validator)
            - [`Crosslink`](#crosslink)
            - [`AttestationData`](#attestationdata)
            - [`AttestationDataAndCustodyBit`](#attestationdataandcustodybit)
            - [`IndexedAttestation`](#indexedattestation)
            - [`PendingAttestation`](#pendingattestation)
            - [`Eth1Data`](#eth1data)
            - [`HistoricalBatch`](#historicalbatch)
            - [`DepositData`](#depositdata)
            - [`BeaconBlockHeader`](#beaconblockheader)
        - [Beacon operations](#beacon-operations)
            - [`ProposerSlashing`](#proposerslashing)
            - [`AttesterSlashing`](#attesterslashing)
            - [`Attestation`](#attestation)
            - [`Deposit`](#deposit)
            - [`VoluntaryExit`](#voluntaryexit)
            - [`Transfer`](#transfer)
        - [Beacon blocks](#beacon-blocks)
            - [`BeaconBlockBody`](#beaconblockbody)
            - [`BeaconBlock`](#beaconblock)
        - [Beacon state](#beacon-state)
            - [`BeaconState`](#beaconstate)
    - [Helper functions](#helper-functions)
        - [`xor`](#xor)
        - [`hash`](#hash)
        - [`hash_tree_root`](#hash_tree_root)
        - [`signing_root`](#signing_root)
        - [`bls_domain`](#bls_domain)
        - [`slot_to_epoch`](#slot_to_epoch)
        - [`get_previous_epoch`](#get_previous_epoch)
        - [`get_current_epoch`](#get_current_epoch)
        - [`get_epoch_start_slot`](#get_epoch_start_slot)
        - [`is_active_validator`](#is_active_validator)
        - [`is_slashable_validator`](#is_slashable_validator)
        - [`get_active_validator_indices`](#get_active_validator_indices)
        - [`increase_balance`](#increase_balance)
        - [`decrease_balance`](#decrease_balance)
        - [`get_epoch_committee_count`](#get_epoch_committee_count)
        - [`get_shard_delta`](#get_shard_delta)
        - [`get_epoch_start_shard`](#get_epoch_start_shard)
        - [`get_attestation_data_slot`](#get_attestation_data_slot)
        - [`get_block_root_at_slot`](#get_block_root_at_slot)
        - [`get_block_root`](#get_block_root)
        - [`get_randao_mix`](#get_randao_mix)
        - [`get_active_index_root`](#get_active_index_root)
        - [`generate_seed`](#generate_seed)
        - [`get_beacon_proposer_index`](#get_beacon_proposer_index)
        - [`verify_merkle_branch`](#verify_merkle_branch)
        - [`get_shuffled_index`](#get_shuffled_index)
        - [`compute_committee`](#compute_committee)
        - [`get_crosslink_committee`](#get_crosslink_committee)
        - [`get_attesting_indices`](#get_attesting_indices)
        - [`int_to_bytes`](#int_to_bytes)
        - [`bytes_to_int`](#bytes_to_int)
        - [`get_total_balance`](#get_total_balance)
        - [`get_domain`](#get_domain)
        - [`get_bitfield_bit`](#get_bitfield_bit)
        - [`verify_bitfield`](#verify_bitfield)
        - [`convert_to_indexed`](#convert_to_indexed)
        - [`validate_indexed_attestation`](#validate_indexed_attestation)
        - [`is_slashable_attestation_data`](#is_slashable_attestation_data)
        - [`integer_squareroot`](#integer_squareroot)
        - [`get_delayed_activation_exit_epoch`](#get_delayed_activation_exit_epoch)
        - [`get_churn_limit`](#get_churn_limit)
        - [`bls_verify`](#bls_verify)
        - [`bls_verify_multiple`](#bls_verify_multiple)
        - [`bls_aggregate_pubkeys`](#bls_aggregate_pubkeys)
        - [Routines for updating validator status](#routines-for-updating-validator-status)
            - [`initiate_validator_exit`](#initiate_validator_exit)
            - [`slash_validator`](#slash_validator)
    - [Genesis](#genesis)
        - [Genesis trigger](#genesis-trigger)
        - [Genesis state](#genesis-state)
        - [Genesis block](#genesis-block)
    - [Beacon chain state transition function](#beacon-chain-state-transition-function)
        - [Epoch processing](#epoch-processing)
            - [Helper functions](#helper-functions-1)
            - [Justification and finalization](#justification-and-finalization)
            - [Crosslinks](#crosslinks)
            - [Rewards and penalties](#rewards-and-penalties-1)
            - [Registry updates](#registry-updates)
            - [Slashings](#slashings)
            - [Final updates](#final-updates)
        - [Block processing](#block-processing)
            - [Block header](#block-header)
            - [RANDAO](#randao)
            - [Eth1 data](#eth1-data)
            - [Operations](#operations)
                - [Proposer slashings](#proposer-slashings)
                - [Attester slashings](#attester-slashings)
                - [Attestations](#attestations)
                - [Deposits](#deposits)
                - [Voluntary exits](#voluntary-exits)
                - [Transfers](#transfers)

<!-- /TOC -->

## Introduction

This document represents the specification for Phase 0 of Ethereum 2.0 -- The Beacon Chain.

At the core of Ethereum 2.0 is a system chain called the "beacon chain". The beacon chain stores and manages the registry of [validators](#dfn-validator). In the initial deployment phases of Ethereum 2.0, the only mechanism to become a [validator](#dfn-validator) is to make a one-way ETH transaction to a deposit contract on Ethereum 1.0. Activation as a [validator](#dfn-validator) happens when Ethereum 1.0 deposit receipts are processed by the beacon chain, the activation balance is reached, and a queuing process is completed. Exit is either voluntary or done forcibly as a penalty for misbehavior.

The primary source of load on the beacon chain is "attestations". Attestations are simultaneously availability votes for a shard block and proof-of-stake votes for a beacon block. A sufficient number of attestations for the same shard block create a "crosslink", confirming the shard segment up to that shard block into the beacon chain. Crosslinks also serve as infrastructure for asynchronous cross-shard communication.

## Notation

Code snippets appearing in `this style` are to be interpreted as Python code.

## Terminology

* **Validator**<a id="dfn-validator"></a>—a registered participant in the beacon chain. You can become one by sending ether into the Ethereum 1.0 deposit contract.
* **Active validator**<a id="dfn-active-validator"></a>—an active participant in the Ethereum 2.0 consensus invited to, among other things, propose and attest to blocks and vote for crosslinks.
* **Committee**—a (pseudo-) randomly sampled subset of [active validators](#dfn-active-validator). When a committee is referred to collectively, as in "this committee attests to X", this is assumed to mean "some subset of that committee that contains enough [validators](#dfn-validator) that the protocol recognizes it as representing the committee".
* **Proposer**—the [validator](#dfn-validator) that creates a beacon chain block.
* **Attester**—a [validator](#dfn-validator) that is part of a committee that needs to sign off on a beacon chain block while simultaneously creating a link (crosslink) to a recent shard block on a particular shard chain.
* **Beacon chain**—the central proof-of-stake chain that is the base of the sharding system.
* **Shard chain**—one of the chains on which user transactions take place and account data is stored.
* **Block root**—a 32-byte Merkle root of a beacon chain block or shard chain block. Previously called "block hash".
* **Crosslink**—a set of signatures from a committee attesting to a block in a shard chain that can be included into the beacon chain. Crosslinks are the main means by which the beacon chain "learns about" the updated state of shard chains.
* **Slot**—a period during which one proposer has the ability to create a beacon chain block and some attesters have the ability to make attestations.
* **Epoch**—an aligned span of slots during which all [validators](#dfn-validator) get exactly one chance to make an attestation.
* **Finalized**, **justified**—see the [Casper FFG paper](https://arxiv.org/abs/1710.09437).
* **Withdrawal period**—the number of slots between a [validator](#dfn-validator) exit and the [validator](#dfn-validator) balance being withdrawable.
* **Genesis time**—the Unix time of the genesis beacon chain block at slot 0.

## Custom types

We define the following Python custom types for type hinting and readability:

| Name | SSZ equivalent | Description |
| - | - | - |
| `Slot` | `uint64` | a slot number |
| `Epoch` | `uint64` | an epoch number |
| `Shard` | `uint64` | a shard number |
| `ValidatorIndex` | `uint64` | a validator registry index |
| `Gwei` | `uint64` | an amount in Gwei |
| `Version` | `Bytes4` | a fork version number |
| `Hash` | `Bytes32` | a hashed result |
| `BLSPubkey` | `Bytes48` | a BLS12-381 public key |
| `BLSSignature` | `Bytes96` | a BLS12-381 signature |

## Constants

The following values are (non-configurable) constants used throughout the specification.

| Name | Value |
| - | - |
| `FAR_FUTURE_EPOCH` | `Epoch(2**64 - 1)` |
| `ZERO_HASH` | `Hash(b'\x00' * 32)` |
| `BASE_REWARDS_PER_EPOCH` | `5` |
| `DEPOSIT_CONTRACT_TREE_DEPTH` | `2**5` (= 32) |

## Configuration

*Note*: The default mainnet configuration values are included here for spec-design purposes. The different configurations for mainnet, testnets, and YAML-based testing can be found in the [`configs/constant_presets`](../../configs/constant_presets) directory. These configurations are updated for releases and may be out of sync during `dev` changes.

### Misc

| Name | Value |
| - | - |
| `SHARD_COUNT` | `2**10` (= 1,024) |
| `TARGET_COMMITTEE_SIZE` | `2**7` (= 128) |
| `MAX_INDICES_PER_ATTESTATION` | `2**12` (= 4,096) |
| `MIN_PER_EPOCH_CHURN_LIMIT` | `2**2` (= 4) |
| `CHURN_LIMIT_QUOTIENT` | `2**16` (= 65,536) |
| `SHUFFLE_ROUND_COUNT` | `90` |

* For the safety of crosslinks, `TARGET_COMMITTEE_SIZE` exceeds [the recommended minimum committee size of 111](https://vitalik.ca/files/Ithaca201807_Sharding.pdf); with sufficient active validators (at least `SLOTS_PER_EPOCH * TARGET_COMMITTEE_SIZE`), the shuffling algorithm ensures committee sizes of at least `TARGET_COMMITTEE_SIZE`. (Unbiasable randomness with a Verifiable Delay Function (VDF) will improve committee robustness and lower the safe minimum committee size.)

### Gwei values

| Name | Value |
| - | - |
| `MIN_DEPOSIT_AMOUNT` | `Gwei(2**0 * 10**9)` (= 1,000,000,000) |
| `MAX_EFFECTIVE_BALANCE` | `Gwei(2**5 * 10**9)` (= 32,000,000,000) |
| `EJECTION_BALANCE` | `Gwei(2**4 * 10**9)` (= 16,000,000,000) |
| `EFFECTIVE_BALANCE_INCREMENT` | `Gwei(2**0 * 10**9)` (= 1,000,000,000) |

### Initial values

| Name | Value |
| - | - |
| `GENESIS_SLOT` | `Slot(0)` |
| `GENESIS_EPOCH` | `Epoch(0)` |
| `BLS_WITHDRAWAL_PREFIX` | `0` |

### Time parameters

| Name | Value | Unit | Duration |
| - | - | :-: | :-: |
| `MIN_ATTESTATION_INCLUSION_DELAY` | `2**0` (= 1) | slots | 6 seconds |
| `SLOTS_PER_EPOCH` | `2**6` (= 64) | slots | 6.4 minutes |
| `MIN_SEED_LOOKAHEAD` | `2**0` (= 1) | epochs | 6.4 minutes |
| `ACTIVATION_EXIT_DELAY` | `2**2` (= 4) | epochs | 25.6 minutes |
| `SLOTS_PER_ETH1_VOTING_PERIOD` | `2**10` (= 1,024) | slots | ~1.7 hours |
| `SLOTS_PER_HISTORICAL_ROOT` | `2**13` (= 8,192) | slots | ~13 hours |
| `MIN_VALIDATOR_WITHDRAWABILITY_DELAY` | `2**8` (= 256) | epochs | ~27 hours |
| `PERSISTENT_COMMITTEE_PERIOD` | `2**11` (= 2,048)  | epochs | 9 days  |
| `MAX_EPOCHS_PER_CROSSLINK` | `2**6` (= 64) | epochs | ~7 hours |
| `MIN_EPOCHS_TO_INACTIVITY_PENALTY` | `2**2` (= 4) | epochs | 25.6 minutes |

* `MAX_EPOCHS_PER_CROSSLINK` should be a small constant times `SHARD_COUNT // SLOTS_PER_EPOCH`.

### State list lengths

| Name | Value | Unit | Duration |
| - | - | :-: | :-: |
| `EPOCHS_PER_HISTORICAL_VECTOR` | `2**16` (= 65,536) | epochs | ~0.8 years |
| `EPOCHS_PER_SLASHED_BALANCES_VECTOR` | `2**13` (= 8,192) | epochs | ~36 days |
| `HISTORICAL_ROOTS_LIMIT` | `2**24` (= 16,777,216) | historical roots | ~26,131 years |
| `VALIDATOR_REGISTRY_LIMIT` | `2**40` (= 1,099,511,627,776) | validator spots | |

### Rewards and penalties

| Name | Value |
| - | - |
| `BASE_REWARD_FACTOR` | `2**6` (= 64) |
| `WHISTLEBLOWING_REWARD_QUOTIENT` | `2**9` (= 512) |
| `PROPOSER_REWARD_QUOTIENT` | `2**3` (= 8) |
| `INACTIVITY_PENALTY_QUOTIENT` | `2**25` (= 33,554,432) |
| `MIN_SLASHING_PENALTY_QUOTIENT` | `2**5` (= 32) |

* The `INACTIVITY_PENALTY_QUOTIENT` equals `INVERSE_SQRT_E_DROP_TIME**2` where `INVERSE_SQRT_E_DROP_TIME := 2**12 epochs` (about 18 days) is the time it takes the inactivity penalty to reduce the balance of non-participating [validators](#dfn-validator) to about `1/sqrt(e) ~= 60.6%`. Indeed, the balance retained by offline [validators](#dfn-validator) after `n` epochs is about `(1 - 1/INACTIVITY_PENALTY_QUOTIENT)**(n**2/2)`; so after `INVERSE_SQRT_E_DROP_TIME` epochs, it is roughly `(1 - 1/INACTIVITY_PENALTY_QUOTIENT)**(INACTIVITY_PENALTY_QUOTIENT/2) ~= 1/sqrt(e)`.

### Max operations per block

| Name | Value |
| - | - |
| `MAX_PROPOSER_SLASHINGS` | `2**4` (= 16) |
| `MAX_ATTESTER_SLASHINGS` | `2**0` (= 1) |
| `MAX_ATTESTATIONS` | `2**7` (= 128) |
| `MAX_DEPOSITS` | `2**4` (= 16) |
| `MAX_VOLUNTARY_EXITS` | `2**4` (= 16) |
| `MAX_TRANSFERS` | `0` |

### Signature domains

| Name | Value |
| - | - |
| `DOMAIN_BEACON_PROPOSER` | `0` |
| `DOMAIN_RANDAO` | `1` |
| `DOMAIN_ATTESTATION` | `2` |
| `DOMAIN_DEPOSIT` | `3` |
| `DOMAIN_VOLUNTARY_EXIT` | `4` |
| `DOMAIN_TRANSFER` | `5` |

## Containers

The following types are [SimpleSerialize (SSZ)](../simple-serialize.md) containers.

*Note*: The definitions are ordered topologically to facilitate execution of the spec.

*Note*: Fields missing in container instantiations default to their zero value.

### Misc dependencies

#### `Fork`

```python
class Fork(Container):
    previous_version: Version
    current_version: Version
    epoch: Epoch  # Epoch of latest fork
```

#### `Checkpoint`

```python
class Checkpoint(Container):
    epoch: Epoch
    root: Hash
```

#### `Validator`

```python
class Validator(Container):
    pubkey: BLSPubkey
    withdrawal_credentials: Hash  # Commitment to pubkey for withdrawals and transfers
    effective_balance: Gwei  # Balance at stake
    slashed: Bool
    # Status epochs
    activation_eligibility_epoch: Epoch  # When criteria for activation were met
    activation_epoch: Epoch
    exit_epoch: Epoch
    withdrawable_epoch: Epoch  # When validator can withdraw or transfer funds
```

#### `Crosslink`

```python
class Crosslink(Container):
    shard: Shard
    parent_root: Hash
    # Crosslinking data
    start_epoch: Epoch
    end_epoch: Epoch
    data_root: Hash
```

#### `AttestationData`

```python
class AttestationData(Container):
    # LMD GHOST vote
    beacon_block_root: Hash
    # FFG vote
    source: Checkpoint
    target: Checkpoint
    # Crosslink vote
    crosslink: Crosslink
```

#### `AttestationDataAndCustodyBit`

```python
class AttestationDataAndCustodyBit(Container):
    data: AttestationData
    custody_bit: Bit  # Challengeable bit (SSZ-bool, 1 byte) for the custody of crosslink data
```

#### `IndexedAttestation`

```python
class IndexedAttestation(Container):
    custody_bit_0_indices: List[ValidatorIndex, MAX_INDICES_PER_ATTESTATION]  # Indices with custody bit equal to 0
    custody_bit_1_indices: List[ValidatorIndex, MAX_INDICES_PER_ATTESTATION]  # Indices with custody bit equal to 1
    data: AttestationData
    signature: BLSSignature
```

#### `PendingAttestation`

```python
class PendingAttestation(Container):
    aggregation_bitfield: Bytes[MAX_INDICES_PER_ATTESTATION // 8]
    data: AttestationData
    inclusion_delay: Slot
    proposer_index: ValidatorIndex
```

#### `Eth1Data`

```python
class Eth1Data(Container):
    deposit_root: Hash
    deposit_count: uint64
    block_hash: Hash
```

#### `HistoricalBatch`

```python
class HistoricalBatch(Container):
    block_roots: Vector[Hash, SLOTS_PER_HISTORICAL_ROOT]
    state_roots: Vector[Hash, SLOTS_PER_HISTORICAL_ROOT]
```

#### `DepositData`

```python
class DepositData(Container):
    pubkey: BLSPubkey
    withdrawal_credentials: Hash
    amount: Gwei
    signature: BLSSignature
```

#### `BeaconBlockHeader`

```python
class BeaconBlockHeader(Container):
    slot: Slot
    parent_root: Hash
    state_root: Hash
    body_root: Hash
    signature: BLSSignature
```

### Beacon operations

#### `ProposerSlashing`

```python
class ProposerSlashing(Container):
    proposer_index: ValidatorIndex
    header_1: BeaconBlockHeader
    header_2: BeaconBlockHeader
```

#### `AttesterSlashing`

```python
class AttesterSlashing(Container):
    attestation_1: IndexedAttestation
    attestation_2: IndexedAttestation
```

#### `Attestation`

```python
class Attestation(Container):
    aggregation_bitfield: Bytes[MAX_INDICES_PER_ATTESTATION // 8]
    data: AttestationData
    custody_bitfield: Bytes[MAX_INDICES_PER_ATTESTATION // 8]
    signature: BLSSignature
```

#### `Deposit`

```python
class Deposit(Container):
    proof: Vector[Hash, DEPOSIT_CONTRACT_TREE_DEPTH]  # Merkle path to deposit root
    data: DepositData
```

#### `VoluntaryExit`

```python
class VoluntaryExit(Container):
    epoch: Epoch  # Earliest epoch when voluntary exit can be processed
    validator_index: ValidatorIndex
    signature: BLSSignature
```

#### `Transfer`

```python
class Transfer(Container):
    sender: ValidatorIndex
    recipient: ValidatorIndex
    amount: Gwei
    fee: Gwei
    slot: Slot  # Slot at which transfer must be processed
    pubkey: BLSPubkey  # Withdrawal pubkey
    signature: BLSSignature  # Signature checked against withdrawal pubkey
```

### Beacon blocks

#### `BeaconBlockBody`

```python
class BeaconBlockBody(Container):
    randao_reveal: BLSSignature
    eth1_data: Eth1Data  # Eth1 data vote
    graffiti: Bytes32  # Arbitrary data
    # Operations
    proposer_slashings: List[ProposerSlashing, MAX_PROPOSER_SLASHINGS]
    attester_slashings: List[AttesterSlashing, MAX_ATTESTER_SLASHINGS]
    attestations: List[Attestation, MAX_ATTESTATIONS]
    deposits: List[Deposit, MAX_DEPOSITS]
    voluntary_exits: List[VoluntaryExit, MAX_VOLUNTARY_EXITS]
    transfers: List[Transfer, MAX_TRANSFERS]
```

#### `BeaconBlock`

```python
class BeaconBlock(Container):
    slot: Slot
    parent_root: Hash
    state_root: Hash
    body: BeaconBlockBody
    signature: BLSSignature
```

### Beacon state

#### `BeaconState`

```python
class BeaconState(Container):
    # Versioning
    genesis_time: uint64
    slot: Slot
    fork: Fork
    # History
    latest_block_header: BeaconBlockHeader
    block_roots: Vector[Hash, SLOTS_PER_HISTORICAL_ROOT]
    state_roots: Vector[Hash, SLOTS_PER_HISTORICAL_ROOT]
    historical_roots: List[Hash, HISTORICAL_ROOTS_LIMIT]
    # Eth1
    eth1_data: Eth1Data
    eth1_data_votes: List[Eth1Data, SLOTS_PER_ETH1_VOTING_PERIOD]
    eth1_deposit_index: uint64
    # Registry
    validators: List[Validator, VALIDATOR_REGISTRY_LIMIT]
    balances: List[Gwei, VALIDATOR_REGISTRY_LIMIT]
    # Shuffling
    start_shard: Shard
    randao_mixes: Vector[Hash, EPOCHS_PER_HISTORICAL_VECTOR]
    active_index_roots: Vector[Hash, EPOCHS_PER_HISTORICAL_VECTOR]  # Active registry digests for light clients
    # Slashings
    slashed_balances: Vector[Gwei, EPOCHS_PER_SLASHED_BALANCES_VECTOR]  # Sums of slashed effective balances
    # Attestations
    previous_epoch_attestations: List[PendingAttestation, MAX_ATTESTATIONS * SLOTS_PER_EPOCH]
    current_epoch_attestations: List[PendingAttestation, MAX_ATTESTATIONS * SLOTS_PER_EPOCH]
    # Crosslinks
    previous_crosslinks: Vector[Crosslink, SHARD_COUNT]  # Previous epoch snapshot
    current_crosslinks: Vector[Crosslink, SHARD_COUNT]
    # Finality
    justification_bitfield: uint64  # Bit set for every recent justified epoch
    previous_justified_checkpoint: Checkpoint  # Previous epoch snapshot
    current_justified_checkpoint: Checkpoint
    finalized_checkpoint: Checkpoint
```

## Helper functions

*Note*: The definitions below are for specification purposes and are not necessarily optimal implementations.

### `xor`

```python
def xor(bytes1: Bytes32, bytes2: Bytes32) -> Bytes32:
    return Bytes32(a ^ b for a, b in zip(bytes1, bytes2))
```

### `hash`

The `hash` function is SHA256.

*Note*: We aim to migrate to a S[T/N]ARK-friendly hash function in a future Ethereum 2.0 deployment phase.

### `hash_tree_root`

`def hash_tree_root(object: SSZSerializable) -> Hash` is a function for hashing objects into a single root by utilizing a hash tree structure, as defined in the [SimpleSerialize spec](../simple-serialize.md#merkleization).

### `signing_root`

`def signing_root(object: Container) -> Hash` is a function for computing signing messages, as defined in the [SimpleSerialize spec](../simple-serialize.md#self-signed-containers).

### `bls_domain`

```python
def bls_domain(domain_type: int, fork_version: bytes=b'\x00\x00\x00\x00') -> int:
    """
    Return the bls domain given by the ``domain_type`` and optional 4 byte ``fork_version`` (defaults to zero).
    """
    return bytes_to_int(int_to_bytes(domain_type, length=4) + fork_version)
```

### `slot_to_epoch`

```python
def slot_to_epoch(slot: Slot) -> Epoch:
    """
    Return the epoch number of the given ``slot``.
    """
    return Epoch(slot // SLOTS_PER_EPOCH)
```

### `get_previous_epoch`

```python
def get_previous_epoch(state: BeaconState) -> Epoch:
    """`
    Return the previous epoch of the given ``state``.
    Return the current epoch if it's genesis epoch.
    """
    current_epoch = get_current_epoch(state)
    return GENESIS_EPOCH if current_epoch == GENESIS_EPOCH else Epoch(current_epoch - 1)
```

### `get_current_epoch`

```python
def get_current_epoch(state: BeaconState) -> Epoch:
    """
    Return the current epoch of the given ``state``.
    """
    return slot_to_epoch(state.slot)
```

### `get_epoch_start_slot`

```python
def get_epoch_start_slot(epoch: Epoch) -> Slot:
    """
    Return the starting slot of the given ``epoch``.
    """
    return Slot(epoch * SLOTS_PER_EPOCH)
```

### `is_active_validator`

```python
def is_active_validator(validator: Validator, epoch: Epoch) -> bool:
    """
    Check if ``validator`` is active.
    """
    return validator.activation_epoch <= epoch < validator.exit_epoch
```

### `is_slashable_validator`

```python
def is_slashable_validator(validator: Validator, epoch: Epoch) -> bool:
    """
    Check if ``validator`` is slashable.
    """
    return (not validator.slashed) and (validator.activation_epoch <= epoch < validator.withdrawable_epoch)
```

### `get_active_validator_indices`

```python
def get_active_validator_indices(state: BeaconState, epoch: Epoch) -> Sequence[ValidatorIndex]:
    """
    Get active validator indices at ``epoch``.
    """
    return [ValidatorIndex(i) for i, v in enumerate(state.validators) if is_active_validator(v, epoch)]
```

### `increase_balance`

```python
def increase_balance(state: BeaconState, index: ValidatorIndex, delta: Gwei) -> None:
    """
    Increase validator balance by ``delta``.
    """
    state.balances[index] += delta
```

### `decrease_balance`

```python
def decrease_balance(state: BeaconState, index: ValidatorIndex, delta: Gwei) -> None:
    """
    Decrease validator balance by ``delta`` with underflow protection.
    """
    state.balances[index] = 0 if delta > state.balances[index] else state.balances[index] - delta
```

### `get_epoch_committee_count`

```python
def get_epoch_committee_count(state: BeaconState, epoch: Epoch) -> int:
    """
    Return the number of committees at ``epoch``.
    """
    active_validator_indices = get_active_validator_indices(state, epoch)
    return max(
        1,
        min(
            SHARD_COUNT // SLOTS_PER_EPOCH,
            len(active_validator_indices) // SLOTS_PER_EPOCH // TARGET_COMMITTEE_SIZE,
        )
    ) * SLOTS_PER_EPOCH
```

### `get_shard_delta`

```python
def get_shard_delta(state: BeaconState, epoch: Epoch) -> int:
    """
    Return the number of shards to increment ``state.start_shard`` during ``epoch``.
    """
    return min(get_epoch_committee_count(state, epoch), SHARD_COUNT - SHARD_COUNT // SLOTS_PER_EPOCH)
```

### `get_epoch_start_shard`

```python
def get_epoch_start_shard(state: BeaconState, epoch: Epoch) -> Shard:
    assert epoch <= get_current_epoch(state) + 1
    check_epoch = Epoch(get_current_epoch(state) + 1)
    shard = Shard((state.start_shard + get_shard_delta(state, get_current_epoch(state))) % SHARD_COUNT)
    while check_epoch > epoch:
        check_epoch -= Epoch(1)
        shard = Shard((shard + SHARD_COUNT - get_shard_delta(state, check_epoch)) % SHARD_COUNT)
    return shard
```

### `get_attestation_data_slot`

```python
def get_attestation_data_slot(state: BeaconState, data: AttestationData) -> Slot:
    committee_count = get_epoch_committee_count(state, data.target.epoch)
    offset = (data.crosslink.shard + SHARD_COUNT - get_epoch_start_shard(state, data.target.epoch)) % SHARD_COUNT
    return Slot(get_epoch_start_slot(data.target.epoch) + offset // (committee_count // SLOTS_PER_EPOCH))
```

### `get_block_root_at_slot`

```python
def get_block_root_at_slot(state: BeaconState,
                           slot: Slot) -> Hash:
    """
    Return the block root at a recent ``slot``.
    """
    assert slot < state.slot <= slot + SLOTS_PER_HISTORICAL_ROOT
    return state.block_roots[slot % SLOTS_PER_HISTORICAL_ROOT]
```

### `get_block_root`

```python
def get_block_root(state: BeaconState,
                   epoch: Epoch) -> Hash:
    """
    Return the block root at a recent ``epoch``.
    """
    return get_block_root_at_slot(state, get_epoch_start_slot(epoch))
```

### `get_randao_mix`

```python
def get_randao_mix(state: BeaconState,
                   epoch: Epoch) -> Hash:
    """
    Return the randao mix at a recent ``epoch``.
    ``epoch`` expected to be between (current_epoch - EPOCHS_PER_HISTORICAL_VECTOR, current_epoch].
    """
    return state.randao_mixes[epoch % EPOCHS_PER_HISTORICAL_VECTOR]
```

### `get_active_index_root`

```python
def get_active_index_root(state: BeaconState,
                          epoch: Epoch) -> Hash:
    """
    Return the index root at a recent ``epoch``.
    ``epoch`` expected to be between
    (current_epoch - EPOCHS_PER_HISTORICAL_VECTOR + ACTIVATION_EXIT_DELAY, current_epoch + ACTIVATION_EXIT_DELAY].
    """
    return state.active_index_roots[epoch % EPOCHS_PER_HISTORICAL_VECTOR]
```

### `generate_seed`

```python
def generate_seed(state: BeaconState,
                  epoch: Epoch) -> Hash:
    """
    Generate a seed for the given ``epoch``.
    """
    return hash(
        get_randao_mix(state, Epoch(epoch + EPOCHS_PER_HISTORICAL_VECTOR - MIN_SEED_LOOKAHEAD)) +
        get_active_index_root(state, epoch) +
        int_to_bytes(epoch, length=32)
    )
```

### `get_beacon_proposer_index`

```python
def get_beacon_proposer_index(state: BeaconState) -> ValidatorIndex:
    """
    Return the current beacon proposer index.
    """
    epoch = get_current_epoch(state)
    committees_per_slot = get_epoch_committee_count(state, epoch) // SLOTS_PER_EPOCH
    offset = committees_per_slot * (state.slot % SLOTS_PER_EPOCH)
    shard = Shard((get_epoch_start_shard(state, epoch) + offset) % SHARD_COUNT)
    first_committee = get_crosslink_committee(state, epoch, shard)
    MAX_RANDOM_BYTE = 2**8 - 1
    seed = generate_seed(state, epoch)
    i = 0
    while True:
        candidate_index = first_committee[(epoch + i) % len(first_committee)]
        random_byte = hash(seed + int_to_bytes(i // 32, length=8))[i % 32]
        effective_balance = state.validators[candidate_index].effective_balance
        if effective_balance * MAX_RANDOM_BYTE >= MAX_EFFECTIVE_BALANCE * random_byte:
            return ValidatorIndex(candidate_index)
        i += 1
```

### `verify_merkle_branch`

```python
def verify_merkle_branch(leaf: Hash, proof: Sequence[Hash], depth: int, index: int, root: Hash) -> bool:
    """
    Verify that the given ``leaf`` is on the merkle branch ``proof``
    starting with the given ``root``.
    """
    value = leaf
    for i in range(depth):
        if index // (2**i) % 2:
            value = hash(proof[i] + value)
        else:
            value = hash(value + proof[i])
    return value == root
```

### `get_shuffled_index`

```python
def get_shuffled_index(index: ValidatorIndex, index_count: int, seed: Hash) -> ValidatorIndex:
    """
    Return the shuffled validator index corresponding to ``seed`` (and ``index_count``).
    """
    assert index < index_count
    assert index_count <= 2**40

    # Swap or not (https://link.springer.com/content/pdf/10.1007%2F978-3-642-32009-5_1.pdf)
    # See the 'generalized domain' algorithm on page 3
    for current_round in range(SHUFFLE_ROUND_COUNT):
        pivot = bytes_to_int(hash(seed + int_to_bytes(current_round, length=1))[0:8]) % index_count
        flip = ValidatorIndex((pivot + index_count - index) % index_count)
        position = max(index, flip)
        source = hash(
            seed + int_to_bytes(current_round, length=1) +
            int_to_bytes(position // 256, length=4)
        )
        byte = source[(position % 256) // 8]
        bit = (byte >> (position % 8)) % 2
        index = flip if bit else index

    return ValidatorIndex(index)
```

### `compute_committee`

```python
def compute_committee(indices: Sequence[ValidatorIndex],
                      seed: Hash, index: int, count: int) -> Sequence[ValidatorIndex]:
    start = (len(indices) * index) // count
    end = (len(indices) * (index + 1)) // count
    return [indices[get_shuffled_index(ValidatorIndex(i), len(indices), seed)] for i in range(start, end)]
```

### `get_crosslink_committee`

```python
def get_crosslink_committee(state: BeaconState, epoch: Epoch, shard: Shard) -> Sequence[ValidatorIndex]:
    return compute_committee(
        indices=get_active_validator_indices(state, epoch),
        seed=generate_seed(state, epoch),
        index=(shard + SHARD_COUNT - get_epoch_start_shard(state, epoch)) % SHARD_COUNT,
        count=get_epoch_committee_count(state, epoch),
    )
```

### `get_attesting_indices`

```python
<<<<<<< HEAD
def get_attesting_indices(state: BeaconState, data: AttestationData, bitfield: bytes) -> List[ValidatorIndex]:
=======
def get_attesting_indices(state: BeaconState,
                          attestation_data: AttestationData,
                          bitfield: bytes) -> Sequence[ValidatorIndex]:
>>>>>>> 543729ca
    """
    Return the sorted attesting indices corresponding to ``data`` and ``bitfield``.
    """
    committee = get_crosslink_committee(state, data.target.epoch, data.crosslink.shard)
    assert verify_bitfield(bitfield, len(committee))
    return sorted([index for i, index in enumerate(committee) if get_bitfield_bit(bitfield, i) == 0b1])
```

### `int_to_bytes`

```python
def int_to_bytes(integer: int, length: int) -> bytes:
    return integer.to_bytes(length, 'little')
```

### `bytes_to_int`

```python
def bytes_to_int(data: bytes) -> int:
    return int.from_bytes(data, 'little')
```

### `get_total_balance`

```python
def get_total_balance(state: BeaconState, indices: Set[ValidatorIndex]) -> Gwei:
    """
    Return the combined effective balance of the ``indices``. (1 Gwei minimum to avoid divisions by zero.)
    """
    return Gwei(max(sum([state.validators[index].effective_balance for index in indices]), 1))
```

### `get_domain`

```python
def get_domain(state: BeaconState,
               domain_type: int,
               message_epoch: Epoch=None) -> int:
    """
    Return the signature domain (fork version concatenated with domain type) of a message.
    """
    epoch = get_current_epoch(state) if message_epoch is None else message_epoch
    fork_version = state.fork.previous_version if epoch < state.fork.epoch else state.fork.current_version
    return bls_domain(domain_type, fork_version)
```

### `get_bitfield_bit`

```python
def get_bitfield_bit(bitfield: bytes, i: int) -> int:
    """
    Extract the bit in ``bitfield`` at position ``i``.
    """
    return (bitfield[i // 8] >> (i % 8)) % 2
```

### `verify_bitfield`

```python
def verify_bitfield(bitfield: bytes, committee_size: int) -> bool:
    """
    Verify ``bitfield`` against the ``committee_size``.
    """
    if len(bitfield) != (committee_size + 7) // 8:
        return False

    # Check `bitfield` is padded with zero bits only
    for i in range(committee_size, len(bitfield) * 8):
        if get_bitfield_bit(bitfield, i) == 0b1:
            return False

    return True
```

### `convert_to_indexed`

```python
def convert_to_indexed(state: BeaconState, attestation: Attestation) -> IndexedAttestation:
    """
    Convert ``attestation`` to (almost) indexed-verifiable form.
    """
    attesting_indices = get_attesting_indices(state, attestation.data, attestation.aggregation_bitfield)
    custody_bit_1_indices = get_attesting_indices(state, attestation.data, attestation.custody_bitfield)
    assert set(custody_bit_1_indices).issubset(attesting_indices)
    custody_bit_0_indices = [index for index in attesting_indices if index not in custody_bit_1_indices]

    return IndexedAttestation(
        custody_bit_0_indices=custody_bit_0_indices,
        custody_bit_1_indices=custody_bit_1_indices,
        data=attestation.data,
        signature=attestation.signature,
    )
```

### `validate_indexed_attestation`

```python
def validate_indexed_attestation(state: BeaconState, indexed_attestation: IndexedAttestation) -> None:
    """
    Verify validity of ``indexed_attestation``.
    """
    bit_0_indices = indexed_attestation.custody_bit_0_indices
    bit_1_indices = indexed_attestation.custody_bit_1_indices

    # Verify no index has custody bit equal to 1 [to be removed in phase 1]
    assert len(bit_1_indices) == 0
    # Verify max number of indices
    assert len(bit_0_indices) + len(bit_1_indices) <= MAX_INDICES_PER_ATTESTATION
    # Verify index sets are disjoint
    assert len(set(bit_0_indices).intersection(bit_1_indices)) == 0
    # Verify indices are sorted
    assert bit_0_indices == sorted(bit_0_indices) and bit_1_indices == sorted(bit_1_indices)
    # Verify aggregate signature
    assert bls_verify_multiple(
        pubkeys=[
            bls_aggregate_pubkeys([state.validators[i].pubkey for i in bit_0_indices]),
            bls_aggregate_pubkeys([state.validators[i].pubkey for i in bit_1_indices]),
        ],
        message_hashes=[
            hash_tree_root(AttestationDataAndCustodyBit(data=indexed_attestation.data, custody_bit=0b0)),
            hash_tree_root(AttestationDataAndCustodyBit(data=indexed_attestation.data, custody_bit=0b1)),
        ],
        signature=indexed_attestation.signature,
        domain=get_domain(state, DOMAIN_ATTESTATION, indexed_attestation.data.target.epoch),
    )
```

### `is_slashable_attestation_data`

```python
def is_slashable_attestation_data(data_1: AttestationData, data_2: AttestationData) -> bool:
    """
    Check if ``data_1`` and ``data_2`` are slashable according to Casper FFG rules.
    """
    return (
        # Double vote
        (data_1 != data_2 and data_1.target.epoch == data_2.target.epoch) or
        # Surround vote
        (data_1.source.epoch < data_2.source.epoch and data_2.target.epoch < data_1.target.epoch)
    )
```

### `integer_squareroot`

```python
def integer_squareroot(n: int) -> int:
    """
    The largest integer ``x`` such that ``x**2`` is less than or equal to ``n``.
    """
    assert n >= 0
    x = n
    y = (x + 1) // 2
    while y < x:
        x = y
        y = (x + n // x) // 2
    return x
```

### `get_delayed_activation_exit_epoch`

```python
def get_delayed_activation_exit_epoch(epoch: Epoch) -> Epoch:
    """
    Return the epoch at which an activation or exit triggered in ``epoch`` takes effect.
    """
    return Epoch(epoch + 1 + ACTIVATION_EXIT_DELAY)
```

### `get_churn_limit`

```python
def get_churn_limit(state: BeaconState) -> int:
    """
    Return the churn limit based on the active validator count.
    """
    return max(
        MIN_PER_EPOCH_CHURN_LIMIT,
        len(get_active_validator_indices(state, get_current_epoch(state))) // CHURN_LIMIT_QUOTIENT
    )
```

### `bls_verify`

`bls_verify` is a function for verifying a BLS signature, as defined in the [BLS Signature spec](../bls_signature.md#bls_verify).

### `bls_verify_multiple`

`bls_verify_multiple` is a function for verifying a BLS signature constructed from multiple messages, as defined in the [BLS Signature spec](../bls_signature.md#bls_verify_multiple).

### `bls_aggregate_pubkeys`

`bls_aggregate_pubkeys` is a function for aggregating multiple BLS public keys into a single aggregate key, as defined in the [BLS Signature spec](../bls_signature.md#bls_aggregate_pubkeys).

### Routines for updating validator status

*Note*: All functions in this section mutate `state`.

#### `initiate_validator_exit`

```python
def initiate_validator_exit(state: BeaconState, index: ValidatorIndex) -> None:
    """
    Initiate the exit of the validator of the given ``index``.
    """
    # Return if validator already initiated exit
    validator = state.validators[index]
    if validator.exit_epoch != FAR_FUTURE_EPOCH:
        return

    # Compute exit queue epoch
    exit_epochs = [v.exit_epoch for v in state.validators if v.exit_epoch != FAR_FUTURE_EPOCH]
    exit_queue_epoch = max(exit_epochs + [get_delayed_activation_exit_epoch(get_current_epoch(state))])
    exit_queue_churn = len([v for v in state.validators if v.exit_epoch == exit_queue_epoch])
    if exit_queue_churn >= get_churn_limit(state):
        exit_queue_epoch += Epoch(1)

    # Set validator exit epoch and withdrawable epoch
    validator.exit_epoch = exit_queue_epoch
    validator.withdrawable_epoch = Epoch(validator.exit_epoch + MIN_VALIDATOR_WITHDRAWABILITY_DELAY)
```

#### `slash_validator`

```python
def slash_validator(state: BeaconState,
                    slashed_index: ValidatorIndex,
                    whistleblower_index: ValidatorIndex=None) -> None:
    """
    Slash the validator with index ``slashed_index``.
    """
    current_epoch = get_current_epoch(state)
    initiate_validator_exit(state, slashed_index)
    state.validators[slashed_index].slashed = True
    state.validators[slashed_index].withdrawable_epoch = Epoch(current_epoch + EPOCHS_PER_SLASHED_BALANCES_VECTOR)
    slashed_balance = state.validators[slashed_index].effective_balance
    state.slashed_balances[current_epoch % EPOCHS_PER_SLASHED_BALANCES_VECTOR] += slashed_balance

    proposer_index = get_beacon_proposer_index(state)
    if whistleblower_index is None:
        whistleblower_index = proposer_index
    whistleblowing_reward = Gwei(slashed_balance // WHISTLEBLOWING_REWARD_QUOTIENT)
    proposer_reward = Gwei(whistleblowing_reward // PROPOSER_REWARD_QUOTIENT)
    increase_balance(state, proposer_index, proposer_reward)
    increase_balance(state, whistleblower_index, whistleblowing_reward - proposer_reward)
    decrease_balance(state, slashed_index, whistleblowing_reward)
```

## Genesis

### Genesis trigger

Before genesis has been triggered and whenever the deposit contract emits a `Deposit` log, call the function `is_genesis_trigger(deposits: Sequence[Deposit], timestamp: uint64) -> bool` where:

* `deposits` is the list of all deposits, ordered chronologically, up to and including the deposit triggering the latest `Deposit` log
* `timestamp` is the Unix timestamp in the Ethereum 1.0 block that emitted the latest `Deposit` log

When `is_genesis_trigger(deposits, timestamp) is True` for the first time, let:

* `genesis_deposits = deposits`
* `genesis_time = timestamp - timestamp % SECONDS_PER_DAY + 2 * SECONDS_PER_DAY` where `SECONDS_PER_DAY = 86400`
* `genesis_eth1_data` be the object of type `Eth1Data` where:
    * `genesis_eth1_data.block_hash` is the Ethereum 1.0 block hash that emitted the log for the last deposit in `deposits`
    * `genesis_eth1_data.deposit_root` is the deposit root for the last deposit in `deposits`
    * `genesis_eth1_data.deposit_count = len(genesis_deposits)`

*Note*: The function `is_genesis_trigger` has yet to be agreed upon by the community, and can be updated as necessary. We define the following testing placeholder:

```python
def is_genesis_trigger(deposits: Sequence[Deposit], timestamp: uint64) -> bool:
    # Process deposits
    state = BeaconState()
    for deposit in deposits:
        process_deposit(state, deposit)

    # Count active validators at genesis
    active_validator_count = 0
    for validator in state.validators:
        if validator.effective_balance == MAX_EFFECTIVE_BALANCE:
            active_validator_count += 1

    # Check effective balance to trigger genesis
    GENESIS_ACTIVE_VALIDATOR_COUNT = 2**16
    return active_validator_count == GENESIS_ACTIVE_VALIDATOR_COUNT
```

### Genesis state

Let `genesis_state = get_genesis_beacon_state(genesis_deposits, genesis_time, genesis_eth1_data)`.

```python
def get_genesis_beacon_state(deposits: Sequence[Deposit], genesis_time: int, eth1_data: Eth1Data) -> BeaconState:
    state = BeaconState(
        genesis_time=genesis_time,
        eth1_data=eth1_data,
        latest_block_header=BeaconBlockHeader(body_root=hash_tree_root(BeaconBlockBody())),
    )

    # Process genesis deposits
    for deposit in deposits:
        process_deposit(state, deposit)

    # Process genesis activations
    for validator in state.validators:
        if validator.effective_balance >= MAX_EFFECTIVE_BALANCE:
            validator.activation_eligibility_epoch = GENESIS_EPOCH
            validator.activation_epoch = GENESIS_EPOCH

    # Populate active_index_roots    
    genesis_active_index_root = hash_tree_root(
        List[ValidatorIndex, VALIDATOR_REGISTRY_LIMIT](get_active_validator_indices(state, GENESIS_EPOCH))
    )
    for index in range(EPOCHS_PER_HISTORICAL_VECTOR):
        state.active_index_roots[index] = genesis_active_index_root

    return state
```

### Genesis block

Let `genesis_block = BeaconBlock(state_root=hash_tree_root(genesis_state))`.

## Beacon chain state transition function

The post-state corresponding to a pre-state `state` and a block `block` is defined as `state_transition(state, block)`. State transitions that trigger an unhandled excpetion (e.g. a failed `assert` or an out-of-range list access) are considered invalid.

```python
def state_transition(state: BeaconState, block: BeaconBlock, validate_state_root: bool=False) -> BeaconState:
    # Process slots (including those with no blocks) since block
    process_slots(state, block.slot)
    # Process block
    process_block(state, block)
    # Validate state root (`validate_state_root == True` in production)
    if validate_state_root:
        assert block.state_root == hash_tree_root(state)
    # Return post-state
    return state
```

```python
def process_slots(state: BeaconState, slot: Slot) -> None:
    assert state.slot <= slot
    while state.slot < slot:
        process_slot(state)
        # Process epoch on the first slot of the next epoch
        if (state.slot + 1) % SLOTS_PER_EPOCH == 0:
            process_epoch(state)
        state.slot += Slot(1)
```

```python
def process_slot(state: BeaconState) -> None:
    # Cache state root
    previous_state_root = hash_tree_root(state)
    state.state_roots[state.slot % SLOTS_PER_HISTORICAL_ROOT] = previous_state_root

    # Cache latest block header state root
    if state.latest_block_header.state_root == ZERO_HASH:
        state.latest_block_header.state_root = previous_state_root

    # Cache block root
    previous_block_root = signing_root(state.latest_block_header)
    state.block_roots[state.slot % SLOTS_PER_HISTORICAL_ROOT] = previous_block_root
```

### Epoch processing

*Note*: The `# @LabelHere` lines below are placeholders to show that code will be inserted here in a future phase.

```python
def process_epoch(state: BeaconState) -> None:
    process_justification_and_finalization(state)
    process_crosslinks(state)
    process_rewards_and_penalties(state)
    process_registry_updates(state)
    # @process_reveal_deadlines
    # @process_challenge_deadlines
    process_slashings(state)
    process_final_updates(state)
    # @after_process_final_updates
```

#### Helper functions

```python
def get_total_active_balance(state: BeaconState) -> Gwei:
    return get_total_balance(state, set(get_active_validator_indices(state, get_current_epoch(state))))
```

```python
<<<<<<< HEAD
def get_matching_source_attestations(state: BeaconState, epoch: Epoch) -> List[PendingAttestation]:
    assert epoch in (get_previous_epoch(state), get_current_epoch(state))
=======
def get_matching_source_attestations(state: BeaconState, epoch: Epoch) -> Sequence[PendingAttestation]:
    assert epoch in (get_current_epoch(state), get_previous_epoch(state))
>>>>>>> 543729ca
    return state.current_epoch_attestations if epoch == get_current_epoch(state) else state.previous_epoch_attestations
```

```python
def get_matching_target_attestations(state: BeaconState, epoch: Epoch) -> Sequence[PendingAttestation]:
    return [
        a for a in get_matching_source_attestations(state, epoch)
        if a.data.target.root == get_block_root(state, epoch)
    ]
```

```python
def get_matching_head_attestations(state: BeaconState, epoch: Epoch) -> Sequence[PendingAttestation]:
    return [
        a for a in get_matching_source_attestations(state, epoch)
        if a.data.beacon_block_root == get_block_root_at_slot(state, get_attestation_data_slot(state, a.data))
    ]
```

```python
def get_unslashed_attesting_indices(state: BeaconState,
                                    attestations: Sequence[PendingAttestation]) -> Set[ValidatorIndex]:
    output = set()  # type: Set[ValidatorIndex]
    for a in attestations:
        output = output.union(get_attesting_indices(state, a.data, a.aggregation_bitfield))
    return set(filter(lambda index: not state.validators[index].slashed, list(output)))
```

```python
def get_attesting_balance(state: BeaconState, attestations: Sequence[PendingAttestation]) -> Gwei:
    return get_total_balance(state, get_unslashed_attesting_indices(state, attestations))
```

```python
def get_winning_crosslink_and_attesting_indices(state: BeaconState,
                                                epoch: Epoch,
                                                shard: Shard) -> Tuple[Crosslink, Set[ValidatorIndex]]:
    attestations = [a for a in get_matching_source_attestations(state, epoch) if a.data.crosslink.shard == shard]
    crosslinks = list(filter(
        lambda c: hash_tree_root(state.current_crosslinks[shard]) in (c.parent_root, hash_tree_root(c)),
        [a.data.crosslink for a in attestations]
    ))
    # Winning crosslink has the crosslink data root with the most balance voting for it (ties broken lexicographically)
    winning_crosslink = max(crosslinks, key=lambda c: (
        get_attesting_balance(state, [a for a in attestations if a.data.crosslink == c]), c.data_root
    ), default=Crosslink())
    winning_attestations = [a for a in attestations if a.data.crosslink == winning_crosslink]
    return winning_crosslink, get_unslashed_attesting_indices(state, winning_attestations)
```

#### Justification and finalization

```python
def process_justification_and_finalization(state: BeaconState) -> None:
    if get_current_epoch(state) <= GENESIS_EPOCH + 1:
        return

    previous_epoch = get_previous_epoch(state)
    current_epoch = get_current_epoch(state)
    old_previous_justified_checkpoint = state.previous_justified_checkpoint
    old_current_justified_checkpoint = state.current_justified_checkpoint

    # Process justifications
    state.previous_justified_checkpoint = state.current_justified_checkpoint
    state.justification_bitfield = (state.justification_bitfield << 1) % 2**64
    previous_epoch_matching_target_balance = get_attesting_balance(
        state, get_matching_target_attestations(state, previous_epoch)
    )
    if previous_epoch_matching_target_balance * 3 >= get_total_active_balance(state) * 2:
        state.current_justified_checkpoint = Checkpoint(epoch=previous_epoch,
                                                        root=get_block_root(state, previous_epoch))
        state.justification_bitfield |= (1 << 1)
    current_epoch_matching_target_balance = get_attesting_balance(
        state, get_matching_target_attestations(state, current_epoch)
    )
    if current_epoch_matching_target_balance * 3 >= get_total_active_balance(state) * 2:
        state.current_justified_checkpoint = Checkpoint(epoch=current_epoch, root=get_block_root(state, current_epoch))
        state.justification_bitfield |= (1 << 0)

    # Process finalizations
    bitfield = state.justification_bitfield
    # The 2nd/3rd/4th most recent epochs are justified, the 2nd using the 4th as source
    if (bitfield >> 1) % 8 == 0b111 and old_previous_justified_checkpoint.epoch + 3 == current_epoch:
        state.finalized_checkpoint = old_previous_justified_checkpoint
    # The 2nd/3rd most recent epochs are justified, the 2nd using the 3rd as source
    if (bitfield >> 1) % 4 == 0b11 and old_previous_justified_checkpoint.epoch + 2 == current_epoch:
        state.finalized_checkpoint = old_previous_justified_checkpoint
    # The 1st/2nd/3rd most recent epochs are justified, the 1st using the 3rd as source
    if (bitfield >> 0) % 8 == 0b111 and old_current_justified_checkpoint.epoch + 2 == current_epoch:
        state.finalized_checkpoint = old_current_justified_checkpoint
    # The 1st/2nd most recent epochs are justified, the 1st using the 2nd as source
    if (bitfield >> 0) % 4 == 0b11 and old_current_justified_checkpoint.epoch + 1 == current_epoch:
        state.finalized_checkpoint = old_current_justified_checkpoint
```

#### Crosslinks

```python
def process_crosslinks(state: BeaconState) -> None:
    state.previous_crosslinks = [c for c in state.current_crosslinks]
    for epoch in (get_previous_epoch(state), get_current_epoch(state)):
        for offset in range(get_epoch_committee_count(state, epoch)):
            shard = Shard((get_epoch_start_shard(state, epoch) + offset) % SHARD_COUNT)
            crosslink_committee = set(get_crosslink_committee(state, epoch, shard))
            winning_crosslink, attesting_indices = get_winning_crosslink_and_attesting_indices(state, epoch, shard)
            if 3 * get_total_balance(state, attesting_indices) >= 2 * get_total_balance(state, crosslink_committee):
                state.current_crosslinks[shard] = winning_crosslink
```

#### Rewards and penalties

```python
def get_base_reward(state: BeaconState, index: ValidatorIndex) -> Gwei:
    total_balance = get_total_active_balance(state)
    effective_balance = state.validators[index].effective_balance
    return Gwei(effective_balance * BASE_REWARD_FACTOR // integer_squareroot(total_balance) // BASE_REWARDS_PER_EPOCH)
```

```python
def get_attestation_deltas(state: BeaconState) -> Tuple[Sequence[Gwei], Sequence[Gwei]]:
    previous_epoch = get_previous_epoch(state)
    total_balance = get_total_active_balance(state)
    rewards = [Gwei(0) for _ in range(len(state.validators))]
    penalties = [Gwei(0) for _ in range(len(state.validators))]
    eligible_validator_indices = [
        ValidatorIndex(index) for index, v in enumerate(state.validators)
        if is_active_validator(v, previous_epoch) or (v.slashed and previous_epoch + 1 < v.withdrawable_epoch)
    ]

    # Micro-incentives for matching FFG source, FFG target, and head
    matching_source_attestations = get_matching_source_attestations(state, previous_epoch)
    matching_target_attestations = get_matching_target_attestations(state, previous_epoch)
    matching_head_attestations = get_matching_head_attestations(state, previous_epoch)
    for attestations in (matching_source_attestations, matching_target_attestations, matching_head_attestations):
        unslashed_attesting_indices = get_unslashed_attesting_indices(state, attestations)
        attesting_balance = get_total_balance(state, unslashed_attesting_indices)
        for index in eligible_validator_indices:
            if index in unslashed_attesting_indices:
                rewards[index] += get_base_reward(state, index) * attesting_balance // total_balance
            else:
                penalties[index] += get_base_reward(state, index)

    # Proposer and inclusion delay micro-rewards
    for index in get_unslashed_attesting_indices(state, matching_source_attestations):
        index = ValidatorIndex(index)
        attestation = min([
            a for a in matching_source_attestations
            if index in get_attesting_indices(state, a.data, a.aggregation_bitfield)
        ], key=lambda a: a.inclusion_delay)
        proposer_reward = Gwei(get_base_reward(state, index) // PROPOSER_REWARD_QUOTIENT)
        rewards[attestation.proposer_index] += proposer_reward
        max_attester_reward = get_base_reward(state, index) - proposer_reward
        rewards[index] += Gwei(max_attester_reward * MIN_ATTESTATION_INCLUSION_DELAY // attestation.inclusion_delay)

    # Inactivity penalty
    finality_delay = previous_epoch - state.finalized_checkpoint.epoch
    if finality_delay > MIN_EPOCHS_TO_INACTIVITY_PENALTY:
        matching_target_attesting_indices = get_unslashed_attesting_indices(state, matching_target_attestations)
        for index in eligible_validator_indices:
            index = ValidatorIndex(index)
            penalties[index] += Gwei(BASE_REWARDS_PER_EPOCH * get_base_reward(state, index))
            if index not in matching_target_attesting_indices:
                penalties[index] += Gwei(
                    state.validators[index].effective_balance * finality_delay // INACTIVITY_PENALTY_QUOTIENT
                )

    return rewards, penalties
```

```python
def get_crosslink_deltas(state: BeaconState) -> Tuple[Sequence[Gwei], Sequence[Gwei]]:
    rewards = [Gwei(0) for _ in range(len(state.validators))]
    penalties = [Gwei(0) for _ in range(len(state.validators))]
    epoch = get_previous_epoch(state)
    for offset in range(get_epoch_committee_count(state, epoch)):
        shard = Shard((get_epoch_start_shard(state, epoch) + offset) % SHARD_COUNT)
        crosslink_committee = set(get_crosslink_committee(state, epoch, shard))
        winning_crosslink, attesting_indices = get_winning_crosslink_and_attesting_indices(state, epoch, shard)
        attesting_balance = get_total_balance(state, attesting_indices)
        committee_balance = get_total_balance(state, crosslink_committee)
        for index in crosslink_committee:
            base_reward = get_base_reward(state, index)
            if index in attesting_indices:
                rewards[index] += base_reward * attesting_balance // committee_balance
            else:
                penalties[index] += base_reward
    return rewards, penalties
```

```python
def process_rewards_and_penalties(state: BeaconState) -> None:
    if get_current_epoch(state) == GENESIS_EPOCH:
        return

    rewards1, penalties1 = get_attestation_deltas(state)
    rewards2, penalties2 = get_crosslink_deltas(state)
    for index in range(len(state.validators)):
        increase_balance(state, ValidatorIndex(index), rewards1[index] + rewards2[index])
        decrease_balance(state, ValidatorIndex(index), penalties1[index] + penalties2[index])
```

#### Registry updates

```python
def process_registry_updates(state: BeaconState) -> None:
    # Process activation eligibility and ejections
    for index, validator in enumerate(state.validators):
        if (
            validator.activation_eligibility_epoch == FAR_FUTURE_EPOCH and
            validator.effective_balance >= MAX_EFFECTIVE_BALANCE
        ):
            validator.activation_eligibility_epoch = get_current_epoch(state)

        if is_active_validator(validator, get_current_epoch(state)) and validator.effective_balance <= EJECTION_BALANCE:
            initiate_validator_exit(state, ValidatorIndex(index))

    # Queue validators eligible for activation and not dequeued for activation prior to finalized epoch
    activation_queue = sorted([
        index for index, validator in enumerate(state.validators) if
        validator.activation_eligibility_epoch != FAR_FUTURE_EPOCH and
        validator.activation_epoch >= get_delayed_activation_exit_epoch(state.finalized_checkpoint.epoch)
    ], key=lambda index: state.validators[index].activation_eligibility_epoch)
    # Dequeued validators for activation up to churn limit (without resetting activation epoch)
    for index in activation_queue[:get_churn_limit(state)]:
        validator = state.validators[index]
        if validator.activation_epoch == FAR_FUTURE_EPOCH:
            validator.activation_epoch = get_delayed_activation_exit_epoch(get_current_epoch(state))
```

#### Slashings

```python
def process_slashings(state: BeaconState) -> None:
    epoch = get_current_epoch(state)
    total_balance = get_total_active_balance(state)

    # Compute slashed balances in the current epoch
    total_at_start = state.slashed_balances[(epoch + 1) % EPOCHS_PER_SLASHED_BALANCES_VECTOR]
    total_at_end = state.slashed_balances[epoch % EPOCHS_PER_SLASHED_BALANCES_VECTOR]
    total_penalties = total_at_end - total_at_start

    for index, validator in enumerate(state.validators):
        if validator.slashed and epoch + EPOCHS_PER_SLASHED_BALANCES_VECTOR // 2 == validator.withdrawable_epoch:
            penalty = max(
                validator.effective_balance * min(total_penalties * 3, total_balance) // total_balance,
                validator.effective_balance // MIN_SLASHING_PENALTY_QUOTIENT
            )
            decrease_balance(state, ValidatorIndex(index), penalty)
```

#### Final updates

```python
def process_final_updates(state: BeaconState) -> None:
    current_epoch = get_current_epoch(state)
    next_epoch = current_epoch + 1
    # Reset eth1 data votes
    if (state.slot + 1) % SLOTS_PER_ETH1_VOTING_PERIOD == 0:
        state.eth1_data_votes = []
    # Update effective balances with hysteresis
    for index, validator in enumerate(state.validators):
        balance = state.balances[index]
        HALF_INCREMENT = EFFECTIVE_BALANCE_INCREMENT // 2
        if balance < validator.effective_balance or validator.effective_balance + 3 * HALF_INCREMENT < balance:
            validator.effective_balance = min(balance - balance % EFFECTIVE_BALANCE_INCREMENT, MAX_EFFECTIVE_BALANCE)
    # Update start shard
    state.start_shard = Shard((state.start_shard + get_shard_delta(state, current_epoch)) % SHARD_COUNT)
    # Set active index root
    index_root_position = (next_epoch + ACTIVATION_EXIT_DELAY) % EPOCHS_PER_HISTORICAL_VECTOR
    state.active_index_roots[index_root_position] = hash_tree_root(
        List[ValidatorIndex, VALIDATOR_REGISTRY_LIMIT](
            get_active_validator_indices(state, Epoch(next_epoch + ACTIVATION_EXIT_DELAY))
        )
    )
    # Set total slashed balances
    state.slashed_balances[next_epoch % EPOCHS_PER_SLASHED_BALANCES_VECTOR] = (
        state.slashed_balances[current_epoch % EPOCHS_PER_SLASHED_BALANCES_VECTOR]
    )
    # Set randao mix
    state.randao_mixes[next_epoch % EPOCHS_PER_HISTORICAL_VECTOR] = get_randao_mix(state, current_epoch)
    # Set historical root accumulator
    if next_epoch % (SLOTS_PER_HISTORICAL_ROOT // SLOTS_PER_EPOCH) == 0:
        historical_batch = HistoricalBatch(
            block_roots=state.block_roots,
            state_roots=state.state_roots,
        )
        state.historical_roots.append(hash_tree_root(historical_batch))
    # Rotate current/previous epoch attestations
    state.previous_epoch_attestations = state.current_epoch_attestations
    state.current_epoch_attestations = []
```

### Block processing

```python
def process_block(state: BeaconState, block: BeaconBlock) -> None:
    process_block_header(state, block)
    process_randao(state, block.body)
    process_eth1_data(state, block.body)
    process_operations(state, block.body)
```

#### Block header

```python
def process_block_header(state: BeaconState, block: BeaconBlock) -> None:
    # Verify that the slots match
    assert block.slot == state.slot
    # Verify that the parent matches
    assert block.parent_root == signing_root(state.latest_block_header)
    # Save current block as the new latest block
    state.latest_block_header = BeaconBlockHeader(
        slot=block.slot,
        parent_root=block.parent_root,
        state_root=ZERO_HASH,  # Overwritten in next `process_slot` call
        body_root=hash_tree_root(block.body),
    )
    # Verify proposer is not slashed
    proposer = state.validators[get_beacon_proposer_index(state)]
    assert not proposer.slashed
    # Verify proposer signature
    assert bls_verify(proposer.pubkey, signing_root(block), block.signature, get_domain(state, DOMAIN_BEACON_PROPOSER))
```

#### RANDAO

```python
def process_randao(state: BeaconState, body: BeaconBlockBody) -> None:
    epoch = get_current_epoch(state)
    # Verify RANDAO reveal
    proposer = state.validators[get_beacon_proposer_index(state)]
    assert bls_verify(proposer.pubkey, hash_tree_root(epoch), body.randao_reveal, get_domain(state, DOMAIN_RANDAO))
    # Mix in RANDAO reveal
    mix = xor(get_randao_mix(state, epoch), hash(body.randao_reveal))
    state.randao_mixes[epoch % EPOCHS_PER_HISTORICAL_VECTOR] = mix
```

#### Eth1 data

```python
def process_eth1_data(state: BeaconState, body: BeaconBlockBody) -> None:
    state.eth1_data_votes.append(body.eth1_data)
    if state.eth1_data_votes.count(body.eth1_data) * 2 > SLOTS_PER_ETH1_VOTING_PERIOD:
        state.eth1_data = body.eth1_data
```

#### Operations

```python
def process_operations(state: BeaconState, body: BeaconBlockBody) -> None:
    # Verify that outstanding deposits are processed up to the maximum number of deposits
    assert len(body.deposits) == min(MAX_DEPOSITS, state.eth1_data.deposit_count - state.eth1_deposit_index)
    # Verify that there are no duplicate transfers
    assert len(body.transfers) == len(set(body.transfers))

    all_operations = (
        (body.proposer_slashings, process_proposer_slashing),
        (body.attester_slashings, process_attester_slashing),
        (body.attestations, process_attestation),
        (body.deposits, process_deposit),
        (body.voluntary_exits, process_voluntary_exit),
        (body.transfers, process_transfer),
    )  # type: Sequence[Tuple[List, Callable]]
    for operations, function in all_operations:
        for operation in operations:
            function(state, operation)
```

##### Proposer slashings

```python
def process_proposer_slashing(state: BeaconState, proposer_slashing: ProposerSlashing) -> None:
    """
    Process ``ProposerSlashing`` operation.
    """
    proposer = state.validators[proposer_slashing.proposer_index]
    # Verify that the epoch is the same
    assert slot_to_epoch(proposer_slashing.header_1.slot) == slot_to_epoch(proposer_slashing.header_2.slot)
    # But the headers are different
    assert proposer_slashing.header_1 != proposer_slashing.header_2
    # Check proposer is slashable
    assert is_slashable_validator(proposer, get_current_epoch(state))
    # Signatures are valid
    for header in (proposer_slashing.header_1, proposer_slashing.header_2):
        domain = get_domain(state, DOMAIN_BEACON_PROPOSER, slot_to_epoch(header.slot))
        assert bls_verify(proposer.pubkey, signing_root(header), header.signature, domain)

    slash_validator(state, proposer_slashing.proposer_index)
```

##### Attester slashings

```python
def process_attester_slashing(state: BeaconState, attester_slashing: AttesterSlashing) -> None:
    """
    Process ``AttesterSlashing`` operation.
    """
    attestation_1 = attester_slashing.attestation_1
    attestation_2 = attester_slashing.attestation_2
    assert is_slashable_attestation_data(attestation_1.data, attestation_2.data)
    validate_indexed_attestation(state, attestation_1)
    validate_indexed_attestation(state, attestation_2)

    slashed_any = False
    attesting_indices_1 = attestation_1.custody_bit_0_indices + attestation_1.custody_bit_1_indices
    attesting_indices_2 = attestation_2.custody_bit_0_indices + attestation_2.custody_bit_1_indices
    for index in sorted(set(attesting_indices_1).intersection(attesting_indices_2)):
        if is_slashable_validator(state.validators[index], get_current_epoch(state)):
            slash_validator(state, index)
            slashed_any = True
    assert slashed_any
```

##### Attestations

```python
def process_attestation(state: BeaconState, attestation: Attestation) -> None:
    """
    Process ``Attestation`` operation.
    """
    data = attestation.data
    assert data.crosslink.shard < SHARD_COUNT
    assert data.target.epoch in (get_previous_epoch(state), get_current_epoch(state))

    attestation_slot = get_attestation_data_slot(state, data)
    assert attestation_slot + MIN_ATTESTATION_INCLUSION_DELAY <= state.slot <= attestation_slot + SLOTS_PER_EPOCH

    pending_attestation = PendingAttestation(
        data=data,
        aggregation_bitfield=attestation.aggregation_bitfield,
        inclusion_delay=state.slot - attestation_slot,
        proposer_index=get_beacon_proposer_index(state),
    )

    if data.target.epoch == get_current_epoch(state):
        assert data.source == state.current_justified_checkpoint
        parent_crosslink = state.current_crosslinks[data.crosslink.shard]
        state.current_epoch_attestations.append(pending_attestation)
    else:
        assert data.source == state.previous_justified_checkpoint
        parent_crosslink = state.previous_crosslinks[data.crosslink.shard]
        state.previous_epoch_attestations.append(pending_attestation)

    # Check crosslink against expected parent crosslink
    assert data.crosslink.parent_root == hash_tree_root(parent_crosslink)
    assert data.crosslink.start_epoch == parent_crosslink.end_epoch
    assert data.crosslink.end_epoch == min(data.target.epoch, parent_crosslink.end_epoch + MAX_EPOCHS_PER_CROSSLINK)
    assert data.crosslink.data_root == ZERO_HASH  # [to be removed in phase 1]
    
    # Check signature
    validate_indexed_attestation(state, convert_to_indexed(state, attestation))
```

##### Deposits

```python
def process_deposit(state: BeaconState, deposit: Deposit) -> None:
    """
    Process an Eth1 deposit, registering a validator or increasing its balance.
    """
    # Verify the Merkle branch
    assert verify_merkle_branch(
        leaf=hash_tree_root(deposit.data),
        proof=deposit.proof,
        depth=DEPOSIT_CONTRACT_TREE_DEPTH,
        index=state.eth1_deposit_index,
        root=state.eth1_data.deposit_root,
    )

    # Deposits must be processed in order
    state.eth1_deposit_index += 1

    pubkey = deposit.data.pubkey
    amount = deposit.data.amount
    validator_pubkeys = [v.pubkey for v in state.validators]
    if pubkey not in validator_pubkeys:
        # Verify the deposit signature (proof of possession).
        # Invalid signatures are allowed by the deposit contract,
        # and hence included on-chain, but must not be processed.
        # Note: Deposits are valid across forks, hence the deposit domain is retrieved directly from `bls_domain`
        if not bls_verify(
            pubkey, signing_root(deposit.data), deposit.data.signature, bls_domain(DOMAIN_DEPOSIT)
        ):
            return

        # Add validator and balance entries
        state.validators.append(Validator(
            pubkey=pubkey,
            withdrawal_credentials=deposit.data.withdrawal_credentials,
            activation_eligibility_epoch=FAR_FUTURE_EPOCH,
            activation_epoch=FAR_FUTURE_EPOCH,
            exit_epoch=FAR_FUTURE_EPOCH,
            withdrawable_epoch=FAR_FUTURE_EPOCH,
            effective_balance=min(amount - amount % EFFECTIVE_BALANCE_INCREMENT, MAX_EFFECTIVE_BALANCE)
        ))
        state.balances.append(amount)
    else:
        # Increase balance by deposit amount
        index = ValidatorIndex(validator_pubkeys.index(pubkey))
        increase_balance(state, index, amount)
```

##### Voluntary exits

```python
def process_voluntary_exit(state: BeaconState, exit: VoluntaryExit) -> None:
    """
    Process ``VoluntaryExit`` operation.
    """
    validator = state.validators[exit.validator_index]
    # Verify the validator is active
    assert is_active_validator(validator, get_current_epoch(state))
    # Verify the validator has not yet exited
    assert validator.exit_epoch == FAR_FUTURE_EPOCH
    # Exits must specify an epoch when they become valid; they are not valid before then
    assert get_current_epoch(state) >= exit.epoch
    # Verify the validator has been active long enough
    assert get_current_epoch(state) >= validator.activation_epoch + PERSISTENT_COMMITTEE_PERIOD
    # Verify signature
    domain = get_domain(state, DOMAIN_VOLUNTARY_EXIT, exit.epoch)
    assert bls_verify(validator.pubkey, signing_root(exit), exit.signature, domain)
    # Initiate exit
    initiate_validator_exit(state, exit.validator_index)
```

##### Transfers

```python
def process_transfer(state: BeaconState, transfer: Transfer) -> None:
    """
    Process ``Transfer`` operation.
    """
    # Verify the balance the covers amount and fee (with overflow protection)
    assert state.balances[transfer.sender] >= max(transfer.amount + transfer.fee, transfer.amount, transfer.fee)
    # A transfer is valid in only one slot
    assert state.slot == transfer.slot
    # Sender must satisfy at least one of the following conditions in the parenthesis:
    assert (
        # * Has not been activated
        state.validators[transfer.sender].activation_eligibility_epoch == FAR_FUTURE_EPOCH or
        # * Is withdrawable
        get_current_epoch(state) >= state.validators[transfer.sender].withdrawable_epoch or
        # * Balance after transfer is more than the effective balance threshold
        transfer.amount + transfer.fee + MAX_EFFECTIVE_BALANCE <= state.balances[transfer.sender]
    )
    # Verify that the pubkey is valid
    assert (
        state.validators[transfer.sender].withdrawal_credentials ==
        int_to_bytes(BLS_WITHDRAWAL_PREFIX, length=1) + hash(transfer.pubkey)[1:]
    )
    # Verify that the signature is valid
    assert bls_verify(transfer.pubkey, signing_root(transfer), transfer.signature, get_domain(state, DOMAIN_TRANSFER))
    # Process the transfer
    decrease_balance(state, transfer.sender, transfer.amount + transfer.fee)
    increase_balance(state, transfer.recipient, transfer.amount)
    increase_balance(state, get_beacon_proposer_index(state), transfer.fee)
    # Verify balances are not dust
    assert not (0 < state.balances[transfer.sender] < MIN_DEPOSIT_AMOUNT)
    assert not (0 < state.balances[transfer.recipient] < MIN_DEPOSIT_AMOUNT)
```<|MERGE_RESOLUTION|>--- conflicted
+++ resolved
@@ -866,13 +866,7 @@
 ### `get_attesting_indices`
 
 ```python
-<<<<<<< HEAD
-def get_attesting_indices(state: BeaconState, data: AttestationData, bitfield: bytes) -> List[ValidatorIndex]:
-=======
-def get_attesting_indices(state: BeaconState,
-                          attestation_data: AttestationData,
-                          bitfield: bytes) -> Sequence[ValidatorIndex]:
->>>>>>> 543729ca
+def get_attesting_indices(state: BeaconState, data: AttestationData, bitfield: bytes) -> Sequence[ValidatorIndex]:
     """
     Return the sorted attesting indices corresponding to ``data`` and ``bitfield``.
     """
@@ -1262,13 +1256,8 @@
 ```
 
 ```python
-<<<<<<< HEAD
-def get_matching_source_attestations(state: BeaconState, epoch: Epoch) -> List[PendingAttestation]:
+def get_matching_source_attestations(state: BeaconState, epoch: Epoch) -> Sequence[PendingAttestation]:
     assert epoch in (get_previous_epoch(state), get_current_epoch(state))
-=======
-def get_matching_source_attestations(state: BeaconState, epoch: Epoch) -> Sequence[PendingAttestation]:
-    assert epoch in (get_current_epoch(state), get_previous_epoch(state))
->>>>>>> 543729ca
     return state.current_epoch_attestations if epoch == get_current_epoch(state) else state.previous_epoch_attestations
 ```
 
