# Deneb -- The Beacon Chain

**Notice**: This document is a work-in-progress for researchers and implementers.

## Table of contents

<!-- TOC -->
<!-- START doctoc generated TOC please keep comment here to allow auto update -->
<!-- DON'T EDIT THIS SECTION, INSTEAD RE-RUN doctoc TO UPDATE -->

- [Introduction](#introduction)
- [Custom types](#custom-types)
- [Constants](#constants)
  - [Domain types](#domain-types)
  - [Blob](#blob)
- [Preset](#preset)
  - [Execution](#execution)
- [Configuration](#configuration)
- [Containers](#containers)
  - [Extended containers](#extended-containers)
    - [`BeaconBlockBody`](#beaconblockbody)
    - [`ExecutionPayload`](#executionpayload)
    - [`ExecutionPayloadHeader`](#executionpayloadheader)
- [Helper functions](#helper-functions)
  - [Misc](#misc)
    - [`kzg_commitment_to_versioned_hash`](#kzg_commitment_to_versioned_hash)
- [Beacon chain state transition function](#beacon-chain-state-transition-function)
  - [Execution engine](#execution-engine)
    - [Request data](#request-data)
      - [Modified `NewPayloadRequest`](#modified-newpayloadrequest)
    - [Engine APIs](#engine-apis)
      - [`is_valid_versioned_hashes`](#is_valid_versioned_hashes)
      - [Modified `verify_and_notify_new_payload`](#modified-verify_and_notify_new_payload)
  - [Block processing](#block-processing)
    - [Execution payload](#execution-payload)
      - [`process_execution_payload`](#process_execution_payload)
- [Testing](#testing)

<!-- END doctoc generated TOC please keep comment here to allow auto update -->
<!-- /TOC -->

## Introduction

This upgrade adds blobs to the beacon chain as part of Deneb. This is an extension of the Capella upgrade.

The blob transactions are packed into the execution payload by the EL/builder with their corresponding blobs being independently transmitted and are limited by `MAX_DATA_GAS_PER_BLOCK // DATA_GAS_PER_BLOB`. However the CL limit is independently defined by `MAX_BLOBS_PER_BLOCK`.

## Custom types

| Name | SSZ equivalent | Description |
| - | - | - |
| `VersionedHash` | `Bytes32` | |
| `BlobIndex` | `uint64` | |

## Constants

### Domain types

| Name | Value |
| - | - |
| `DOMAIN_BLOB_SIDECAR` | `DomainType('0x0B000000')` |

### Blob

| Name | Value |
| - | - |
| `BLOB_TX_TYPE` | `uint8(0x03)` |
| `VERSIONED_HASH_VERSION_KZG` | `Bytes1('0x01')` |

## Preset

### Execution

| Name | Value |
| - | - |
| `MAX_BLOB_COMMITMENTS_PER_BLOCK` | `uint64(2**12)` (= 4096) | hardfork independent fixed theoretical limit  same as `LIMIT_BLOBS_PER_TX` (see EIP 4844) |
| `MAX_BLOBS_PER_BLOCK`            | `uint64(2**2)` (= 4)     | Maximum number of blobs in a single block limited by `MAX_BLOB_COMMITMENTS_PER_BLOCK` |

## Configuration


## Containers

### Extended containers

#### `BeaconBlockBody`

Note: `BeaconBlock` and `SignedBeaconBlock` types are updated indirectly.

```python
class BeaconBlockBody(Container):
    randao_reveal: BLSSignature
    eth1_data: Eth1Data  # Eth1 data vote
    graffiti: Bytes32  # Arbitrary data
    # Operations
    proposer_slashings: List[ProposerSlashing, MAX_PROPOSER_SLASHINGS]
    attester_slashings: List[AttesterSlashing, MAX_ATTESTER_SLASHINGS]
    attestations: List[Attestation, MAX_ATTESTATIONS]
    deposits: List[Deposit, MAX_DEPOSITS]
    voluntary_exits: List[SignedVoluntaryExit, MAX_VOLUNTARY_EXITS]
    sync_aggregate: SyncAggregate
    # Execution
    execution_payload: ExecutionPayload  # [Modified in Deneb]
    bls_to_execution_changes: List[SignedBLSToExecutionChange, MAX_BLS_TO_EXECUTION_CHANGES]
    blob_kzg_commitments: List[KZGCommitment, MAX_BLOB_COMMITMENTS_PER_BLOCK]  # [New in Deneb]
```

#### `ExecutionPayload`

```python
class ExecutionPayload(Container):
    # Execution block header fields
    parent_hash: Hash32
    fee_recipient: ExecutionAddress  # 'beneficiary' in the yellow paper
    state_root: Bytes32
    receipts_root: Bytes32
    logs_bloom: ByteVector[BYTES_PER_LOGS_BLOOM]
    prev_randao: Bytes32  # 'difficulty' in the yellow paper
    block_number: uint64  # 'number' in the yellow paper
    gas_limit: uint64
    gas_used: uint64
    timestamp: uint64
    extra_data: ByteList[MAX_EXTRA_DATA_BYTES]
    base_fee_per_gas: uint256
    # Extra payload fields
    block_hash: Hash32  # Hash of execution block
    transactions: List[Transaction, MAX_TRANSACTIONS_PER_PAYLOAD]
    withdrawals: List[Withdrawal, MAX_WITHDRAWALS_PER_PAYLOAD]
    excess_data_gas: uint256  # [New in Deneb]
```

#### `ExecutionPayloadHeader`

```python
class ExecutionPayloadHeader(Container):
    # Execution block header fields
    parent_hash: Hash32
    fee_recipient: ExecutionAddress
    state_root: Bytes32
    receipts_root: Bytes32
    logs_bloom: ByteVector[BYTES_PER_LOGS_BLOOM]
    prev_randao: Bytes32
    block_number: uint64
    gas_limit: uint64
    gas_used: uint64
    timestamp: uint64
    extra_data: ByteList[MAX_EXTRA_DATA_BYTES]
    base_fee_per_gas: uint256
    # Extra payload fields
    block_hash: Hash32  # Hash of execution block
    transactions_root: Root
    withdrawals_root: Root
    excess_data_gas: uint256  # [New in Deneb]
```

## Helper functions

### Misc

#### `kzg_commitment_to_versioned_hash`

```python
def kzg_commitment_to_versioned_hash(kzg_commitment: KZGCommitment) -> VersionedHash:
    return VERSIONED_HASH_VERSION_KZG + hash(kzg_commitment)[1:]
```

## Beacon chain state transition function

### Execution engine

#### Request data

##### Modified `NewPayloadRequest`

```python
@dataclass
class NewPayloadRequest(object):
    execution_payload: ExecutionPayload
    versioned_hashes: Sequence[VersionedHash]
```

#### Engine APIs

##### `is_valid_versioned_hashes`

```python
def is_valid_versioned_hashes(self: ExecutionEngine, new_payload_request: NewPayloadRequest) -> bool:
    """
    Return ``True`` if and only if the version hashes computed by the blob transactions of
    ``new_payload_request.execution_payload`` matches ``new_payload_request.version_hashes``.
    """
    ...
```

##### Modified `verify_and_notify_new_payload`

```python
def verify_and_notify_new_payload(self: ExecutionEngine,
                                  new_payload_request: NewPayloadRequest) -> bool:
    """
    Return ``True`` if and only if ``new_payload_request`` is valid with respect to ``self.execution_state``.
    """
    if not self.is_valid_block_hash(new_payload_request.execution_payload):
        return False

    # [New in Deneb]
    if not self.is_valid_versioned_hashes(new_payload_request):
        return False

    if not self.notify_new_payload(new_payload_request.execution_payload):
        return False

    return True
```

### Block processing

#### Execution payload

##### `process_execution_payload`

```python
def process_execution_payload(state: BeaconState, body: BeaconBlockBody, execution_engine: ExecutionEngine) -> None:
    payload = body.execution_payload

    # Verify consistency of the parent hash with respect to the previous execution payload header
    assert payload.parent_hash == state.latest_execution_payload_header.block_hash
    # Verify prev_randao
    assert payload.prev_randao == get_randao_mix(state, get_current_epoch(state))
    # Verify timestamp
    assert payload.timestamp == compute_timestamp_at_slot(state, state.slot)
    # Verify the execution payload is valid
    # [Modified in Deneb]
    versioned_hashes = [kzg_commitment_to_versioned_hash(commitment) for commitment in body.blob_kzg_commitments]
    assert execution_engine.verify_and_notify_new_payload(
        NewPayloadRequest(execution_payload=payload, versioned_hashes=versioned_hashes)
    )

    # Cache execution payload header
    state.latest_execution_payload_header = ExecutionPayloadHeader(
        parent_hash=payload.parent_hash,
        fee_recipient=payload.fee_recipient,
        state_root=payload.state_root,
        receipts_root=payload.receipts_root,
        logs_bloom=payload.logs_bloom,
        prev_randao=payload.prev_randao,
        block_number=payload.block_number,
        gas_limit=payload.gas_limit,
        gas_used=payload.gas_used,
        timestamp=payload.timestamp,
        extra_data=payload.extra_data,
        base_fee_per_gas=payload.base_fee_per_gas,
        block_hash=payload.block_hash,
        transactions_root=hash_tree_root(payload.transactions),
        withdrawals_root=hash_tree_root(payload.withdrawals),
        excess_data_gas=payload.excess_data_gas,  # [New in Deneb]
    )
```

<<<<<<< HEAD
#### Blob KZG commitments

```python
def process_blob_kzg_commitments(body: BeaconBlockBody) -> None:
    # Verify commitments are under limit
    assert len(body.blob_kzg_commitments) <= MAX_BLOBS_PER_BLOCK
    # Verify commitments match with corresponding blob transactions
    assert verify_kzg_commitments_against_transactions(body.execution_payload.transactions, body.blob_kzg_commitments)
```

=======
>>>>>>> 2225fd39
## Testing

*Note*: The function `initialize_beacon_state_from_eth1` is modified for pure Deneb testing only.

The `BeaconState` initialization is unchanged, except for the use of the updated `deneb.BeaconBlockBody` type
when initializing the first body-root.

```python
def initialize_beacon_state_from_eth1(eth1_block_hash: Hash32,
                                      eth1_timestamp: uint64,
                                      deposits: Sequence[Deposit],
                                      execution_payload_header: ExecutionPayloadHeader=ExecutionPayloadHeader()
                                      ) -> BeaconState:
    fork = Fork(
        previous_version=DENEB_FORK_VERSION,  # [Modified in Deneb] for testing only
        current_version=DENEB_FORK_VERSION,  # [Modified in Deneb]
        epoch=GENESIS_EPOCH,
    )
    state = BeaconState(
        genesis_time=eth1_timestamp + GENESIS_DELAY,
        fork=fork,
        eth1_data=Eth1Data(block_hash=eth1_block_hash, deposit_count=uint64(len(deposits))),
        latest_block_header=BeaconBlockHeader(body_root=hash_tree_root(BeaconBlockBody())),
        randao_mixes=[eth1_block_hash] * EPOCHS_PER_HISTORICAL_VECTOR,  # Seed RANDAO with Eth1 entropy
    )

    # Process deposits
    leaves = list(map(lambda deposit: deposit.data, deposits))
    for index, deposit in enumerate(deposits):
        deposit_data_list = List[DepositData, 2**DEPOSIT_CONTRACT_TREE_DEPTH](*leaves[:index + 1])
        state.eth1_data.deposit_root = hash_tree_root(deposit_data_list)
        process_deposit(state, deposit)

    # Process activations
    for index, validator in enumerate(state.validators):
        balance = state.balances[index]
        validator.effective_balance = min(balance - balance % EFFECTIVE_BALANCE_INCREMENT, MAX_EFFECTIVE_BALANCE)
        if validator.effective_balance == MAX_EFFECTIVE_BALANCE:
            validator.activation_eligibility_epoch = GENESIS_EPOCH
            validator.activation_epoch = GENESIS_EPOCH

    # Set genesis validators root for domain separation and chain versioning
    state.genesis_validators_root = hash_tree_root(state.validators)

    # Fill in sync committees
    # Note: A duplicate committee is assigned for the current and next committee at genesis
    state.current_sync_committee = get_next_sync_committee(state)
    state.next_sync_committee = get_next_sync_committee(state)

    # Initialize the execution payload header
    # If empty, will initialize a chain that has not yet gone through the Merge transition
    state.latest_execution_payload_header = execution_payload_header

    return state
```<|MERGE_RESOLUTION|>--- conflicted
+++ resolved
@@ -229,8 +229,12 @@
     assert payload.prev_randao == get_randao_mix(state, get_current_epoch(state))
     # Verify timestamp
     assert payload.timestamp == compute_timestamp_at_slot(state, state.slot)
+
+    # [New in Deneb] Verify commitments are under limit
+    assert len(body.blob_kzg_commitments) <= MAX_BLOBS_PER_BLOCK
+
     # Verify the execution payload is valid
-    # [Modified in Deneb]
+    # [Modified in Deneb] Pass `versioned_hashes` to Engine API 
     versioned_hashes = [kzg_commitment_to_versioned_hash(commitment) for commitment in body.blob_kzg_commitments]
     assert execution_engine.verify_and_notify_new_payload(
         NewPayloadRequest(execution_payload=payload, versioned_hashes=versioned_hashes)
@@ -257,19 +261,6 @@
     )
 ```
 
-<<<<<<< HEAD
-#### Blob KZG commitments
-
-```python
-def process_blob_kzg_commitments(body: BeaconBlockBody) -> None:
-    # Verify commitments are under limit
-    assert len(body.blob_kzg_commitments) <= MAX_BLOBS_PER_BLOCK
-    # Verify commitments match with corresponding blob transactions
-    assert verify_kzg_commitments_against_transactions(body.execution_payload.transactions, body.blob_kzg_commitments)
-```
-
-=======
->>>>>>> 2225fd39
 ## Testing
 
 *Note*: The function `initialize_beacon_state_from_eth1` is modified for pure Deneb testing only.
