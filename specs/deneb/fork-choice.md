# Deneb -- Fork Choice

## Table of contents
<!-- TOC -->
<!-- START doctoc generated TOC please keep comment here to allow auto update -->
<!-- DON'T EDIT THIS SECTION, INSTEAD RE-RUN doctoc TO UPDATE -->

- [Introduction](#introduction)
- [Containers](#containers)
- [Helpers](#helpers)
    - [`validate_blobs`](#validate_blobs)
    - [`is_data_available`](#is_data_available)
- [Updated fork-choice handlers](#updated-fork-choice-handlers)
  - [`on_block`](#on_block)

<!-- END doctoc generated TOC please keep comment here to allow auto update -->
<!-- /TOC -->

## Introduction

This is the modification of the fork choice accompanying the Deneb upgrade.

## Containers

## Helpers

#### `validate_blobs`

```python
<<<<<<< HEAD
def validate_blobs(expected_kzg_commitments: Sequence[KZGCommitment],
                   blobs: Sequence[Blob],
                   proofs: Sequence[KZGProof]) -> None:
=======
def validate_blobs_sidecar(slot: Slot,
                           beacon_block_root: Root,
                           expected_kzg_commitments: Sequence[KZGCommitment],
                           blobs_sidecar: BlobsSidecar) -> None:
    assert slot == blobs_sidecar.beacon_block_slot
    assert beacon_block_root == blobs_sidecar.beacon_block_root
    blobs = blobs_sidecar.blobs
    # kzg_aggregated_proof = blobs_sidecar.kzg_aggregated_proof
>>>>>>> ab11a014
    assert len(expected_kzg_commitments) == len(blobs)
    assert len(blobs) == len(proofs)

<<<<<<< HEAD
    # Clients MAY use `verify_blob_kzg_proof_multi` for efficiency
    for commitment, blob, proof in zip(expected_kzg_commitments, blobs, proofs):
        assert verify_blob_kzg_proof(commitment, blob, proof)
=======
    # Disabled because not available before switch to single blob sidecars
    # assert verify_aggregate_kzg_proof(blobs, expected_kzg_commitments, kzg_aggregated_proof)
>>>>>>> ab11a014
```

#### `is_data_available`

The implementation of `is_data_available` will become more sophisticated during later scaling upgrades.
Initially, verification requires every verifying actor to retrieve all matching `Blob`s and `KZGProof`s, and validate them with `validate_blobs`.

The block MUST NOT be considered valid until all valid `Blob`s have been downloaded. Blocks that have been previously validated as available SHOULD be considered available even if the associated `Blob`s have subsequently been pruned.

```python
def is_data_available(beacon_block_root: Root, blob_kzg_commitments: Sequence[KZGCommitment]) -> bool:
    # `retrieve_blobs_and_proofs` is implementation and context dependent
    # It returns all the blobs for the given block root, and raises an exception if not available
    # Note: the p2p network does not guarantee sidecar retrieval outside of `MIN_EPOCHS_FOR_BLOBS_SIDECARS_REQUESTS`
    blobs, proofs = retrieve_blobs_and_proofs(beacon_block_root)

    # For testing, `retrieve_blobs_and_proofs` returns ("TEST", "TEST").
    # TODO: Remove it once we have a way to inject `BlobSidecar` into tests.
    if isinstance(blobs, str):
        return True

    validate_blobs(expected_kzg_commitments, blobs, proofs)
    return True
```

## Updated fork-choice handlers

### `on_block`

*Note*: The only modification is the addition of the verification of transition block conditions.

```python
def on_block(store: Store, signed_block: SignedBeaconBlock) -> None:
    """
    Run ``on_block`` upon receiving a new block.
    """
    block = signed_block.message
    # Parent block must be known
    assert block.parent_root in store.block_states
    # Make a copy of the state to avoid mutability issues
    pre_state = copy(store.block_states[block.parent_root])
    # Blocks cannot be in the future. If they are, their consideration must be delayed until they are in the past.
    assert get_current_slot(store) >= block.slot

    # Check that block is later than the finalized epoch slot (optimization to reduce calls to get_ancestor)
    finalized_slot = compute_start_slot_at_epoch(store.finalized_checkpoint.epoch)
    assert block.slot > finalized_slot
    # Check block is a descendant of the finalized block at the checkpoint finalized slot
    assert get_ancestor(store, block.parent_root, finalized_slot) == store.finalized_checkpoint.root

    # [New in Deneb]
    # Check if blob data is available
    # If not, this block MAY be queued and subsequently considered when blob data becomes available
    assert is_data_available(hash_tree_root(block), block.body.blob_kzg_commitments)

    # Check the block is valid and compute the post-state
    state = pre_state.copy()
    state_transition(state, signed_block, True)

    # Check the merge transition
    if is_merge_transition_block(pre_state, block.body):
        validate_merge_block(block)

    # Add new block to the store
    store.blocks[hash_tree_root(block)] = block
    # Add new state for this block to the store
    store.block_states[hash_tree_root(block)] = state

    # Add proposer score boost if the block is timely
    time_into_slot = (store.time - store.genesis_time) % SECONDS_PER_SLOT
    is_before_attesting_interval = time_into_slot < SECONDS_PER_SLOT // INTERVALS_PER_SLOT
    if get_current_slot(store) == block.slot and is_before_attesting_interval:
        store.proposer_boost_root = hash_tree_root(block)

    # Update justified checkpoint
    if state.current_justified_checkpoint.epoch > store.justified_checkpoint.epoch:
        if state.current_justified_checkpoint.epoch > store.best_justified_checkpoint.epoch:
            store.best_justified_checkpoint = state.current_justified_checkpoint
        if should_update_justified_checkpoint(store, state.current_justified_checkpoint):
            store.justified_checkpoint = state.current_justified_checkpoint

    # Update finalized checkpoint
    if state.finalized_checkpoint.epoch > store.finalized_checkpoint.epoch:
        store.finalized_checkpoint = state.finalized_checkpoint
        store.justified_checkpoint = state.current_justified_checkpoint
```<|MERGE_RESOLUTION|>--- conflicted
+++ resolved
@@ -27,31 +27,15 @@
 #### `validate_blobs`
 
 ```python
-<<<<<<< HEAD
 def validate_blobs(expected_kzg_commitments: Sequence[KZGCommitment],
                    blobs: Sequence[Blob],
                    proofs: Sequence[KZGProof]) -> None:
-=======
-def validate_blobs_sidecar(slot: Slot,
-                           beacon_block_root: Root,
-                           expected_kzg_commitments: Sequence[KZGCommitment],
-                           blobs_sidecar: BlobsSidecar) -> None:
-    assert slot == blobs_sidecar.beacon_block_slot
-    assert beacon_block_root == blobs_sidecar.beacon_block_root
-    blobs = blobs_sidecar.blobs
-    # kzg_aggregated_proof = blobs_sidecar.kzg_aggregated_proof
->>>>>>> ab11a014
     assert len(expected_kzg_commitments) == len(blobs)
     assert len(blobs) == len(proofs)
 
-<<<<<<< HEAD
     # Clients MAY use `verify_blob_kzg_proof_multi` for efficiency
     for commitment, blob, proof in zip(expected_kzg_commitments, blobs, proofs):
         assert verify_blob_kzg_proof(commitment, blob, proof)
-=======
-    # Disabled because not available before switch to single blob sidecars
-    # assert verify_aggregate_kzg_proof(blobs, expected_kzg_commitments, kzg_aggregated_proof)
->>>>>>> ab11a014
 ```
 
 #### `is_data_available`
@@ -73,7 +57,7 @@
     if isinstance(blobs, str):
         return True
 
-    validate_blobs(expected_kzg_commitments, blobs, proofs)
+    validate_blobs(blob_kzg_commitments, blobs, proofs)
     return True
 ```
 
