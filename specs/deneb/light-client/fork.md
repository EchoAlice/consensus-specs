# Deneb Light Client -- Fork Logic

## Table of contents

<!-- TOC -->
<!-- START doctoc generated TOC please keep comment here to allow auto update -->
<!-- DON'T EDIT THIS SECTION, INSTEAD RE-RUN doctoc TO UPDATE -->

- [Introduction](#introduction)
  - [Upgrading light client data](#upgrading-light-client-data)
  - [Upgrading the store](#upgrading-the-store)

<!-- END doctoc generated TOC please keep comment here to allow auto update -->
<!-- /TOC -->

## Introduction

This document describes how to upgrade existing light client objects based on the [Capella specification](../../capella/light-client/sync-protocol.md) to Deneb. This is necessary when processing pre-Deneb data with a post-Deneb `LightClientStore`. Note that the data being exchanged over the network protocols uses the original format.

### Upgrading light client data

A Deneb `LightClientStore` can still process earlier light client data. In order to do so, that pre-Deneb data needs to be locally upgraded to Deneb before processing.

```python
def upgrade_lc_header_to_deneb(pre: capella.LightClientHeader) -> LightClientHeader:
    return LightClientHeader(
        beacon=pre.beacon,
        execution=ExecutionPayloadHeader(
            parent_hash=pre.execution.parent_hash,
            fee_recipient=pre.execution.fee_recipient,
            state_root=pre.execution.state_root,
            receipts_root=pre.execution.receipts_root,
            logs_bloom=pre.execution.logs_bloom,
            prev_randao=pre.execution.prev_randao,
            block_number=pre.execution.block_number,
            gas_limit=pre.execution.gas_limit,
            gas_used=pre.execution.gas_used,
            timestamp=pre.execution.timestamp,
            extra_data=pre.execution.extra_data,
            base_fee_per_gas=pre.execution.base_fee_per_gas,
            block_hash=pre.execution.block_hash,
            transactions_root=pre.execution.transactions_root,
            withdrawals_root=pre.execution.withdrawals_root,
<<<<<<< HEAD
            excess_data_gas=uint64(0),  # [New in Deneb]
=======
            data_gas_used=uint256(0),  # [New in Deneb]
            excess_data_gas=uint256(0),  # [New in Deneb]
>>>>>>> a965ca7a
        ),
        execution_branch=pre.execution_branch,
    )
```

```python
def upgrade_lc_bootstrap_to_deneb(pre: capella.LightClientBootstrap) -> LightClientBootstrap:
    return LightClientBootstrap(
        header=upgrade_lc_header_to_deneb(pre.header),
        current_sync_committee=pre.current_sync_committee,
        current_sync_committee_branch=pre.current_sync_committee_branch,
    )
```

```python
def upgrade_lc_update_to_deneb(pre: capella.LightClientUpdate) -> LightClientUpdate:
    return LightClientUpdate(
        attested_header=upgrade_lc_header_to_deneb(pre.attested_header),
        next_sync_committee=pre.next_sync_committee,
        next_sync_committee_branch=pre.next_sync_committee_branch,
        finalized_header=upgrade_lc_header_to_deneb(pre.finalized_header),
        finality_branch=pre.finality_branch,
        sync_aggregate=pre.sync_aggregate,
        signature_slot=pre.signature_slot,
    )
```

```python
def upgrade_lc_finality_update_to_deneb(pre: capella.LightClientFinalityUpdate) -> LightClientFinalityUpdate:
    return LightClientFinalityUpdate(
        attested_header=upgrade_lc_header_to_deneb(pre.attested_header),
        finalized_header=upgrade_lc_header_to_deneb(pre.finalized_header),
        finality_branch=pre.finality_branch,
        sync_aggregate=pre.sync_aggregate,
        signature_slot=pre.signature_slot,
    )
```

```python
def upgrade_lc_optimistic_update_to_deneb(pre: capella.LightClientOptimisticUpdate) -> LightClientOptimisticUpdate:
    return LightClientOptimisticUpdate(
        attested_header=upgrade_lc_header_to_deneb(pre.attested_header),
        sync_aggregate=pre.sync_aggregate,
        signature_slot=pre.signature_slot,
    )
```

### Upgrading the store

Existing `LightClientStore` objects based on Capella MUST be upgraded to Deneb before Deneb based light client data can be processed. The `LightClientStore` upgrade MAY be performed before `DENEB_FORK_EPOCH`.

```python
def upgrade_lc_store_to_deneb(pre: capella.LightClientStore) -> LightClientStore:
    if pre.best_valid_update is None:
        best_valid_update = None
    else:
        best_valid_update = upgrade_lc_update_to_deneb(pre.best_valid_update)
    return LightClientStore(
        finalized_header=upgrade_lc_header_to_deneb(pre.finalized_header),
        current_sync_committee=pre.current_sync_committee,
        next_sync_committee=pre.next_sync_committee,
        best_valid_update=best_valid_update,
        optimistic_header=upgrade_lc_header_to_deneb(pre.optimistic_header),
        previous_max_active_participants=pre.previous_max_active_participants,
        current_max_active_participants=pre.current_max_active_participants,
    )
```<|MERGE_RESOLUTION|>--- conflicted
+++ resolved
@@ -41,12 +41,8 @@
             block_hash=pre.execution.block_hash,
             transactions_root=pre.execution.transactions_root,
             withdrawals_root=pre.execution.withdrawals_root,
-<<<<<<< HEAD
+            data_gas_used=uint64(0),  # [New in Deneb]
             excess_data_gas=uint64(0),  # [New in Deneb]
-=======
-            data_gas_used=uint256(0),  # [New in Deneb]
-            excess_data_gas=uint256(0),  # [New in Deneb]
->>>>>>> a965ca7a
         ),
         execution_branch=pre.execution_branch,
     )
