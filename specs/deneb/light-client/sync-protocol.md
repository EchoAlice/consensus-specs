--- conflicted
+++ resolved
@@ -68,11 +68,7 @@
 
     # [New in Deneb]
     if epoch < DENEB_FORK_EPOCH:
-<<<<<<< HEAD
-        if header.execution.excess_data_gas != uint64(0):
-=======
-        if header.execution.excess_data_gas != uint256(0) or header.execution.data_gas_used != uint256(0):
->>>>>>> a965ca7a
+        if header.execution.data_gas_used != uint64(0) or header.execution.excess_data_gas != uint64(0):
             return False
 
     if epoch < CAPELLA_FORK_EPOCH:
