--- conflicted
+++ resolved
@@ -11,19 +11,9 @@
 - [Introduction](#introduction)
 - [Prerequisites](#prerequisites)
 - [Helpers](#helpers)
-<<<<<<< HEAD
 - [Protocols](#protocols)
   - [`ExecutionEngine`](#executionengine)
     - [`get_payload`](#get_payload)
-  - [`is_data_available`](#is_data_available)
-  - [`hash_to_bls_field`](#hash_to_bls_field)
-  - [`compute_powers`](#compute_powers)
-  - [`compute_aggregated_poly_and_commitment`](#compute_aggregated_poly_and_commitment)
-  - [`validate_blobs_sidecar`](#validate_blobs_sidecar)
-  - [`compute_proof_from_blobs`](#compute_proof_from_blobs)
-=======
->>>>>>> 544ae287
-  - [`get_blobs_and_kzg_commitments`](#get_blobs_and_kzg_commitments)
 - [Beacon chain responsibilities](#beacon-chain-responsibilities)
   - [Block and sidecar proposal](#block-and-sidecar-proposal)
     - [Constructing the `BeaconBlockBody`](#constructing-the-beaconblockbody)
@@ -49,7 +39,6 @@
 
 ## Helpers
 
-<<<<<<< HEAD
 ## Protocols
 
 ### `ExecutionEngine`
@@ -57,127 +46,6 @@
 #### `get_payload`
 
 `get_payload` returns the upgraded EIP-4844 `ExecutionPayload` type.
-
-### `is_data_available`
-
-The implementation of `is_data_available` is meant to change with later sharding upgrades.
-Initially, it requires every verifying actor to retrieve the matching `BlobsSidecar`,
-and validate the sidecar with `validate_blobs_sidecar`.
-
-Without the sidecar the block may be processed further optimistically,
-but MUST NOT be considered valid until a valid `BlobsSidecar` has been downloaded.
-
-```python
-def is_data_available(slot: Slot, beacon_block_root: Root, blob_kzg_commitments: Sequence[KZGCommitment]) -> bool:
-    # `retrieve_blobs_sidecar` is implementation dependent, raises an exception if not available.
-    sidecar = retrieve_blobs_sidecar(slot, beacon_block_root)
-    validate_blobs_sidecar(slot, beacon_block_root, blob_kzg_commitments, sidecar)
-
-    return True
-```
-
-### `hash_to_bls_field`
-
-```python
-def hash_to_bls_field(x: Container) -> BLSFieldElement:
-    """
-    Compute 32-byte hash of serialized container and convert it to BLS field.
-    The output is not uniform over the BLS field.
-    """
-    return bytes_to_bls_field(hash(ssz_serialize(x)))
-```
-
-### `compute_powers`
-```python
-def compute_powers(x: BLSFieldElement, n: uint64) -> Sequence[BLSFieldElement]:
-    """
-    Return ``x`` to power of [0, n-1].
-    """
-    current_power = 1
-    powers = []
-    for _ in range(n):
-        powers.append(BLSFieldElement(current_power))
-        current_power = current_power * int(x) % BLS_MODULUS
-    return powers
-```
-
-### `compute_aggregated_poly_and_commitment`
-
-```python
-def compute_aggregated_poly_and_commitment(
-        blobs: Sequence[Blob],
-        kzg_commitments: Sequence[KZGCommitment]) -> Tuple[Polynomial, KZGCommitment]:
-    """
-    Return the aggregated polynomial and aggregated KZG commitment.
-    """
-    # Generate random linear combination challenges
-    r = hash_to_bls_field(BlobsAndCommitments(blobs=blobs, kzg_commitments=kzg_commitments))
-    r_powers = compute_powers(r, len(kzg_commitments))
-
-    # Create aggregated polynomial in evaluation form
-    aggregated_poly = Polynomial(vector_lincomb(blobs, r_powers))
-
-    # Compute commitment to aggregated polynomial
-    aggregated_poly_commitment = KZGCommitment(g1_lincomb(kzg_commitments, r_powers))
-
-    return aggregated_poly, aggregated_poly_commitment
-```
-
-### `validate_blobs_sidecar`
-
-```python
-def validate_blobs_sidecar(slot: Slot,
-                           beacon_block_root: Root,
-                           expected_kzg_commitments: Sequence[KZGCommitment],
-                           blobs_sidecar: BlobsSidecar) -> None:
-    assert slot == blobs_sidecar.beacon_block_slot
-    assert beacon_block_root == blobs_sidecar.beacon_block_root
-    blobs = blobs_sidecar.blobs
-    kzg_aggregated_proof = blobs_sidecar.kzg_aggregated_proof
-    assert len(expected_kzg_commitments) == len(blobs)
-
-    aggregated_poly, aggregated_poly_commitment = compute_aggregated_poly_and_commitment(
-        blobs,
-        expected_kzg_commitments,
-    )
-
-    # Generate challenge `x` and evaluate the aggregated polynomial at `x`
-    x = hash_to_bls_field(
-        PolynomialAndCommitment(polynomial=aggregated_poly, kzg_commitment=aggregated_poly_commitment)
-    )
-    # Evaluate aggregated polynomial at `x` (evaluation function checks for div-by-zero)
-    y = evaluate_polynomial_in_evaluation_form(aggregated_poly, x)
-
-    # Verify aggregated proof
-    assert verify_kzg_proof(aggregated_poly_commitment, x, y, kzg_aggregated_proof)
-```
-
-### `compute_proof_from_blobs`
-
-```python
-def compute_proof_from_blobs(blobs: Sequence[Blob]) -> KZGProof:
-    commitments = [blob_to_kzg_commitment(blob) for blob in blobs]
-    aggregated_poly, aggregated_poly_commitment = compute_aggregated_poly_and_commitment(blobs, commitments)
-    x = hash_to_bls_field(PolynomialAndCommitment(
-        polynomial=aggregated_poly,
-        kzg_commitment=aggregated_poly_commitment,
-    ))
-    return compute_kzg_proof(aggregated_poly, x)
-```
-
-=======
->>>>>>> 544ae287
-### `get_blobs_and_kzg_commitments`
-
-The interface to retrieve blobs and corresponding kzg commitments.
-
-Note: This API is *unstable*. `get_blobs_and_kzg_commitments` and `get_payload` may be unified.
-Implementers may also retrieve blobs individually per transaction.
-
-```python
-def get_blobs_and_kzg_commitments(payload_id: PayloadId) -> Tuple[Sequence[BLSFieldElement], Sequence[KZGCommitment]]:
-    ...
-```
 
 ## Beacon chain responsibilities
 
