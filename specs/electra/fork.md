# Electra -- Fork Logic

**Notice**: This document is a work-in-progress for researchers and implementers.

## Table of contents

<!-- START doctoc generated TOC please keep comment here to allow auto update -->
<!-- DON'T EDIT THIS SECTION, INSTEAD RE-RUN doctoc TO UPDATE -->

- [Introduction](#introduction)
- [Configuration](#configuration)
- [Helper functions](#helper-functions)
  - [Misc](#misc)
    - [Modified `compute_fork_version`](#modified-compute_fork_version)
- [Fork to Electra](#fork-to-electra)
  - [Fork trigger](#fork-trigger)
  - [Upgrading the state](#upgrading-the-state)

<!-- END doctoc generated TOC please keep comment here to allow auto update -->

## Introduction

This document describes the process of the Electra upgrade.

## Configuration

Warning: this configuration is not definitive.

| Name | Value |
| - | - |
| `ELECTRA_FORK_VERSION` | `Version('0x05000000')` |
| `ELECTRA_FORK_EPOCH` | `Epoch(18446744073709551615)` **TBD** |

## Helper functions

### Misc

#### Modified `compute_fork_version`

```python
def compute_fork_version(epoch: Epoch) -> Version:
    """
    Return the fork version at the given ``epoch``.
    """
    if epoch >= ELECTRA_FORK_EPOCH:
        return ELECTRA_FORK_VERSION
    if epoch >= DENEB_FORK_EPOCH:
        return DENEB_FORK_VERSION
    if epoch >= CAPELLA_FORK_EPOCH:
        return CAPELLA_FORK_VERSION
    if epoch >= BELLATRIX_FORK_EPOCH:
        return BELLATRIX_FORK_VERSION
    if epoch >= ALTAIR_FORK_EPOCH:
        return ALTAIR_FORK_VERSION
    return GENESIS_FORK_VERSION
```

## Fork to Electra

### Fork trigger

TBD. This fork is defined for testing purposes, the EIP may be combined with other consensus-layer upgrade.
For now, we assume the condition will be triggered at epoch `ELECTRA_FORK_EPOCH`.

Note that for the pure Electra networks, we don't apply `upgrade_to_electra` since it starts with Electra version logic.

### Upgrading the state

If `state.slot % SLOTS_PER_EPOCH == 0` and `compute_epoch_at_slot(state.slot) == ELECTRA_FORK_EPOCH`,
an irregular state change is made to upgrade to Electra.

```python
def upgrade_to_electra(pre: deneb.BeaconState) -> BeaconState:
    epoch = deneb.get_current_epoch(pre)
    latest_execution_payload_header = ExecutionPayloadHeader(
        parent_hash=pre.latest_execution_payload_header.parent_hash,
        fee_recipient=pre.latest_execution_payload_header.fee_recipient,
        state_root=pre.latest_execution_payload_header.state_root,
        receipts_root=pre.latest_execution_payload_header.receipts_root,
        logs_bloom=pre.latest_execution_payload_header.logs_bloom,
        prev_randao=pre.latest_execution_payload_header.prev_randao,
        block_number=pre.latest_execution_payload_header.block_number,
        gas_limit=pre.latest_execution_payload_header.gas_limit,
        gas_used=pre.latest_execution_payload_header.gas_used,
        timestamp=pre.latest_execution_payload_header.timestamp,
        extra_data=pre.latest_execution_payload_header.extra_data,
        base_fee_per_gas=pre.latest_execution_payload_header.base_fee_per_gas,
        block_hash=pre.latest_execution_payload_header.block_hash,
        transactions_root=pre.latest_execution_payload_header.transactions_root,
        withdrawals_root=pre.latest_execution_payload_header.withdrawals_root,
        blob_gas_used=pre.latest_execution_payload_header.blob_gas_used,
        excess_blob_gas=pre.latest_execution_payload_header.excess_blob_gas,
<<<<<<< HEAD
        deposit_requests_root=Root(),  # [New in Electra:EIP6110]
        withdrawal_requests_root=Root(),  # [New in Electra:EIP7002],
=======
        deposit_receipts_root=Root(),  # [New in Electra:EIP6110]
        withdrawal_requests_root=Root(),  # [New in Electra:EIP7002]
        consolidation_requests_root=Root(),  # [New in Electra:EIP7251]
>>>>>>> 0de12527
    )

    exit_epochs = [v.exit_epoch for v in pre.validators if v.exit_epoch != FAR_FUTURE_EPOCH]
    if not exit_epochs:
        exit_epochs = [get_current_epoch(pre)]
    earliest_exit_epoch = max(exit_epochs) + 1

    post = BeaconState(
        # Versioning
        genesis_time=pre.genesis_time,
        genesis_validators_root=pre.genesis_validators_root,
        slot=pre.slot,
        fork=Fork(
            previous_version=pre.fork.current_version,
            current_version=ELECTRA_FORK_VERSION,  # [Modified in Electra:EIP6110]
            epoch=epoch,
        ),
        # History
        latest_block_header=pre.latest_block_header,
        block_roots=pre.block_roots,
        state_roots=pre.state_roots,
        historical_roots=pre.historical_roots,
        # Eth1
        eth1_data=pre.eth1_data,
        eth1_data_votes=pre.eth1_data_votes,
        eth1_deposit_index=pre.eth1_deposit_index,
        # Registry
        validators=pre.validators,
        balances=pre.balances,
        # Randomness
        randao_mixes=pre.randao_mixes,
        # Slashings
        slashings=pre.slashings,
        # Participation
        previous_epoch_participation=pre.previous_epoch_participation,
        current_epoch_participation=pre.current_epoch_participation,
        # Finality
        justification_bits=pre.justification_bits,
        previous_justified_checkpoint=pre.previous_justified_checkpoint,
        current_justified_checkpoint=pre.current_justified_checkpoint,
        finalized_checkpoint=pre.finalized_checkpoint,
        # Inactivity
        inactivity_scores=pre.inactivity_scores,
        # Sync
        current_sync_committee=pre.current_sync_committee,
        next_sync_committee=pre.next_sync_committee,
        # Execution-layer
        latest_execution_payload_header=latest_execution_payload_header,  # [Modified in Electra:EIP6110:EIP7002]
        # Withdrawals
        next_withdrawal_index=pre.next_withdrawal_index,
        next_withdrawal_validator_index=pre.next_withdrawal_validator_index,
        # Deep history valid from Capella onwards
        historical_summaries=pre.historical_summaries,
        # [New in Electra:EIP6110]
        deposit_requests_start_index=UNSET_DEPOSIT_REQUESTS_START_INDEX,
        # [New in Electra:EIP7251]
        deposit_balance_to_consume=0,
        exit_balance_to_consume=0,
        earliest_exit_epoch=earliest_exit_epoch,
        consolidation_balance_to_consume=0,
        earliest_consolidation_epoch=compute_activation_exit_epoch(get_current_epoch(pre)),
        pending_balance_deposits=[],
        pending_partial_withdrawals=[],
        pending_consolidations=[],
    )

    post.exit_balance_to_consume = get_activation_exit_churn_limit(post)
    post.consolidation_balance_to_consume = get_consolidation_churn_limit(post)

    # [New in Electra:EIP7251]
    # add validators that are not yet active to pending balance deposits
    pre_activation = sorted([
        index for index, validator in enumerate(post.validators)
        if validator.activation_epoch == FAR_FUTURE_EPOCH
    ], key=lambda index: (
        post.validators[index].activation_eligibility_epoch,
        index
    ))

    for index in pre_activation:
        queue_entire_balance_and_reset_validator(post, ValidatorIndex(index))

    # Ensure early adopters of compounding credentials go through the activation churn
    for index, validator in enumerate(post.validators):
        if has_compounding_withdrawal_credential(validator):
            queue_excess_active_balance(post, ValidatorIndex(index))

    return post
```<|MERGE_RESOLUTION|>--- conflicted
+++ resolved
@@ -90,14 +90,9 @@
         withdrawals_root=pre.latest_execution_payload_header.withdrawals_root,
         blob_gas_used=pre.latest_execution_payload_header.blob_gas_used,
         excess_blob_gas=pre.latest_execution_payload_header.excess_blob_gas,
-<<<<<<< HEAD
         deposit_requests_root=Root(),  # [New in Electra:EIP6110]
-        withdrawal_requests_root=Root(),  # [New in Electra:EIP7002],
-=======
-        deposit_receipts_root=Root(),  # [New in Electra:EIP6110]
         withdrawal_requests_root=Root(),  # [New in Electra:EIP7002]
         consolidation_requests_root=Root(),  # [New in Electra:EIP7251]
->>>>>>> 0de12527
     )
 
     exit_epochs = [v.exit_epoch for v in pre.validators if v.exit_epoch != FAR_FUTURE_EPOCH]
