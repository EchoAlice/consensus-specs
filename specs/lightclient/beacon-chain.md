# Ethereum 2.0 HF1

## Table of contents

<!-- TOC -->
<!-- START doctoc generated TOC please keep comment here to allow auto update -->
<!-- DON'T EDIT THIS SECTION, INSTEAD RE-RUN doctoc TO UPDATE -->

- [Introduction](#introduction)
- [Custom types](#custom-types)
- [Constants](#constants)
  - [Validator action flags](#validator-action-flags)
  - [Participation rewards](#participation-rewards)
  - [Misc](#misc)
- [Configuration](#configuration)
  - [Misc](#misc-1)
  - [Time parameters](#time-parameters)
  - [Domain types](#domain-types)
- [Containers](#containers)
  - [Extended containers](#extended-containers)
    - [`BeaconBlockBody`](#beaconblockbody)
    - [`BeaconState`](#beaconstate)
  - [New containers](#new-containers)
    - [`SyncCommittee`](#synccommittee)
- [Helper functions](#helper-functions)
  - [`Predicates`](#predicates)
    - [`eth2_fast_aggregate_verify`](#eth2_fast_aggregate_verify)
  - [Misc](#misc-2)
    - [`flags_and_numerators`](#flags_and_numerators)
  - [Beacon state accessors](#beacon-state-accessors)
    - [`get_sync_committee_indices`](#get_sync_committee_indices)
    - [`get_sync_committee`](#get_sync_committee)
    - [`get_base_reward`](#get_base_reward)
    - [`get_unslashed_participating_indices`](#get_unslashed_participating_indices)
    - [`get_flag_rewards`](#get_flag_rewards)
  - [Block processing](#block-processing)
    - [New `process_attestation`](#new-process_attestation)
    - [New `process_deposit`](#new-process_deposit)
    - [Sync committee processing](#sync-committee-processing)
  - [Modified helpers](#modified-helpers)
    - [New `compute_activation_exit_epoch`](#new-compute_activation_exit_epoch)
    - [New `initiate_validator_exit`](#new-initiate_validator_exit)
  - [Epoch processing](#epoch-processing)
    - [New `process_justification_and_finalization`](#new-process_justification_and_finalization)
    - [New `process_rewards_and_penalties`](#new-process_rewards_and_penalties)
      - [`process_rewards`](#process_rewards)
      - [`process_penalties`](#process_penalties)
    - [New `process_registry_updates`](#new-process_registry_updates)
    - [Sync committee updates](#sync-committee-updates)
    - [Participation flags updates](#participation-flags-updates)

<!-- END doctoc generated TOC please keep comment here to allow auto update -->
<!-- /TOC -->

## Introduction

This is a patch implementing the first hard fork to the beacon chain, tentatively named HF1 pending a permanent name. It has three main features:

* Light client support via sync committees
* Incentive accounting reforms, reducing spec complexity
  and [TODO] reducing the cost of processing chains that have very little or zero participation for a long span of epochs
* Fork choice rule changes to address weaknesses recently discovered in the existing fork choice

## Custom types

| Name | SSZ equivalent | Description |
| - | - | - |
| `ValidatorFlag` | `uint8` | Bitflags to track validator actions with |

## Constants

### Validator action flags

This is formatted as an enum, with values `2**i` that can be combined as bit-flags.
The `0` value is reserved as default. Remaining bits in `ValidatorFlag` may be used in future hardforks.

**Note**: Unlike Phase0, a `TIMELY_TARGET_FLAG` does not necessarily imply a `TIMELY_SOURCE_FLAG`
due to the varying slot delay requirements of each.

| Name | Value |
| - | - |
| `TIMELY_HEAD_FLAG`   | `ValidatorFlag(2**0)` (= 1) |
| `TIMELY_SOURCE_FLAG` | `ValidatorFlag(2**1)` (= 2) |
| `TIMELY_TARGET_FLAG` | `ValidatorFlag(2**2)` (= 4) |

### Participation rewards

| Name | Value |
| - | - |
| `TIMELY_HEAD_NUMERATOR` | `12` |
| `TIMELY_SOURCE_NUMERATOR` | `12` |
| `TIMELY_TARGET_NUMERATOR` | `32` |
| `REWARD_DENOMINATOR` | `64` |

The reward fractions add up to 7/8, leaving the remaining 1/8 for proposer rewards and other future micro-rewards.

### Misc

| Name | Value |
| - | - |
| `G2_POINT_AT_INFINITY` | `BLSSignature(b'\xc0' + b'\x00' * 95)` |

## Configuration

### Misc

| Name | Value |
| - | - | 
| `SYNC_COMMITTEE_SIZE` | `uint64(2**10)` (= 1024) |
| `SYNC_COMMITTEE_PUBKEY_AGGREGATES_SIZE` | `uint64(2**6)` (= 64) |
| `LEAK_SCORE_BIAS` | 4 |

### Time parameters

| Name | Value | Unit | Duration |
| - | - | :-: | :-: |
| `EPOCHS_PER_SYNC_COMMITTEE_PERIOD` | `Epoch(2**8)` (= 256) | epochs | ~27 hours |
| `EPOCHS_PER_ACTIVATION_EXIT_PERIOD` | `Epoch(2**5)` (= 32) | epochs | ~3.4 hours |

### Domain types

| Name | Value |
| - | - |
| `DOMAIN_SYNC_COMMITTEE` | `DomainType('0x07000000')` |

## Containers

### Extended containers

*Note*: Extended SSZ containers inherit all fields from the parent in the original
order and append any additional fields to the end.

#### `BeaconBlockBody`

```python
class BeaconBlockBody(phase0.BeaconBlockBody):
    # Sync committee aggregate signature
    sync_committee_bits: Bitvector[SYNC_COMMITTEE_SIZE]
    sync_committee_signature: BLSSignature
```

#### `BeaconState`

```python
class BeaconState(Container):
    # Versioning
    genesis_time: uint64
    genesis_validators_root: Root
    slot: Slot
    fork: Fork
    # History
    latest_block_header: BeaconBlockHeader
    block_roots: Vector[Root, SLOTS_PER_HISTORICAL_ROOT]
    state_roots: Vector[Root, SLOTS_PER_HISTORICAL_ROOT]
    historical_roots: List[Root, HISTORICAL_ROOTS_LIMIT]
    # Eth1
    eth1_data: Eth1Data
    eth1_data_votes: List[Eth1Data, EPOCHS_PER_ETH1_VOTING_PERIOD * SLOTS_PER_EPOCH]
    eth1_deposit_index: uint64
    # Registry
    validators: List[Validator, VALIDATOR_REGISTRY_LIMIT]
    balances: List[Gwei, VALIDATOR_REGISTRY_LIMIT]
    # Randomness
    randao_mixes: Vector[Bytes32, EPOCHS_PER_HISTORICAL_VECTOR]
    # Slashings
    slashings: Vector[Gwei, EPOCHS_PER_SLASHINGS_VECTOR]  # Per-epoch sums of slashed effective balances
    # Participation
    previous_epoch_participation: List[ValidatorFlag, VALIDATOR_REGISTRY_LIMIT]
    current_epoch_participation: List[ValidatorFlag, VALIDATOR_REGISTRY_LIMIT]
    # Finality
    justification_bits: Bitvector[JUSTIFICATION_BITS_LENGTH]  # Bit set for every recent justified epoch
    previous_justified_checkpoint: Checkpoint
    current_justified_checkpoint: Checkpoint
    finalized_checkpoint: Checkpoint
    # Light client sync committees
    current_sync_committee: SyncCommittee
    next_sync_committee: SyncCommittee
    # How many inactivity leak epochs have there been in the previous penalty period?
    leak_epoch_counter: uint64
    # Increases when the validator misses epochs in an inactivity leak, decreases when the validator
    # is online in an inactivity leak, inactivity leak penalties are proportional to this value
    leak_score: List[uint64, VALIDATOR_REGISTRY_LIMIT]
```

### New containers

#### `SyncCommittee`

```python
class SyncCommittee(Container):
    pubkeys: Vector[BLSPubkey, SYNC_COMMITTEE_SIZE]
    pubkey_aggregates: Vector[BLSPubkey, SYNC_COMMITTEE_SIZE // SYNC_COMMITTEE_PUBKEY_AGGREGATES_SIZE]
```

## Helper functions

### `Predicates`

#### `eth2_fast_aggregate_verify`

```python
def eth2_fast_aggregate_verify(pubkeys: Sequence[BLSPubkey], message: Bytes32, signature: BLSSignature) -> bool:
    """
    Wrapper to ``bls.FastAggregateVerify`` accepting the ``G2_POINT_AT_INFINITY`` signature when ``pubkeys`` is empty.
    """
    if len(pubkeys) == 0 and signature == G2_POINT_AT_INFINITY:
        return True
    return bls.FastAggregateVerify(pubkeys, message, signature)
```

### Misc

#### `flags_and_numerators`

```python
def get_flags_and_numerators() -> Sequence[Tuple[ValidatorFlag, int]]:
    return (
        (TIMELY_HEAD_FLAG, TIMELY_HEAD_NUMERATOR),
        (TIMELY_SOURCE_FLAG, TIMELY_SOURCE_NUMERATOR),
        (TIMELY_TARGET_FLAG, TIMELY_TARGET_NUMERATOR)
    )
```

```python
def add_validator_flags(flags: ValidatorFlag, add: ValidatorFlag) -> ValidatorFlag:
    return flags | add
```

```python
def has_validator_flags(flags: ValidatorFlag, has: ValidatorFlag) -> bool:
    return flags & has == has
```

### Beacon state accessors

#### `get_sync_committee_indices`

```python
def get_sync_committee_indices(state: BeaconState, epoch: Epoch) -> Sequence[ValidatorIndex]:
    """
    Return the sequence of sync committee indices (which may include duplicate indices) for a given state and epoch.
    """
    MAX_RANDOM_BYTE = 2**8 - 1
    base_epoch = Epoch((max(epoch // EPOCHS_PER_SYNC_COMMITTEE_PERIOD, 1) - 1) * EPOCHS_PER_SYNC_COMMITTEE_PERIOD)
    active_validator_indices = get_active_validator_indices(state, base_epoch)
    active_validator_count = uint64(len(active_validator_indices))
    seed = get_seed(state, base_epoch, DOMAIN_SYNC_COMMITTEE)
    i = 0
    sync_committee_indices: List[ValidatorIndex] = []
    while len(sync_committee_indices) < SYNC_COMMITTEE_SIZE:
        shuffled_index = compute_shuffled_index(uint64(i % active_validator_count), active_validator_count, seed)
        candidate_index = active_validator_indices[shuffled_index]
        random_byte = hash(seed + uint_to_bytes(uint64(i // 32)))[i % 32]
        effective_balance = state.validators[candidate_index].effective_balance
        if effective_balance * MAX_RANDOM_BYTE >= MAX_EFFECTIVE_BALANCE * random_byte:  # Sample with replacement
            sync_committee_indices.append(candidate_index)
        i += 1
    return sync_committee_indices
```

#### `get_sync_committee`

```python
def get_sync_committee(state: BeaconState, epoch: Epoch) -> SyncCommittee:
    """
    Return the sync committee for a given state and epoch.
    """
    indices = get_sync_committee_indices(state, epoch)
    validators = [state.validators[index] for index in indices]
    pubkeys = [validator.pubkey for validator in validators]
    aggregates = [
        bls.AggregatePKs(pubkeys[i:i + SYNC_COMMITTEE_PUBKEY_AGGREGATES_SIZE])
        for i in range(0, len(pubkeys), SYNC_COMMITTEE_PUBKEY_AGGREGATES_SIZE)
    ]
    return SyncCommittee(pubkeys=pubkeys, pubkey_aggregates=aggregates)
```

#### `get_base_reward`

*Note*: The function `get_base_reward` is modified with the removal of `BASE_REWARDS_PER_EPOCH`.

```python
def get_base_reward(state: BeaconState, index: ValidatorIndex) -> Gwei:
    total_balance = get_total_active_balance(state)
    effective_balance = state.validators[index].effective_balance
    return Gwei(effective_balance * BASE_REWARD_FACTOR // integer_squareroot(total_balance))
```

#### `get_unslashed_participating_indices`

```python
def get_unslashed_participating_indices(state: BeaconState, flags: ValidatorFlag, epoch: Epoch) -> Set[ValidatorIndex]:
    """
    Retrieve the active validator indices of the given epoch, which are not slashed, and have all of the given flags. 
    """
    assert epoch in (get_previous_epoch(state), get_current_epoch(state))
    if epoch == get_current_epoch(state):
        epoch_participation = state.current_epoch_participation
    else:
        epoch_participation = state.previous_epoch_participation
    participating_indices = [
        index for index in get_active_validator_indices(state, epoch)
        if has_validator_flags(epoch_participation[index], flags)
    ]
    return set(filter(lambda index: not state.validators[index].slashed, participating_indices))
```

#### `get_flag_rewards`

```python
<<<<<<< HEAD
def get_flag_rewards(state: BeaconState, flag: uint8, numerator: uint64) -> Sequence[Gwei]:
=======
def get_flag_deltas(state: BeaconState,
                    flag: ValidatorFlag,
                    numerator: uint64) -> Tuple[Sequence[Gwei], Sequence[Gwei]]:
>>>>>>> 6f2c69e7
    """
    Compute the rewards and penalties associated with a particular duty, by scanning through the participation
    flags to determine who participated and who did not and assigning them the appropriate rewards and penalties.
    """
    rewards = [Gwei(0)] * len(state.validators)

    unslashed_participating_indices = get_unslashed_participating_indices(state, flag, get_previous_epoch(state))
    increment = EFFECTIVE_BALANCE_INCREMENT  # Factored out from balances to avoid uint64 overflow
    unslashed_participating_increments = get_total_balance(state, unslashed_participating_indices) // increment
    active_increments = get_total_active_balance(state) // increment
    for index in get_eligible_validator_indices(state):
        base_reward = get_base_reward(state, index)
        if index in unslashed_participating_indices:
            penalty_canceling_reward = base_reward * numerator // REWARD_DENOMINATOR
            extra_reward = (
                (base_reward * numerator * unslashed_participating_increments)
                // (active_increments * REWARD_DENOMINATOR)
            )
            if is_in_inactivity_leak(state):
                rewards[index] = penalty_canceling_reward
            else:
                rewards[index] = penalty_canceling_reward + extra_reward
    return rewards
```

### Block processing

```python
def process_block(state: BeaconState, block: BeaconBlock) -> None:
    process_block_header(state, block)
    process_randao(state, block.body)
    process_eth1_data(state, block.body)
    process_operations(state, block.body)
    # Light client support
    process_sync_committee(state, block.body)
```

#### New `process_attestation`

*Note*: The function `process_attestation` is modified to do incentive accounting with epoch participation flags.

```python
def process_attestation(state: BeaconState, attestation: Attestation) -> None:
    data = attestation.data
    assert data.target.epoch in (get_previous_epoch(state), get_current_epoch(state))
    assert data.target.epoch == compute_epoch_at_slot(data.slot)
    assert data.slot + MIN_ATTESTATION_INCLUSION_DELAY <= state.slot <= data.slot + SLOTS_PER_EPOCH
    assert data.index < get_committee_count_per_slot(state, data.target.epoch)

    committee = get_beacon_committee(state, data.slot, data.index)
    assert len(attestation.aggregation_bits) == len(committee)

    if data.target.epoch == get_current_epoch(state):
        epoch_participation = state.current_epoch_participation
        justified_checkpoint = state.current_justified_checkpoint
    else:
        epoch_participation = state.previous_epoch_participation
        justified_checkpoint = state.previous_justified_checkpoint

    # Matching roots
    is_matching_head = data.beacon_block_root == get_block_root_at_slot(state, data.slot)
    is_matching_source = data.source == justified_checkpoint
    is_matching_target = data.target.root == get_block_root(state, data.target.epoch)
    assert is_matching_source

    # Verify signature
    assert is_valid_indexed_attestation(state, get_indexed_attestation(state, attestation))

    # Participation flags
    participation_flags = []
    if is_matching_head and is_matching_target and state.slot <= data.slot + MIN_ATTESTATION_INCLUSION_DELAY:
        participation_flags.append(TIMELY_HEAD_FLAG)
    if is_matching_source and state.slot <= data.slot + integer_squareroot(SLOTS_PER_EPOCH):
        participation_flags.append(TIMELY_SOURCE_FLAG)
    if is_matching_target and state.slot <= data.slot + SLOTS_PER_EPOCH:
        participation_flags.append(TIMELY_TARGET_FLAG)

    # Update epoch participation flags
    proposer_reward_numerator = 0
    for index in get_attesting_indices(state, data, attestation.aggregation_bits):
        for flag, numerator in get_flags_and_numerators():
            if flag in participation_flags and not has_validator_flags(epoch_participation[index], flag):
                epoch_participation[index] = add_validator_flags(epoch_participation[index], flag)
                proposer_reward_numerator += get_base_reward(state, index) * numerator

    # Reward proposer
    proposer_reward = Gwei(proposer_reward_numerator // (REWARD_DENOMINATOR * PROPOSER_REWARD_QUOTIENT))
    increase_balance(state, get_beacon_proposer_index(state), proposer_reward)
```


#### New `process_deposit`

*Note*: The function `process_deposit` is modified to initialize `previous_epoch_participation` and `current_epoch_participation`.

```python
def process_deposit(state: BeaconState, deposit: Deposit) -> None:
    # Verify the Merkle branch
    assert is_valid_merkle_branch(
        leaf=hash_tree_root(deposit.data),
        branch=deposit.proof,
        depth=DEPOSIT_CONTRACT_TREE_DEPTH + 1,  # Add 1 for the List length mix-in
        index=state.eth1_deposit_index,
        root=state.eth1_data.deposit_root,
    )

    # Deposits must be processed in order
    state.eth1_deposit_index += 1

    pubkey = deposit.data.pubkey
    amount = deposit.data.amount
    validator_pubkeys = [v.pubkey for v in state.validators]
    if pubkey not in validator_pubkeys:
        # Verify the deposit signature (proof of possession) which is not checked by the deposit contract
        deposit_message = DepositMessage(
            pubkey=deposit.data.pubkey,
            withdrawal_credentials=deposit.data.withdrawal_credentials,
            amount=deposit.data.amount,
        )
        domain = compute_domain(DOMAIN_DEPOSIT)  # Fork-agnostic domain since deposits are valid across forks
        signing_root = compute_signing_root(deposit_message, domain)
        if not bls.Verify(pubkey, signing_root, deposit.data.signature):
            return

        # Add validator and balance entries
        state.validators.append(get_validator_from_deposit(state, deposit))
        state.balances.append(amount)
        # [Added in hf-1] Initialize empty participation flags for new validator
        state.previous_epoch_participation.append(ValidatorFlag(0))
        state.current_epoch_participation.append(ValidatorFlag(0))
    else:
        # Increase balance by deposit amount
        index = ValidatorIndex(validator_pubkeys.index(pubkey))
        increase_balance(state, index, amount)
```

#### Sync committee processing

```python
def process_sync_committee(state: BeaconState, body: BeaconBlockBody) -> None:
    # Verify sync committee aggregate signature signing over the previous slot block root
    previous_slot = Slot(max(int(state.slot), 1) - 1)
    committee_indices = get_sync_committee_indices(state, get_current_epoch(state))
    participant_indices = [index for index, bit in zip(committee_indices, body.sync_committee_bits) if bit]
    committee_pubkeys = state.current_sync_committee.pubkeys
    participant_pubkeys = [pubkey for pubkey, bit in zip(committee_pubkeys, body.sync_committee_bits) if bit]
    domain = get_domain(state, DOMAIN_SYNC_COMMITTEE, compute_epoch_at_slot(previous_slot))
    signing_root = compute_signing_root(get_block_root_at_slot(state, previous_slot), domain)
    assert eth2_fast_aggregate_verify(participant_pubkeys, signing_root, body.sync_committee_signature)

    # Reward sync committee participants
    total_proposer_reward = Gwei(0)
    active_validator_count = uint64(len(get_active_validator_indices(state, get_current_epoch(state))))
    for participant_index in participant_indices:
        base_reward = get_base_reward(state, participant_index)
        proposer_reward = get_proposer_reward(state, participant_index)
        max_participant_reward = base_reward - proposer_reward
        reward = Gwei(max_participant_reward * active_validator_count // len(committee_indices) // SLOTS_PER_EPOCH)
        increase_balance(state, participant_index, reward)
        total_proposer_reward += proposer_reward

    # Reward beacon proposer
    increase_balance(state, get_beacon_proposer_index(state), total_proposer_reward)
```

### Modified helpers

#### New `compute_activation_exit_epoch`

```python
def compute_activation_exit_epoch(epoch: Epoch) -> Epoch:
    """
    Return the epoch during which validator activations and exits initiated in ``epoch`` take effect.
    """
    next_period_start = epoch - (epoch % EPOCHS_PER_ACTIVATION_EXIT_PERIOD) + EPOCHS_PER_ACTIVATION_EXIT_PERIOD
    if next_period_start >= epoch + 1 + MAX_SEED_LOOKAHEAD:
        return Epoch(next_period_start)
    else:
        return Epoch(next_period_start + EPOCHS_PER_ACTIVATION_EXIT_PERIOD)
```

#### New `initiate_validator_exit`

```python
def initiate_validator_exit(state: BeaconState, index: ValidatorIndex) -> None:
    """
    Initiate the exit of the validator with index ``index``.
    """
    # Return if validator already initiated exit
    validator = state.validators[index]
    if validator.exit_epoch != FAR_FUTURE_EPOCH:
        return

    # Compute exit queue epoch
    exit_epochs = [v.exit_epoch for v in state.validators if v.exit_epoch != FAR_FUTURE_EPOCH]
    exit_queue_epoch = max(exit_epochs + [compute_activation_exit_epoch(get_current_epoch(state))])
    exit_queue_churn = len([v for v in state.validators if v.exit_epoch == exit_queue_epoch])
    if exit_queue_churn >= get_validator_churn_limit(state) * EPOCHS_PER_ACTIVATION_EXIT_PERIOD:
        exit_queue_epoch += Epoch(EPOCHS_PER_ACTIVATION_EXIT_PERIOD)

    # Set validator exit epoch and withdrawable epoch
    validator.exit_epoch = exit_queue_epoch
    validator.withdrawable_epoch = Epoch(validator.exit_epoch + MIN_VALIDATOR_WITHDRAWABILITY_DELAY)
```

### Epoch processing

```python
def process_epoch(state: BeaconState) -> None:
    process_justification_and_finalization(state)  # [Updated in HF1]
    process_rewards_and_penalties(state)  # [Updated in HF1]
    process_registry_updates(state)
    process_slashings(state)
    process_eth1_data_reset(state)
    process_effective_balance_updates(state)
    process_slashings_reset(state)
    process_randao_mixes_reset(state)
    process_historical_roots_update(state)
    # [Removed in HF1] -- process_participation_record_updates(state)
    # [Added in HF1]
    process_participation_flag_updates(state)
    process_sync_committee_updates(state)
```

#### New `process_justification_and_finalization`

*Note*: The function `process_justification_and_finalization` is modified with `matching_target_attestations` replaced by `matching_target_indices`.

```python
def process_justification_and_finalization(state: BeaconState) -> None:
    # Initial FFG checkpoint values have a `0x00` stub for `root`.
    # Skip FFG updates in the first two epochs to avoid corner cases that might result in modifying this stub.
    if get_current_epoch(state) <= GENESIS_EPOCH + 1:
        return
    previous_epoch = get_previous_epoch(state)
    current_epoch = get_current_epoch(state)
    old_previous_justified_checkpoint = state.previous_justified_checkpoint
    old_current_justified_checkpoint = state.current_justified_checkpoint

    # Process justifications
    state.previous_justified_checkpoint = state.current_justified_checkpoint
    state.justification_bits[1:] = state.justification_bits[:JUSTIFICATION_BITS_LENGTH - 1]
    state.justification_bits[0] = 0b0
    matching_target_indices = get_unslashed_participating_indices(state, TIMELY_TARGET_FLAG, previous_epoch)
    if get_total_balance(state, matching_target_indices) * 3 >= get_total_active_balance(state) * 2:
        state.current_justified_checkpoint = Checkpoint(epoch=previous_epoch,
                                                        root=get_block_root(state, previous_epoch))
        state.justification_bits[1] = 0b1
    matching_target_indices = get_unslashed_participating_indices(state, TIMELY_TARGET_FLAG, current_epoch)
    if get_total_balance(state, matching_target_indices) * 3 >= get_total_active_balance(state) * 2:
        state.current_justified_checkpoint = Checkpoint(epoch=current_epoch,
                                                        root=get_block_root(state, current_epoch))
        state.justification_bits[0] = 0b1

    # Process finalizations
    bits = state.justification_bits
    # The 2nd/3rd/4th most recent epochs are justified, the 2nd using the 4th as source
    if all(bits[1:4]) and old_previous_justified_checkpoint.epoch + 3 == current_epoch:
        state.finalized_checkpoint = old_previous_justified_checkpoint
    # The 2nd/3rd most recent epochs are justified, the 2nd using the 3rd as source
    if all(bits[1:3]) and old_previous_justified_checkpoint.epoch + 2 == current_epoch:
        state.finalized_checkpoint = old_previous_justified_checkpoint
    # The 1st/2nd/3rd most recent epochs are justified, the 1st using the 3rd as source
    if all(bits[0:3]) and old_current_justified_checkpoint.epoch + 2 == current_epoch:
        state.finalized_checkpoint = old_current_justified_checkpoint
    # The 1st/2nd most recent epochs are justified, the 1st using the 2nd as source
    if all(bits[0:2]) and old_current_justified_checkpoint.epoch + 1 == current_epoch:
        state.finalized_checkpoint = old_current_justified_checkpoint
```

#### New `process_rewards_and_penalties`

*Note*: The function `process_rewards_and_penalties` is modified to use participation flag deltas, and is broken up into the rewards and penalties-focused parts, which now work very differently.

```python
def process_rewards_and_penalties(state: BeaconState) -> None:
    process_rewards(state)
    process_penalties(state)
```

##### `process_rewards`

```python
def process_rewards(state: BeaconState) -> None:
    # No rewards are applied at the end of `GENESIS_EPOCH` because rewards are for work done in the previous epoch
    if get_current_epoch(state) == GENESIS_EPOCH:
        return
    flag_rewards = [get_flag_rewards(state, flag, numerator) for (flag, numerator) in get_flags_and_numerators()]
    for rewards in flag_rewards:
        for index in range(len(state.validators)):
            increase_balance(state, ValidatorIndex(index), rewards[index])
```

##### `process_penalties`

```python
def process_penalties(state: BeaconState) -> None:
    # A validator's leak_score updates as follows:
    # (i)  If there was an inactivity leak in a given epoch, anyone who participated in that epoch
    #      has their score decrease by 1, anyone who did not has their score increase by LEAK_SCORE_BIAS
    # (ii) If there was not an inactivity leak in a given epoch, anyone who participated in that epoch
    #      has their score decrease by 1
    # The code below implements this, though amortizing the "increase if absent" component until the end
    # of the ACTIVATION_EXIT_PERIOD
    
    if is_in_inactivity_leak(state):
        leak_score_decrease = LEAK_SCORE_BIAS + 1
        state.leak_epoch_counter += 1
    else:
        leak_score_decrease = 1
    matching_target_attesting_indices = get_unslashed_participating_indices(
        state, TIMELY_TARGET_FLAG, get_previous_epoch(state)
    )
    for index in get_eligible_validator_indices(state):
        if index in matching_target_attesting_indices:
            if state.leak_score[index] < leak_score_decrease:
                state.leak_score[index] = 0
            else:
                state.leak_score[index] -= leak_score_decrease

    # Penalty processing
    if get_current_epoch(state) % EPOCHS_PER_ACTIVATION_EXIT_PERIOD != 0:
        return

    attestation_numerators = (TIMELY_HEAD_NUMERATOR, TIMELY_SOURCE_NUMERATOR, TIMELY_TARGET_NUMERATOR)
    for index in get_eligible_validator_indices(state):
        # "Regular" penalty
        penalty_per_epoch = get_base_reward(state, index) * sum(attestation_numerators) // REWARD_DENOMINATOR
        penalty_per_period = Gwei(penalty_per_epoch * EPOCHS_PER_ACTIVATION_EXIT_PERIOD)
        decrease_balance(state, ValidatorIndex(index), penalty_per_period)
        # Inactivity-leak-specific penalty
        if state.leak_score[index] >= EPOCHS_PER_ACTIVATION_EXIT_PERIOD * LEAK_SCORE_BIAS:
            # Goal: an offline validator loses (~n^2/2) / INACTIVITY_PENALTY_QUOTIENT after n leak *epochs*
            # `leak_score` roughly represents n * LEAK_SCORE_BIAS
            # In the *period* containing the n'th epoch, we hence
            # `leak_score * leak_epochs_in_period // LEAK_SCORE_BIAS`.
            # This corresponds to leaking leak_score / LEAK_SCORE_BIAS, or n, per epoch.
            # sum[1...n] n ~= n^2/2, as desired
            leak_penalty = (
                state.leak_score[index] * state.leak_epoch_counter
                // LEAK_SCORE_BIAS // INACTIVITY_PENALTY_QUOTIENT
            )
            decrease_balance(state, ValidatorIndex(index), leak_penalty)
        state.leak_score[index] += LEAK_SCORE_BIAS * state.leak_epoch_counter
    state.leak_epoch_counter = 0
```

#### New `process_registry_updates`

```python
def process_registry_updates(state: BeaconState) -> None:
    if get_current_epoch(state) % EPOCHS_PER_ACTIVATION_EXIT_PERIOD != 0:
        return

    # Process activation eligibility and ejections
    for index, validator in enumerate(state.validators):
        if is_eligible_for_activation_queue(validator):
            validator.activation_eligibility_epoch = get_current_epoch(state) + EPOCHS_PER_ACTIVATION_EXIT_PERIOD

        if is_active_validator(validator, get_current_epoch(state)) and validator.effective_balance <= EJECTION_BALANCE:
            initiate_validator_exit(state, ValidatorIndex(index))

    # Queue validators eligible for activation and not yet dequeued for activation
    activation_queue = sorted([
        index for index, validator in enumerate(state.validators)
        if is_eligible_for_activation(state, validator)
        # Order by the sequence of activation_eligibility_epoch setting and then index
    ], key=lambda index: (state.validators[index].activation_eligibility_epoch, index))
    # Dequeued validators for activation up to churn limit
    for index in activation_queue[:get_validator_churn_limit(state) * EPOCHS_PER_ACTIVATION_EXIT_PERIOD]:
        validator = state.validators[index]
        validator.activation_epoch = compute_activation_exit_epoch(get_current_epoch(state))
```

#### Sync committee updates

```python
def process_sync_committee_updates(state: BeaconState) -> None:
    """
    Call to ``proces_sync_committee_updates`` added to ``process_epoch`` in HF1
    """
    next_epoch = get_current_epoch(state) + Epoch(1)
    if next_epoch % EPOCHS_PER_SYNC_COMMITTEE_PERIOD == 0:
        state.current_sync_committee = state.next_sync_committee
        state.next_sync_committee = get_sync_committee(state, next_epoch + EPOCHS_PER_SYNC_COMMITTEE_PERIOD)
```

#### Participation flags updates

```python
def process_participation_flag_updates(state: BeaconState) -> None:
    """
    Call to ``process_participation_flag_updates`` added to ``process_epoch`` in HF1
    """
    state.previous_epoch_participation = state.current_epoch_participation
    state.current_epoch_participation = [ValidatorFlag(0) for _ in range(len(state.validators))]
```<|MERGE_RESOLUTION|>--- conflicted
+++ resolved
@@ -308,13 +308,7 @@
 #### `get_flag_rewards`
 
 ```python
-<<<<<<< HEAD
-def get_flag_rewards(state: BeaconState, flag: uint8, numerator: uint64) -> Sequence[Gwei]:
-=======
-def get_flag_deltas(state: BeaconState,
-                    flag: ValidatorFlag,
-                    numerator: uint64) -> Tuple[Sequence[Gwei], Sequence[Gwei]]:
->>>>>>> 6f2c69e7
+def get_flag_rewards(state: BeaconState, flag: ValidatorFlag, numerator: uint64) -> Sequence[Gwei]:
     """
     Compute the rewards and penalties associated with a particular duty, by scanning through the participation
     flags to determine who participated and who did not and assigning them the appropriate rewards and penalties.
