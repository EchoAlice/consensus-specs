--- conflicted
+++ resolved
@@ -34,16 +34,11 @@
     - [`get_sync_committee`](#get_sync_committee)
     - [`get_base_reward`](#get_base_reward)
     - [`get_unslashed_participating_indices`](#get_unslashed_participating_indices)
-<<<<<<< HEAD
     - [`get_flag_rewards`](#get_flag_rewards)
     - [`get_regular_penalties`](#get_regular_penalties)
     - [`get_leak_penalties`](#get_leak_penalties)
-=======
-    - [`get_flag_deltas`](#get_flag_deltas)
-    - [New `get_inactivity_penalty_deltas`](#new-get_inactivity_penalty_deltas)
   - [Beacon state mutators](#beacon-state-mutators)
     - [New `slash_validator`](#new-slash_validator)
->>>>>>> 63d3dae7
   - [Block processing](#block-processing)
     - [New `process_attestation`](#new-process_attestation)
     - [New `process_deposit`](#new-process_deposit)
@@ -54,13 +49,10 @@
   - [Epoch processing](#epoch-processing)
     - [New `process_justification_and_finalization`](#new-process_justification_and_finalization)
     - [New `process_rewards_and_penalties`](#new-process_rewards_and_penalties)
-<<<<<<< HEAD
       - [`process_rewards`](#process_rewards)
       - [`process_penalties`](#process_penalties)
     - [New `process_registry_updates`](#new-process_registry_updates)
-=======
     - [New `process_slashings`](#new-process_slashings)
->>>>>>> 63d3dae7
     - [Sync committee updates](#sync-committee-updates)
     - [Participation flags updates](#participation-flags-updates)
 
@@ -370,14 +362,7 @@
     return rewards
 ```
 
-<<<<<<< HEAD
 #### `get_regular_penalties`
-=======
-#### New `get_inactivity_penalty_deltas`
-
-*Note*: The function `get_inactivity_penalty_deltas` is modified in the selection of matching target indices
-and the removal of `BASE_REWARDS_PER_EPOCH`.
->>>>>>> 63d3dae7
 
 ```python
 def get_regular_penalties(state: BeaconState) -> Sequence[Gwei]:
@@ -398,7 +383,6 @@
             get_base_reward(state, index) * numerator // REWARD_DENOMINATOR
             for numerator in attestation_numerators
         )
-<<<<<<< HEAD
         penalty_per_period = Gwei(penalty_per_epoch * EPOCHS_PER_ACTIVATION_EXIT_PERIOD)
         penalties[index] = penalty_per_period
     return penalties
@@ -428,24 +412,10 @@
             # sum[1...n] n ~= n^2/2, as desired
             leak_penalty = (
                 state.leak_score[index] * state.leak_epoch_counter
-                // LEAK_SCORE_BIAS // INACTIVITY_PENALTY_QUOTIENT
+                // LEAK_SCORE_BIAS // HF1_INACTIVITY_PENALTY_QUOTIENT
             )
             penalties[index] = leak_penalty
     return penalties
-=======
-        for index in get_eligible_validator_indices(state):
-            # If validator is performing optimally this cancels all attestation rewards for a neutral balance
-            penalties[index] += Gwei(get_base_reward(state, index) * reward_numerator_sum // REWARD_DENOMINATOR)
-            if index not in matching_target_attesting_indices: 
-                effective_balance = state.validators[index].effective_balance
-                penalties[index] += Gwei(
-                    effective_balance * get_finality_delay(state)
-                    // HF1_INACTIVITY_PENALTY_QUOTIENT
-                )
-
-    rewards = [Gwei(0) for _ in range(len(state.validators))]
-    return rewards, penalties
->>>>>>> 63d3dae7
 ```
 
 ### Beacon state mutators
