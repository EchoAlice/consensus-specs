# Ethereum 2.0 HF1

## Table of contents

<!-- TOC -->
<!-- START doctoc generated TOC please keep comment here to allow auto update -->
<!-- DON'T EDIT THIS SECTION, INSTEAD RE-RUN doctoc TO UPDATE -->

- [Introduction](#introduction)
- [Constants](#constants)
  - [Participation flags](#participation-flags)
  - [Participation rewards](#participation-rewards)
  - [Misc](#misc)
- [Configuration](#configuration)
  - [Misc](#misc-1)
  - [Time parameters](#time-parameters)
  - [Domain types](#domain-types)
- [Containers](#containers)
  - [Extended containers](#extended-containers)
    - [`BeaconBlockBody`](#beaconblockbody)
    - [`BeaconState`](#beaconstate)
  - [New containers](#new-containers)
    - [`SyncCommittee`](#synccommittee)
- [Helper functions](#helper-functions)
  - [`Predicates`](#predicates)
    - [`eth2_fast_aggregate_verify`](#eth2_fast_aggregate_verify)
  - [Misc](#misc-2)
    - [`flags_and_numerators`](#flags_and_numerators)
  - [Beacon state accessors](#beacon-state-accessors)
    - [`get_sync_committee_indices`](#get_sync_committee_indices)
    - [`get_sync_committee`](#get_sync_committee)
    - [`get_base_reward`](#get_base_reward)
    - [`get_unslashed_participating_indices`](#get_unslashed_participating_indices)
    - [`get_flag_deltas`](#get_flag_deltas)
    - [New `get_inactivity_penalty_deltas`](#new-get_inactivity_penalty_deltas)
  - [Block processing](#block-processing)
    - [New `process_attestation`](#new-process_attestation)
    - [New `process_deposit`](#new-process_deposit)
    - [Sync committee processing](#sync-committee-processing)
  - [Epoch processing](#epoch-processing)
    - [New `process_justification_and_finalization`](#new-process_justification_and_finalization)
    - [New `process_rewards_and_penalties`](#new-process_rewards_and_penalties)
    - [Sync committee updates](#sync-committee-updates)
    - [Participation flags updates](#participation-flags-updates)

<!-- END doctoc generated TOC please keep comment here to allow auto update -->
<!-- /TOC -->

## Introduction

This is a patch implementing the first hard fork to the beacon chain, tentatively named HF1 pending a permanent name. It has three main features:

* Light client support via sync committees
* Incentive accounting reforms, reducing spec complexity
  and [TODO] reducing the cost of processing chains that have very little or zero participation for a long span of epochs
* Fork choice rule changes to address weaknesses recently discovered in the existing fork choice

## Constants

### Participation flags

| Name | Value |
| - | - |
| `TIMELY_HEAD_FLAG` | `0` |
| `TIMELY_SOURCE_FLAG` | `1` |
| `TIMELY_TARGET_FLAG` | `2` |

### Participation rewards

| Name | Value |
| - | - |
| `TIMELY_HEAD_NUMERATOR` | `12` |
| `TIMELY_SOURCE_NUMERATOR` | `12` |
| `TIMELY_TARGET_NUMERATOR` | `32` |
| `REWARD_DENOMINATOR` | `64` |

The reward fractions add up to 7/8, leaving the remaining 1/8 for proposer rewards and other future micro-rewards.

### Misc

| Name | Value |
| - | - |
| `PARTICIPATION_FLAGS_LENGTH` | `8` |
| `G2_POINT_AT_INFINITY` | `BLSSignature(b'\xc0' + b'\x00' * 95)` |

## Configuration

### Misc

| Name | Value |
| - | - | 
| `SYNC_COMMITTEE_SIZE` | `uint64(2**10)` (= 1024) |
| `SYNC_COMMITTEE_PUBKEY_AGGREGATES_SIZE` | `uint64(2**6)` (= 64) |
| `LEAK_SCORE_BIAS` | 4 |

### Time parameters

| Name | Value | Unit | Duration |
| - | - | :-: | :-: |
| `EPOCHS_PER_SYNC_COMMITTEE_PERIOD` | `Epoch(2**8)` (= 256) | epochs | ~27 hours |
| `EPOCHS_PER_ACTIVATION_EXIT_PERIOD` | `Epoch(2**5)` (= 32) | epochs | ~3.4 hours |

### Domain types

| Name | Value |
| - | - |
| `DOMAIN_SYNC_COMMITTEE` | `DomainType('0x07000000')` |

## Containers

### Extended containers

*Note*: Extended SSZ containers inherit all fields from the parent in the original
order and append any additional fields to the end.

#### `BeaconBlockBody`

```python
class BeaconBlockBody(phase0.BeaconBlockBody):
    # Sync committee aggregate signature
    sync_committee_bits: Bitvector[SYNC_COMMITTEE_SIZE]
    sync_committee_signature: BLSSignature
```

#### `BeaconState`

```python
class BeaconState(Container):
    # Versioning
    genesis_time: uint64
    genesis_validators_root: Root
    slot: Slot
    fork: Fork
    # History
    latest_block_header: BeaconBlockHeader
    block_roots: Vector[Root, SLOTS_PER_HISTORICAL_ROOT]
    state_roots: Vector[Root, SLOTS_PER_HISTORICAL_ROOT]
    historical_roots: List[Root, HISTORICAL_ROOTS_LIMIT]
    # Eth1
    eth1_data: Eth1Data
    eth1_data_votes: List[Eth1Data, EPOCHS_PER_ETH1_VOTING_PERIOD * SLOTS_PER_EPOCH]
    eth1_deposit_index: uint64
    # Registry
    validators: List[Validator, VALIDATOR_REGISTRY_LIMIT]
    balances: List[Gwei, VALIDATOR_REGISTRY_LIMIT]
    # Randomness
    randao_mixes: Vector[Bytes32, EPOCHS_PER_HISTORICAL_VECTOR]
    # Slashings
    slashings: Vector[Gwei, EPOCHS_PER_SLASHINGS_VECTOR]  # Per-epoch sums of slashed effective balances
    # Participation
    previous_epoch_participation: List[Bitvector[PARTICIPATION_FLAGS_LENGTH], VALIDATOR_REGISTRY_LIMIT]
    current_epoch_participation: List[Bitvector[PARTICIPATION_FLAGS_LENGTH], VALIDATOR_REGISTRY_LIMIT]
    # Finality
    justification_bits: Bitvector[JUSTIFICATION_BITS_LENGTH]  # Bit set for every recent justified epoch
    previous_justified_checkpoint: Checkpoint
    current_justified_checkpoint: Checkpoint
    finalized_checkpoint: Checkpoint
    # Light client sync committees
    current_sync_committee: SyncCommittee
    next_sync_committee: SyncCommittee
    # How many inactivity leak epochs have there been in the previous penalty period?
    leak_epoch_counter: uint64
    # Increases when the validator misses epochs in an inactivity leak, decreases when the validator
    # is online in an inactivity leak, inactivity leak penalties are proportional to this value
    leak_score: List[uint64, VALIDATOR_REGISTRY_LIMIT]
```

### New containers

#### `SyncCommittee`

```python
class SyncCommittee(Container):
    pubkeys: Vector[BLSPubkey, SYNC_COMMITTEE_SIZE]
    pubkey_aggregates: Vector[BLSPubkey, SYNC_COMMITTEE_SIZE // SYNC_COMMITTEE_PUBKEY_AGGREGATES_SIZE]
```

## Helper functions

### `Predicates`

#### `eth2_fast_aggregate_verify`

```python
def eth2_fast_aggregate_verify(pubkeys: Sequence[BLSPubkey], message: Bytes32, signature: BLSSignature) -> bool:
    """
    Wrapper to ``bls.FastAggregateVerify`` accepting the ``G2_POINT_AT_INFINITY`` signature when ``pubkeys`` is empty.
    """
    if len(pubkeys) == 0 and signature == G2_POINT_AT_INFINITY:
        return True
    return bls.FastAggregateVerify(pubkeys, message, signature)
```

### Misc

#### `flags_and_numerators`

```python
def get_flags_and_numerators() -> Sequence[Tuple[int, int]]:
    return (
        (TIMELY_HEAD_FLAG, TIMELY_HEAD_NUMERATOR),
        (TIMELY_SOURCE_FLAG, TIMELY_SOURCE_NUMERATOR),
        (TIMELY_TARGET_FLAG, TIMELY_TARGET_NUMERATOR)
    )
```



### Beacon state accessors

#### `get_sync_committee_indices`

```python
def get_sync_committee_indices(state: BeaconState, epoch: Epoch) -> Sequence[ValidatorIndex]:
    """
    Return the sequence of sync committee indices (which may include duplicate indices) for a given state and epoch.
    """
    MAX_RANDOM_BYTE = 2**8 - 1
    base_epoch = Epoch((max(epoch // EPOCHS_PER_SYNC_COMMITTEE_PERIOD, 1) - 1) * EPOCHS_PER_SYNC_COMMITTEE_PERIOD)
    active_validator_indices = get_active_validator_indices(state, base_epoch)
    active_validator_count = uint64(len(active_validator_indices))
    seed = get_seed(state, base_epoch, DOMAIN_SYNC_COMMITTEE)
    i = 0
    sync_committee_indices: List[ValidatorIndex] = []
    while len(sync_committee_indices) < SYNC_COMMITTEE_SIZE:
        shuffled_index = compute_shuffled_index(uint64(i % active_validator_count), active_validator_count, seed)
        candidate_index = active_validator_indices[shuffled_index]
        random_byte = hash(seed + uint_to_bytes(uint64(i // 32)))[i % 32]
        effective_balance = state.validators[candidate_index].effective_balance
        if effective_balance * MAX_RANDOM_BYTE >= MAX_EFFECTIVE_BALANCE * random_byte:  # Sample with replacement
            sync_committee_indices.append(candidate_index)
        i += 1
    return sync_committee_indices
```

#### `get_sync_committee`

```python
def get_sync_committee(state: BeaconState, epoch: Epoch) -> SyncCommittee:
    """
    Return the sync committee for a given state and epoch.
    """
    indices = get_sync_committee_indices(state, epoch)
    validators = [state.validators[index] for index in indices]
    pubkeys = [validator.pubkey for validator in validators]
    aggregates = [
        bls.AggregatePKs(pubkeys[i:i + SYNC_COMMITTEE_PUBKEY_AGGREGATES_SIZE])
        for i in range(0, len(pubkeys), SYNC_COMMITTEE_PUBKEY_AGGREGATES_SIZE)
    ]
    return SyncCommittee(pubkeys=pubkeys, pubkey_aggregates=aggregates)
```

#### `get_base_reward`

*Note*: The function `get_base_reward` is modified with the removal of `BASE_REWARDS_PER_EPOCH`.

```python
def get_base_reward(state: BeaconState, index: ValidatorIndex) -> Gwei:
    total_balance = get_total_active_balance(state)
    effective_balance = state.validators[index].effective_balance
    return Gwei(effective_balance * BASE_REWARD_FACTOR // integer_squareroot(total_balance))
```

#### `get_unslashed_participating_indices`

```python
def get_unslashed_participating_indices(state: BeaconState, flag: uint8, epoch: Epoch) -> Set[ValidatorIndex]:
    assert epoch in (get_previous_epoch(state), get_current_epoch(state))
    if epoch == get_current_epoch(state):
        epoch_participation = state.current_epoch_participation
    else:
        epoch_participation = state.previous_epoch_participation
    participating_indices = [
        index for index in get_active_validator_indices(state, epoch)
        if epoch_participation[index][flag]
    ]
    return set(filter(lambda index: not state.validators[index].slashed, participating_indices))
```

#### `get_flag_rewards`

```python
def get_flag_rewards(state: BeaconState, flag: uint8, numerator: uint64) -> Sequence[Gwei]:
    """
    Computes the rewards and penalties associated with a particular duty, by scanning through the participation
    flags to determine who participated and who did not and assigning them the appropriate rewards and penalties.
    """
    rewards = [Gwei(0)] * len(state.validators)

    unslashed_participating_indices = get_unslashed_participating_indices(state, flag, get_previous_epoch(state))
    increment = EFFECTIVE_BALANCE_INCREMENT  # Factored out from balances to avoid uint64 overflow
    unslashed_participating_increments = get_total_balance(state, unslashed_participating_indices) // increment
    active_increments = get_total_active_balance(state) // increment
    for index in get_eligible_validator_indices(state):
        base_reward = get_base_reward(state, index)
        if index in unslashed_participating_indices:
            penalty_canceling_reward = base_reward * numerator // REWARD_DENOMINATOR
            extra_reward = (
                (base_reward * numerator * unslashed_participating_increments)
                // (active_increments * REWARD_DENOMINATOR)
            )
            if is_in_inactivity_leak(state):
                rewards[index] = penalty_canceling_reward
            else:
                rewards[index] = penalty_canceling_reward + extra_reward
    return rewards
```

### Block processing

```python
def process_block(state: BeaconState, block: BeaconBlock) -> None:
    process_block_header(state, block)
    process_randao(state, block.body)
    process_eth1_data(state, block.body)
    process_operations(state, block.body)
    # Light client support
    process_sync_committee(state, block.body)
```

#### New `process_attestation`

*Note*: The function `process_attestation` is modified to do incentive accounting with epoch participation flags.

```python
def process_attestation(state: BeaconState, attestation: Attestation) -> None:
    data = attestation.data
    assert data.target.epoch in (get_previous_epoch(state), get_current_epoch(state))
    assert data.target.epoch == compute_epoch_at_slot(data.slot)
    assert data.slot + MIN_ATTESTATION_INCLUSION_DELAY <= state.slot <= data.slot + SLOTS_PER_EPOCH
    assert data.index < get_committee_count_per_slot(state, data.target.epoch)

    committee = get_beacon_committee(state, data.slot, data.index)
    assert len(attestation.aggregation_bits) == len(committee)

    if data.target.epoch == get_current_epoch(state):
        epoch_participation = state.current_epoch_participation
        justified_checkpoint = state.current_justified_checkpoint
    else:
        epoch_participation = state.previous_epoch_participation
        justified_checkpoint = state.previous_justified_checkpoint

    # Matching roots
    is_matching_head = data.beacon_block_root == get_block_root_at_slot(state, data.slot)
    is_matching_source = data.source == justified_checkpoint
    is_matching_target = data.target.root == get_block_root(state, data.target.epoch)
    assert is_matching_source

    # Verify signature
    assert is_valid_indexed_attestation(state, get_indexed_attestation(state, attestation))

    # Participation flags
    participation_flags = []
    if is_matching_head and state.slot <= data.slot + MIN_ATTESTATION_INCLUSION_DELAY:
        participation_flags.append(TIMELY_HEAD_FLAG)
    if is_matching_source and state.slot <= data.slot + integer_squareroot(SLOTS_PER_EPOCH):
        participation_flags.append(TIMELY_SOURCE_FLAG)
    if is_matching_target and state.slot <= data.slot + SLOTS_PER_EPOCH:
        participation_flags.append(TIMELY_TARGET_FLAG)

    # Update epoch participation flags
    proposer_reward_numerator = 0
    for index in get_attesting_indices(state, data, attestation.aggregation_bits):
        for flag, numerator in get_flags_and_numerators():
            if flag in participation_flags and not epoch_participation[index][flag]:
                epoch_participation[index][flag] = True
                proposer_reward_numerator += get_base_reward(state, index) * numerator

    # Reward proposer
    proposer_reward = Gwei(proposer_reward_numerator // (REWARD_DENOMINATOR * PROPOSER_REWARD_QUOTIENT))
    increase_balance(state, get_beacon_proposer_index(state), proposer_reward)
```


#### New `process_deposit`

*Note*: The function `process_deposit` is modified to initialize `previous_epoch_participation` and `current_epoch_participation`.

```python
def process_deposit(state: BeaconState, deposit: Deposit) -> None:
    # Verify the Merkle branch
    assert is_valid_merkle_branch(
        leaf=hash_tree_root(deposit.data),
        branch=deposit.proof,
        depth=DEPOSIT_CONTRACT_TREE_DEPTH + 1,  # Add 1 for the List length mix-in
        index=state.eth1_deposit_index,
        root=state.eth1_data.deposit_root,
    )

    # Deposits must be processed in order
    state.eth1_deposit_index += 1

    pubkey = deposit.data.pubkey
    amount = deposit.data.amount
    validator_pubkeys = [v.pubkey for v in state.validators]
    if pubkey not in validator_pubkeys:
        # Verify the deposit signature (proof of possession) which is not checked by the deposit contract
        deposit_message = DepositMessage(
            pubkey=deposit.data.pubkey,
            withdrawal_credentials=deposit.data.withdrawal_credentials,
            amount=deposit.data.amount,
        )
        domain = compute_domain(DOMAIN_DEPOSIT)  # Fork-agnostic domain since deposits are valid across forks
        signing_root = compute_signing_root(deposit_message, domain)
        if not bls.Verify(pubkey, signing_root, deposit.data.signature):
            return

        # Add validator and balance entries
        state.validators.append(get_validator_from_deposit(state, deposit))
        state.balances.append(amount)
        # [Added in hf-1] Initialize empty participation flags for new validator
        state.previous_epoch_participation.append(Bitvector[PARTICIPATION_FLAGS_LENGTH]())
        state.current_epoch_participation.append(Bitvector[PARTICIPATION_FLAGS_LENGTH]())
    else:
        # Increase balance by deposit amount
        index = ValidatorIndex(validator_pubkeys.index(pubkey))
        increase_balance(state, index, amount)
```

#### Sync committee processing

```python
def process_sync_committee(state: BeaconState, body: BeaconBlockBody) -> None:
    # Verify sync committee aggregate signature signing over the previous slot block root
    previous_slot = Slot(max(int(state.slot), 1) - 1)
    committee_indices = get_sync_committee_indices(state, get_current_epoch(state))
    participant_indices = [index for index, bit in zip(committee_indices, body.sync_committee_bits) if bit]
    committee_pubkeys = state.current_sync_committee.pubkeys
    participant_pubkeys = [pubkey for pubkey, bit in zip(committee_pubkeys, body.sync_committee_bits) if bit]
    domain = get_domain(state, DOMAIN_SYNC_COMMITTEE, compute_epoch_at_slot(previous_slot))
    signing_root = compute_signing_root(get_block_root_at_slot(state, previous_slot), domain)
    assert eth2_fast_aggregate_verify(participant_pubkeys, signing_root, body.sync_committee_signature)

    # Reward sync committee participants
    total_proposer_reward = Gwei(0)
    active_validator_count = uint64(len(get_active_validator_indices(state, get_current_epoch(state))))
    for participant_index in participant_indices:
        base_reward = get_base_reward(state, participant_index)
        proposer_reward = get_proposer_reward(state, participant_index)
        max_participant_reward = base_reward - proposer_reward
        reward = Gwei(max_participant_reward * active_validator_count // len(committee_indices) // SLOTS_PER_EPOCH)
        increase_balance(state, participant_index, reward)
        total_proposer_reward += proposer_reward

    # Reward beacon proposer
    increase_balance(state, get_beacon_proposer_index(state), total_proposer_reward)
```

### Epoch processing

```python
def process_epoch(state: BeaconState) -> None:
    process_justification_and_finalization(state)  # [Updated in HF1]
    process_rewards_and_penalties(state)  # [Updated in HF1]
    process_registry_updates(state)
    process_slashings(state)
    process_eth1_data_reset(state)
    process_effective_balance_updates(state)
    process_slashings_reset(state)
    process_randao_mixes_reset(state)
    process_historical_roots_update(state)
    # [Added in HF1]
    process_participation_flag_updates(state)
    process_sync_committee_updates(state)
    # [Removed in HF1] -- process_participation_record_updates(state)
```

#### New `process_justification_and_finalization`

*Note*: The function `process_justification_and_finalization` is modified with `matching_target_attestations` replaced by `matching_target_indices`.

```python
def process_justification_and_finalization(state: BeaconState) -> None:
    # Initial FFG checkpoint values have a `0x00` stub for `root`.
    # Skip FFG updates in the first two epochs to avoid corner cases that might result in modifying this stub.
    if get_current_epoch(state) <= GENESIS_EPOCH + 1:
        return
    previous_epoch = get_previous_epoch(state)
    current_epoch = get_current_epoch(state)
    old_previous_justified_checkpoint = state.previous_justified_checkpoint
    old_current_justified_checkpoint = state.current_justified_checkpoint

    # Process justifications
    state.previous_justified_checkpoint = state.current_justified_checkpoint
    state.justification_bits[1:] = state.justification_bits[:JUSTIFICATION_BITS_LENGTH - 1]
    state.justification_bits[0] = 0b0
    matching_target_indices = get_unslashed_participating_indices(state, TIMELY_TARGET_FLAG, previous_epoch)
    if get_total_balance(state, matching_target_indices) * 3 >= get_total_active_balance(state) * 2:
        state.current_justified_checkpoint = Checkpoint(epoch=previous_epoch,
                                                        root=get_block_root(state, previous_epoch))
        state.justification_bits[1] = 0b1
    matching_target_indices = get_unslashed_participating_indices(state, TIMELY_TARGET_FLAG, current_epoch)
    if get_total_balance(state, matching_target_indices) * 3 >= get_total_active_balance(state) * 2:
        state.current_justified_checkpoint = Checkpoint(epoch=current_epoch,
                                                        root=get_block_root(state, current_epoch))
        state.justification_bits[0] = 0b1

    # Process finalizations
    bits = state.justification_bits
    # The 2nd/3rd/4th most recent epochs are justified, the 2nd using the 4th as source
    if all(bits[1:4]) and old_previous_justified_checkpoint.epoch + 3 == current_epoch:
        state.finalized_checkpoint = old_previous_justified_checkpoint
    # The 2nd/3rd most recent epochs are justified, the 2nd using the 3rd as source
    if all(bits[1:3]) and old_previous_justified_checkpoint.epoch + 2 == current_epoch:
        state.finalized_checkpoint = old_previous_justified_checkpoint
    # The 1st/2nd/3rd most recent epochs are justified, the 1st using the 3rd as source
    if all(bits[0:3]) and old_current_justified_checkpoint.epoch + 2 == current_epoch:
        state.finalized_checkpoint = old_current_justified_checkpoint
    # The 1st/2nd most recent epochs are justified, the 1st using the 2nd as source
    if all(bits[0:2]) and old_current_justified_checkpoint.epoch + 1 == current_epoch:
        state.finalized_checkpoint = old_current_justified_checkpoint
```

#### New `process_rewards_and_penalties`

*Note*: The function `process_rewards_and_penalties` is modified to use participation flag deltas, and is broken up into the rewards and penalties-focused parts, which now work very differently.

```python
def process_rewards_and_penalties(state: BeaconState) -> None:
    process_rewards(state)
    process_penalties(state)
```

##### `process_rewards`

```
def process_rewards(state: BeaconState) -> None:
    # No rewards are applied at the end of `GENESIS_EPOCH` because rewards are for work done in the previous epoch
    if get_current_epoch(state) == GENESIS_EPOCH:
        return
    flag_rewards = [get_flag_rewards(state, flag, numerator) for (flag, numerator) in get_flags_and_numerators()]
    for rewards in flag_rewards:
        for index in range(len(state.validators)):
            increase_balance(state, ValidatorIndex(index), rewards[index])
```

<<<<<<< HEAD
##### `process_penalties`

```python
def process_penalties(state: BeaconState) -> None:    
    # A validator's leak_score updates as follows:
    # (i)  If there was an inactivity leak in a given epoch, anyone who participated in that epoch
    #      has their score decrease by 1, anyone who did not has their score increase by LEAK_SCORE_BIAS
    # (ii) If there was not an inactivity leak in a given epoch, anyone who participated in that epoch
    #      has their score decrease by 1
    # The code below implements this, though amortizing the "increase if absent" component until the end
    # of the ACTIVATION_EXIT_PERIOD
    
    if is_in_inactivity_leak(state):
        leak_score_decrease = LEAK_SCORE_BIAS + 1
        state.leak_epoch_counter += 1
    else:
        leak_score_decrease = 1
    matching_target_attesting_indices = get_unslashed_participating_indices(
        state, TIMELY_TARGET_FLAG, get_previous_epoch(state)
    )
    for index in get_eligible_validator_indices(state):
        if index in matching_target_attesting_indices:
            if state.leak_score[index] < leak_score_decrease:
                state.leak_score[index] = 0
            else:
                state.leak_score[index] -= leak_score_decrease
    # Penalty processing
    if get_current_epoch(state) % EPOCHS_PER_ACTIVATION_EXIT_PERIOD == 0:
        attestation_numerators = (TIMELY_HEAD_NUMERATOR, TIMELY_SOURCE_NUMERATOR, TIMELY_TARGET_NUMERATOR)
        for index in get_eligible_validator_indices(state):
            # "Regular" penalty
            penalty_per_epoch = get_base_reward(state, index) * sum(attestation_numerators) // REWARD_DENOMINATOR
            decrease_balance(state, ValidatorIndex(index), penalty_per_epoch * EPOCHS_PER_ACTIVATION_EXIT_PERIOD)
            # Inactivity-leak-specific penalty
            if state.leak_score[index] >= EPOCHS_PER_ACTIVATION_EXIT_PERIOD * LEAK_SCORE_BIAS
                # Goal: an offline validator loses (~n^2/2) / INACTIVITY_PENALTY_QUOTIENT after n leak *epochs*
                # `leak_score` roughly represents n * LEAK_SCORE_BIAS
                # In the *period* containing the n'th epoch, we hence leak leak_score * leak_epochs_in_period // LEAK_SCORE_BIAS.
                # This corresponds to leaking leak_score / LEAK_SCORE_BIAS, or n, per epoch.
                # sum[1...n] n ~= n^2/2, as desired
                leak_penalty = state.leak_score[index] * state.leak_epoch_counter // LEAK_SCORE_BIAS // INACTIVITY_PENALTY_QUOTIENT
                decrease_balance(state, ValidatorIndex(index), leak_penalty)
            state.leak_score[index] += LEAK_SCORE_BIAS * state.leak_epoch_counter
        state.leak_epoch_counter = 0
```

#### New `compute_activation_exit_epoch`

```python
def compute_activation_exit_epoch(epoch: Epoch) -> Epoch:
    """
    Return the epoch during which validator activations and exits initiated in ``epoch`` take effect.
    """
    next_period_start = epoch - (epoch % EPOCHS_PER_ACTIVATION_EXIT_PERIOD) + EPOCHS_PER_ACTIVATION_EXIT_PERIOD
    if next_period_start >= epoch + 1 + MAX_SEED_LOOKAHEAD:
        return Epoch(next_period_start)
    else:
        return Epoch(next_period_start + EPOCHS_PER_ACTIVATION_EXIT_PERIOD)
```

#### New `process_registry_updates`

```python
def process_registry_updates(state: BeaconState) -> None:
    if get_current_epoch(state) % EPOCHS_PER_ACTIVATION_EXIT_PERIOD == 0:
        # Process activation eligibility and ejections
        for index, validator in enumerate(state.validators):
            if is_eligible_for_activation_queue(validator):
                validator.activation_eligibility_epoch = get_current_epoch(state) + EPOCHS_PER_ACTIVATION_EXIT_PERIOD

            if is_active_validator(validator, get_current_epoch(state)) and validator.effective_balance <= EJECTION_BALANCE:
                initiate_validator_exit(state, ValidatorIndex(index))
 
        # Queue validators eligible for activation and not yet dequeued for activation
        activation_queue = sorted([
            index for index, validator in enumerate(state.validators)
            if is_eligible_for_activation(state, validator)
            # Order by the sequence of activation_eligibility_epoch setting and then index
        ], key=lambda index: (state.validators[index].activation_eligibility_epoch, index))
        # Dequeued validators for activation up to churn limit
        for index in activation_queue[:get_validator_churn_limit(state) * EPOCHS_PER_ACTIVATION_EXIT_PERIOD]:
            validator = state.validators[index]
            validator.activation_epoch = compute_activation_exit_epoch(get_current_epoch(state))
```

#### New `initiate_validator_exit`

```python
def initiate_validator_exit(state: BeaconState, index: ValidatorIndex) -> None:
    """
    Initiate the exit of the validator with index ``index``.
    """
    # Return if validator already initiated exit
    validator = state.validators[index]
    if validator.exit_epoch != FAR_FUTURE_EPOCH:
        return

    # Compute exit queue epoch
    exit_epochs = [v.exit_epoch for v in state.validators if v.exit_epoch != FAR_FUTURE_EPOCH]
    exit_queue_epoch = max(exit_epochs + [compute_activation_exit_epoch(get_current_epoch(state))])
    exit_queue_churn = len([v for v in state.validators if v.exit_epoch == exit_queue_epoch])
    if exit_queue_churn >= get_validator_churn_limit(state) * EPOCHS_PER_ACTIVATION_EXIT_PERIOD:
        exit_queue_epoch += Epoch(EPOCHS_PER_ACTIVATION_EXIT_PERIOD)

    # Set validator exit epoch and withdrawable epoch
    validator.exit_epoch = exit_queue_epoch
    validator.withdrawable_epoch = Epoch(validator.exit_epoch + MIN_VALIDATOR_WITHDRAWABILITY_DELAY)
```


#### Final updates

*Note*: The function `process_final_updates` is modified to handle sync committee updates and with the replacement of `PendingAttestation`s with participation flags.
=======
#### Sync committee updates
>>>>>>> ad01c85f

```python
def process_sync_committee_updates(state: BeaconState) -> None:
    """
    Call to ``proces_sync_committee_updates`` added to ``process_epoch`` in HF1
    """
    next_epoch = get_current_epoch(state) + Epoch(1)
    if next_epoch % EPOCHS_PER_SYNC_COMMITTEE_PERIOD == 0:
        state.current_sync_committee = state.next_sync_committee
        state.next_sync_committee = get_sync_committee(state, next_epoch + EPOCHS_PER_SYNC_COMMITTEE_PERIOD)
```

#### Participation flags updates

```python
def process_participation_flag_updates(state: BeaconState) -> None:
    """
    Call to ``process_participation_flag_updates`` added to ``process_epoch`` in HF1
    """
    state.previous_epoch_participation = state.current_epoch_participation
    state.current_epoch_participation = [Bitvector[PARTICIPATION_FLAGS_LENGTH]() for _ in range(len(state.validators))]
```<|MERGE_RESOLUTION|>--- conflicted
+++ resolved
@@ -31,15 +31,20 @@
     - [`get_sync_committee`](#get_sync_committee)
     - [`get_base_reward`](#get_base_reward)
     - [`get_unslashed_participating_indices`](#get_unslashed_participating_indices)
-    - [`get_flag_deltas`](#get_flag_deltas)
-    - [New `get_inactivity_penalty_deltas`](#new-get_inactivity_penalty_deltas)
+    - [`get_flag_rewards`](#get_flag_rewards)
   - [Block processing](#block-processing)
     - [New `process_attestation`](#new-process_attestation)
     - [New `process_deposit`](#new-process_deposit)
     - [Sync committee processing](#sync-committee-processing)
+  - [Modified helpers](#modified-helpers)
+    - [New `compute_activation_exit_epoch`](#new-compute_activation_exit_epoch)
+    - [New `initiate_validator_exit`](#new-initiate_validator_exit)
   - [Epoch processing](#epoch-processing)
     - [New `process_justification_and_finalization`](#new-process_justification_and_finalization)
     - [New `process_rewards_and_penalties`](#new-process_rewards_and_penalties)
+      - [`process_rewards`](#process_rewards)
+      - [`process_penalties`](#process_penalties)
+    - [New `process_registry_updates`](#new-process_registry_updates)
     - [Sync committee updates](#sync-committee-updates)
     - [Participation flags updates](#participation-flags-updates)
 
@@ -446,6 +451,46 @@
     increase_balance(state, get_beacon_proposer_index(state), total_proposer_reward)
 ```
 
+### Modified helpers
+
+#### New `compute_activation_exit_epoch`
+
+```python
+def compute_activation_exit_epoch(epoch: Epoch) -> Epoch:
+    """
+    Return the epoch during which validator activations and exits initiated in ``epoch`` take effect.
+    """
+    next_period_start = epoch - (epoch % EPOCHS_PER_ACTIVATION_EXIT_PERIOD) + EPOCHS_PER_ACTIVATION_EXIT_PERIOD
+    if next_period_start >= epoch + 1 + MAX_SEED_LOOKAHEAD:
+        return Epoch(next_period_start)
+    else:
+        return Epoch(next_period_start + EPOCHS_PER_ACTIVATION_EXIT_PERIOD)
+```
+
+#### New `initiate_validator_exit`
+
+```python
+def initiate_validator_exit(state: BeaconState, index: ValidatorIndex) -> None:
+    """
+    Initiate the exit of the validator with index ``index``.
+    """
+    # Return if validator already initiated exit
+    validator = state.validators[index]
+    if validator.exit_epoch != FAR_FUTURE_EPOCH:
+        return
+
+    # Compute exit queue epoch
+    exit_epochs = [v.exit_epoch for v in state.validators if v.exit_epoch != FAR_FUTURE_EPOCH]
+    exit_queue_epoch = max(exit_epochs + [compute_activation_exit_epoch(get_current_epoch(state))])
+    exit_queue_churn = len([v for v in state.validators if v.exit_epoch == exit_queue_epoch])
+    if exit_queue_churn >= get_validator_churn_limit(state) * EPOCHS_PER_ACTIVATION_EXIT_PERIOD:
+        exit_queue_epoch += Epoch(EPOCHS_PER_ACTIVATION_EXIT_PERIOD)
+
+    # Set validator exit epoch and withdrawable epoch
+    validator.exit_epoch = exit_queue_epoch
+    validator.withdrawable_epoch = Epoch(validator.exit_epoch + MIN_VALIDATOR_WITHDRAWABILITY_DELAY)
+```
+
 ### Epoch processing
 
 ```python
@@ -523,7 +568,7 @@
 
 ##### `process_rewards`
 
-```
+```python
 def process_rewards(state: BeaconState) -> None:
     # No rewards are applied at the end of `GENESIS_EPOCH` because rewards are for work done in the previous epoch
     if get_current_epoch(state) == GENESIS_EPOCH:
@@ -534,11 +579,10 @@
             increase_balance(state, ValidatorIndex(index), rewards[index])
 ```
 
-<<<<<<< HEAD
 ##### `process_penalties`
 
 ```python
-def process_penalties(state: BeaconState) -> None:    
+def process_penalties(state: BeaconState) -> None:
     # A validator's leak_score updates as follows:
     # (i)  If there was an inactivity leak in a given epoch, anyone who participated in that epoch
     #      has their score decrease by 1, anyone who did not has their score increase by LEAK_SCORE_BIAS
@@ -561,96 +605,62 @@
                 state.leak_score[index] = 0
             else:
                 state.leak_score[index] -= leak_score_decrease
+
     # Penalty processing
-    if get_current_epoch(state) % EPOCHS_PER_ACTIVATION_EXIT_PERIOD == 0:
-        attestation_numerators = (TIMELY_HEAD_NUMERATOR, TIMELY_SOURCE_NUMERATOR, TIMELY_TARGET_NUMERATOR)
-        for index in get_eligible_validator_indices(state):
-            # "Regular" penalty
-            penalty_per_epoch = get_base_reward(state, index) * sum(attestation_numerators) // REWARD_DENOMINATOR
-            decrease_balance(state, ValidatorIndex(index), penalty_per_epoch * EPOCHS_PER_ACTIVATION_EXIT_PERIOD)
-            # Inactivity-leak-specific penalty
-            if state.leak_score[index] >= EPOCHS_PER_ACTIVATION_EXIT_PERIOD * LEAK_SCORE_BIAS
-                # Goal: an offline validator loses (~n^2/2) / INACTIVITY_PENALTY_QUOTIENT after n leak *epochs*
-                # `leak_score` roughly represents n * LEAK_SCORE_BIAS
-                # In the *period* containing the n'th epoch, we hence leak leak_score * leak_epochs_in_period // LEAK_SCORE_BIAS.
-                # This corresponds to leaking leak_score / LEAK_SCORE_BIAS, or n, per epoch.
-                # sum[1...n] n ~= n^2/2, as desired
-                leak_penalty = state.leak_score[index] * state.leak_epoch_counter // LEAK_SCORE_BIAS // INACTIVITY_PENALTY_QUOTIENT
-                decrease_balance(state, ValidatorIndex(index), leak_penalty)
-            state.leak_score[index] += LEAK_SCORE_BIAS * state.leak_epoch_counter
-        state.leak_epoch_counter = 0
-```
-
-#### New `compute_activation_exit_epoch`
-
-```python
-def compute_activation_exit_epoch(epoch: Epoch) -> Epoch:
-    """
-    Return the epoch during which validator activations and exits initiated in ``epoch`` take effect.
-    """
-    next_period_start = epoch - (epoch % EPOCHS_PER_ACTIVATION_EXIT_PERIOD) + EPOCHS_PER_ACTIVATION_EXIT_PERIOD
-    if next_period_start >= epoch + 1 + MAX_SEED_LOOKAHEAD:
-        return Epoch(next_period_start)
-    else:
-        return Epoch(next_period_start + EPOCHS_PER_ACTIVATION_EXIT_PERIOD)
+    if get_current_epoch(state) % EPOCHS_PER_ACTIVATION_EXIT_PERIOD != 0:
+        return
+
+    attestation_numerators = (TIMELY_HEAD_NUMERATOR, TIMELY_SOURCE_NUMERATOR, TIMELY_TARGET_NUMERATOR)
+    for index in get_eligible_validator_indices(state):
+        # "Regular" penalty
+        penalty_per_epoch = get_base_reward(state, index) * sum(attestation_numerators) // REWARD_DENOMINATOR
+        penalty_per_period = Gwei(penalty_per_epoch * EPOCHS_PER_ACTIVATION_EXIT_PERIOD)
+        decrease_balance(state, ValidatorIndex(index), penalty_per_period)
+        # Inactivity-leak-specific penalty
+        if state.leak_score[index] >= EPOCHS_PER_ACTIVATION_EXIT_PERIOD * LEAK_SCORE_BIAS:
+            # Goal: an offline validator loses (~n^2/2) / INACTIVITY_PENALTY_QUOTIENT after n leak *epochs*
+            # `leak_score` roughly represents n * LEAK_SCORE_BIAS
+            # In the *period* containing the n'th epoch, we hence
+            # `leak_score * leak_epochs_in_period // LEAK_SCORE_BIAS`.
+            # This corresponds to leaking leak_score / LEAK_SCORE_BIAS, or n, per epoch.
+            # sum[1...n] n ~= n^2/2, as desired
+            leak_penalty = (
+                state.leak_score[index] * state.leak_epoch_counter
+                // LEAK_SCORE_BIAS // INACTIVITY_PENALTY_QUOTIENT
+            )
+            decrease_balance(state, ValidatorIndex(index), leak_penalty)
+        state.leak_score[index] += LEAK_SCORE_BIAS * state.leak_epoch_counter
+    state.leak_epoch_counter = 0
 ```
 
 #### New `process_registry_updates`
 
 ```python
 def process_registry_updates(state: BeaconState) -> None:
-    if get_current_epoch(state) % EPOCHS_PER_ACTIVATION_EXIT_PERIOD == 0:
-        # Process activation eligibility and ejections
-        for index, validator in enumerate(state.validators):
-            if is_eligible_for_activation_queue(validator):
-                validator.activation_eligibility_epoch = get_current_epoch(state) + EPOCHS_PER_ACTIVATION_EXIT_PERIOD
-
-            if is_active_validator(validator, get_current_epoch(state)) and validator.effective_balance <= EJECTION_BALANCE:
-                initiate_validator_exit(state, ValidatorIndex(index))
- 
-        # Queue validators eligible for activation and not yet dequeued for activation
-        activation_queue = sorted([
-            index for index, validator in enumerate(state.validators)
-            if is_eligible_for_activation(state, validator)
-            # Order by the sequence of activation_eligibility_epoch setting and then index
-        ], key=lambda index: (state.validators[index].activation_eligibility_epoch, index))
-        # Dequeued validators for activation up to churn limit
-        for index in activation_queue[:get_validator_churn_limit(state) * EPOCHS_PER_ACTIVATION_EXIT_PERIOD]:
-            validator = state.validators[index]
-            validator.activation_epoch = compute_activation_exit_epoch(get_current_epoch(state))
-```
-
-#### New `initiate_validator_exit`
-
-```python
-def initiate_validator_exit(state: BeaconState, index: ValidatorIndex) -> None:
-    """
-    Initiate the exit of the validator with index ``index``.
-    """
-    # Return if validator already initiated exit
-    validator = state.validators[index]
-    if validator.exit_epoch != FAR_FUTURE_EPOCH:
+    if get_current_epoch(state) % EPOCHS_PER_ACTIVATION_EXIT_PERIOD != 0:
         return
 
-    # Compute exit queue epoch
-    exit_epochs = [v.exit_epoch for v in state.validators if v.exit_epoch != FAR_FUTURE_EPOCH]
-    exit_queue_epoch = max(exit_epochs + [compute_activation_exit_epoch(get_current_epoch(state))])
-    exit_queue_churn = len([v for v in state.validators if v.exit_epoch == exit_queue_epoch])
-    if exit_queue_churn >= get_validator_churn_limit(state) * EPOCHS_PER_ACTIVATION_EXIT_PERIOD:
-        exit_queue_epoch += Epoch(EPOCHS_PER_ACTIVATION_EXIT_PERIOD)
-
-    # Set validator exit epoch and withdrawable epoch
-    validator.exit_epoch = exit_queue_epoch
-    validator.withdrawable_epoch = Epoch(validator.exit_epoch + MIN_VALIDATOR_WITHDRAWABILITY_DELAY)
-```
-
-
-#### Final updates
-
-*Note*: The function `process_final_updates` is modified to handle sync committee updates and with the replacement of `PendingAttestation`s with participation flags.
-=======
+    # Process activation eligibility and ejections
+    for index, validator in enumerate(state.validators):
+        if is_eligible_for_activation_queue(validator):
+            validator.activation_eligibility_epoch = get_current_epoch(state) + EPOCHS_PER_ACTIVATION_EXIT_PERIOD
+
+        if is_active_validator(validator, get_current_epoch(state)) and validator.effective_balance <= EJECTION_BALANCE:
+            initiate_validator_exit(state, ValidatorIndex(index))
+
+    # Queue validators eligible for activation and not yet dequeued for activation
+    activation_queue = sorted([
+        index for index, validator in enumerate(state.validators)
+        if is_eligible_for_activation(state, validator)
+        # Order by the sequence of activation_eligibility_epoch setting and then index
+    ], key=lambda index: (state.validators[index].activation_eligibility_epoch, index))
+    # Dequeued validators for activation up to churn limit
+    for index in activation_queue[:get_validator_churn_limit(state) * EPOCHS_PER_ACTIVATION_EXIT_PERIOD]:
+        validator = state.validators[index]
+        validator.activation_epoch = compute_activation_exit_epoch(get_current_epoch(state))
+```
+
 #### Sync committee updates
->>>>>>> ad01c85f
 
 ```python
 def process_sync_committee_updates(state: BeaconState) -> None:
