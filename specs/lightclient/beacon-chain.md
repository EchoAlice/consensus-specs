# Ethereum 2.0 HF1

## Table of contents

<!-- TOC -->
<!-- START doctoc generated TOC please keep comment here to allow auto update -->
<!-- DON'T EDIT THIS SECTION, INSTEAD RE-RUN doctoc TO UPDATE -->

- [Introduction](#introduction)
- [Custom types](#custom-types)
- [Constants](#constants)
  - [Validator action flags](#validator-action-flags)
  - [Participation rewards](#participation-rewards)
  - [Misc](#misc)
- [Configuration](#configuration)
  - [Misc](#misc-1)
  - [Time parameters](#time-parameters)
  - [Domain types](#domain-types)
- [Containers](#containers)
  - [Extended containers](#extended-containers)
    - [`BeaconBlockBody`](#beaconblockbody)
    - [`BeaconState`](#beaconstate)
  - [New containers](#new-containers)
    - [`SyncCommittee`](#synccommittee)
- [Helper functions](#helper-functions)
  - [`Predicates`](#predicates)
    - [`eth2_fast_aggregate_verify`](#eth2_fast_aggregate_verify)
  - [Misc](#misc-2)
    - [`flags_and_numerators`](#flags_and_numerators)
  - [Beacon state accessors](#beacon-state-accessors)
    - [`get_sync_committee_indices`](#get_sync_committee_indices)
    - [`get_sync_committee`](#get_sync_committee)
    - [`get_base_reward`](#get_base_reward)
    - [`get_unslashed_participating_indices`](#get_unslashed_participating_indices)
    - [`get_flag_rewards`](#get_flag_rewards)
  - [Block processing](#block-processing)
    - [New `process_attestation`](#new-process_attestation)
    - [New `process_deposit`](#new-process_deposit)
    - [Sync committee processing](#sync-committee-processing)
  - [Modified helpers](#modified-helpers)
    - [New `compute_activation_exit_epoch`](#new-compute_activation_exit_epoch)
    - [New `initiate_validator_exit`](#new-initiate_validator_exit)
  - [Epoch processing](#epoch-processing)
    - [New `process_justification_and_finalization`](#new-process_justification_and_finalization)
    - [New `process_rewards_and_penalties`](#new-process_rewards_and_penalties)
      - [`process_rewards`](#process_rewards)
      - [`process_penalties`](#process_penalties)
    - [New `process_registry_updates`](#new-process_registry_updates)
    - [Sync committee updates](#sync-committee-updates)
    - [Participation flags updates](#participation-flags-updates)

<!-- END doctoc generated TOC please keep comment here to allow auto update -->
<!-- /TOC -->

## Introduction

This is a patch implementing the first hard fork to the beacon chain, tentatively named HF1 pending a permanent name. It has three main features:

* Light client support via sync committees
* Incentive accounting reforms, reducing spec complexity
  and [TODO] reducing the cost of processing chains that have very little or zero participation for a long span of epochs
* Fork choice rule changes to address weaknesses recently discovered in the existing fork choice

## Custom types

| Name | SSZ equivalent | Description |
| - | - | - |
| `ValidatorFlag` | `uint8` | Bitflags to track validator actions with |

## Constants

### Validator action flags

This is formatted as an enum, with values `2**i` that can be combined as bit-flags.
The `0` value is reserved as default. Remaining bits in `ValidatorFlag` may be used in future hardforks.

**Note**: Unlike Phase0, a `TIMELY_TARGET_FLAG` does not necessarily imply a `TIMELY_SOURCE_FLAG`
due to the varying slot delay requirements of each.

| Name | Value |
| - | - |
| `TIMELY_HEAD_FLAG`   | `ValidatorFlag(2**0)` (= 1) |
| `TIMELY_SOURCE_FLAG` | `ValidatorFlag(2**1)` (= 2) |
| `TIMELY_TARGET_FLAG` | `ValidatorFlag(2**2)` (= 4) |

### Participation rewards

| Name | Value |
| - | - |
| `TIMELY_HEAD_NUMERATOR` | `12` |
| `TIMELY_SOURCE_NUMERATOR` | `12` |
| `TIMELY_TARGET_NUMERATOR` | `32` |
| `REWARD_DENOMINATOR` | `64` |

The reward fractions add up to 7/8, leaving the remaining 1/8 for proposer rewards and other future micro-rewards.

### Misc

| Name | Value |
| - | - |
| `G2_POINT_AT_INFINITY` | `BLSSignature(b'\xc0' + b'\x00' * 95)` |

## Configuration

### Misc

| Name | Value |
| - | - | 
| `SYNC_COMMITTEE_SIZE` | `uint64(2**10)` (= 1024) |
| `SYNC_COMMITTEE_PUBKEY_AGGREGATES_SIZE` | `uint64(2**6)` (= 64) |
| `LEAK_SCORE_BIAS` | 4 |

### Time parameters

| Name | Value | Unit | Duration |
| - | - | :-: | :-: |
| `EPOCHS_PER_SYNC_COMMITTEE_PERIOD` | `Epoch(2**8)` (= 256) | epochs | ~27 hours |
| `EPOCHS_PER_ACTIVATION_EXIT_PERIOD` | `Epoch(2**5)` (= 32) | epochs | ~3.4 hours |

### Domain types

| Name | Value |
| - | - |
| `DOMAIN_SYNC_COMMITTEE` | `DomainType('0x07000000')` |

## Containers

### Extended containers

*Note*: Extended SSZ containers inherit all fields from the parent in the original
order and append any additional fields to the end.

#### `BeaconBlockBody`

```python
class BeaconBlockBody(phase0.BeaconBlockBody):
    # Sync committee aggregate signature
    sync_committee_bits: Bitvector[SYNC_COMMITTEE_SIZE]
    sync_committee_signature: BLSSignature
```

#### `BeaconState`

```python
class BeaconState(Container):
    # Versioning
    genesis_time: uint64
    genesis_validators_root: Root
    slot: Slot
    fork: Fork
    # History
    latest_block_header: BeaconBlockHeader
    block_roots: Vector[Root, SLOTS_PER_HISTORICAL_ROOT]
    state_roots: Vector[Root, SLOTS_PER_HISTORICAL_ROOT]
    historical_roots: List[Root, HISTORICAL_ROOTS_LIMIT]
    # Eth1
    eth1_data: Eth1Data
    eth1_data_votes: List[Eth1Data, EPOCHS_PER_ETH1_VOTING_PERIOD * SLOTS_PER_EPOCH]
    eth1_deposit_index: uint64
    # Registry
    validators: List[Validator, VALIDATOR_REGISTRY_LIMIT]
    balances: List[Gwei, VALIDATOR_REGISTRY_LIMIT]
    # Randomness
    randao_mixes: Vector[Bytes32, EPOCHS_PER_HISTORICAL_VECTOR]
    # Slashings
    slashings: Vector[Gwei, EPOCHS_PER_SLASHINGS_VECTOR]  # Per-epoch sums of slashed effective balances
    # Participation
    previous_epoch_participation: List[ValidatorFlag, VALIDATOR_REGISTRY_LIMIT]
    current_epoch_participation: List[ValidatorFlag, VALIDATOR_REGISTRY_LIMIT]
    # Finality
    justification_bits: Bitvector[JUSTIFICATION_BITS_LENGTH]  # Bit set for every recent justified epoch
    previous_justified_checkpoint: Checkpoint
    current_justified_checkpoint: Checkpoint
    finalized_checkpoint: Checkpoint
    # Light client sync committees
    current_sync_committee: SyncCommittee
    next_sync_committee: SyncCommittee
    # How many inactivity leak epochs have there been in the previous penalty period?
    leak_epoch_counter: uint64
    # Increases when the validator misses epochs in an inactivity leak, decreases when the validator
    # is online in an inactivity leak, inactivity leak penalties are proportional to this value
    leak_score: List[uint64, VALIDATOR_REGISTRY_LIMIT]
```

### New containers

#### `SyncCommittee`

```python
class SyncCommittee(Container):
    pubkeys: Vector[BLSPubkey, SYNC_COMMITTEE_SIZE]
    pubkey_aggregates: Vector[BLSPubkey, SYNC_COMMITTEE_SIZE // SYNC_COMMITTEE_PUBKEY_AGGREGATES_SIZE]
```

## Helper functions

### `Predicates`

#### `eth2_fast_aggregate_verify`

```python
def eth2_fast_aggregate_verify(pubkeys: Sequence[BLSPubkey], message: Bytes32, signature: BLSSignature) -> bool:
    """
    Wrapper to ``bls.FastAggregateVerify`` accepting the ``G2_POINT_AT_INFINITY`` signature when ``pubkeys`` is empty.
    """
    if len(pubkeys) == 0 and signature == G2_POINT_AT_INFINITY:
        return True
    return bls.FastAggregateVerify(pubkeys, message, signature)
```

### Misc

#### `flags_and_numerators`

```python
def get_flags_and_numerators() -> Sequence[Tuple[ValidatorFlag, int]]:
    return (
        (TIMELY_HEAD_FLAG, TIMELY_HEAD_NUMERATOR),
        (TIMELY_SOURCE_FLAG, TIMELY_SOURCE_NUMERATOR),
        (TIMELY_TARGET_FLAG, TIMELY_TARGET_NUMERATOR)
    )
```

```python
def add_validator_flags(flags: ValidatorFlag, add: ValidatorFlag) -> ValidatorFlag:
    return flags | add
```

```python
def has_validator_flags(flags: ValidatorFlag, has: ValidatorFlag) -> bool:
    return flags & has == has
```

### Beacon state accessors

#### `get_sync_committee_indices`

```python
def get_sync_committee_indices(state: BeaconState, epoch: Epoch) -> Sequence[ValidatorIndex]:
    """
    Return the sequence of sync committee indices (which may include duplicate indices) for a given state and epoch.
    """
    MAX_RANDOM_BYTE = 2**8 - 1
    base_epoch = Epoch((max(epoch // EPOCHS_PER_SYNC_COMMITTEE_PERIOD, 1) - 1) * EPOCHS_PER_SYNC_COMMITTEE_PERIOD)
    active_validator_indices = get_active_validator_indices(state, base_epoch)
    active_validator_count = uint64(len(active_validator_indices))
    seed = get_seed(state, base_epoch, DOMAIN_SYNC_COMMITTEE)
    i = 0
    sync_committee_indices: List[ValidatorIndex] = []
    while len(sync_committee_indices) < SYNC_COMMITTEE_SIZE:
        shuffled_index = compute_shuffled_index(uint64(i % active_validator_count), active_validator_count, seed)
        candidate_index = active_validator_indices[shuffled_index]
        random_byte = hash(seed + uint_to_bytes(uint64(i // 32)))[i % 32]
        effective_balance = state.validators[candidate_index].effective_balance
        if effective_balance * MAX_RANDOM_BYTE >= MAX_EFFECTIVE_BALANCE * random_byte:  # Sample with replacement
            sync_committee_indices.append(candidate_index)
        i += 1
    return sync_committee_indices
```

#### `get_sync_committee`

```python
def get_sync_committee(state: BeaconState, epoch: Epoch) -> SyncCommittee:
    """
    Return the sync committee for a given state and epoch.
    """
    indices = get_sync_committee_indices(state, epoch)
    validators = [state.validators[index] for index in indices]
    pubkeys = [validator.pubkey for validator in validators]
    aggregates = [
        bls.AggregatePKs(pubkeys[i:i + SYNC_COMMITTEE_PUBKEY_AGGREGATES_SIZE])
        for i in range(0, len(pubkeys), SYNC_COMMITTEE_PUBKEY_AGGREGATES_SIZE)
    ]
    return SyncCommittee(pubkeys=pubkeys, pubkey_aggregates=aggregates)
```

#### `get_base_reward`

*Note*: The function `get_base_reward` is modified with the removal of `BASE_REWARDS_PER_EPOCH`.

```python
def get_base_reward(state: BeaconState, index: ValidatorIndex) -> Gwei:
    total_balance = get_total_active_balance(state)
    effective_balance = state.validators[index].effective_balance
    return Gwei(effective_balance * BASE_REWARD_FACTOR // integer_squareroot(total_balance))
```

#### `get_unslashed_participating_indices`

```python
def get_unslashed_participating_indices(state: BeaconState, flags: ValidatorFlag, epoch: Epoch) -> Set[ValidatorIndex]:
    """
    Retrieve the active validator indices of the given epoch, which are not slashed, and have all of the given flags. 
    """
    assert epoch in (get_previous_epoch(state), get_current_epoch(state))
    if epoch == get_current_epoch(state):
        epoch_participation = state.current_epoch_participation
    else:
        epoch_participation = state.previous_epoch_participation
    participating_indices = [
        index for index in get_active_validator_indices(state, epoch)
        if has_validator_flags(epoch_participation[index], flags)
    ]
    return set(filter(lambda index: not state.validators[index].slashed, participating_indices))
```

#### `get_flag_rewards`

```python
def get_flag_rewards(state: BeaconState, flag: ValidatorFlag, numerator: uint64) -> Sequence[Gwei]:
    """
<<<<<<< HEAD
    Computes the rewards associated with a particular duty, by scanning through the participation
=======
    Compute the rewards and penalties associated with a particular duty, by scanning through the participation
>>>>>>> 36f8a099
    flags to determine who participated and who did not and assigning them the appropriate rewards and penalties.
    """
    rewards = [Gwei(0)] * len(state.validators)

    unslashed_participating_indices = get_unslashed_participating_indices(state, flag, get_previous_epoch(state))
    increment = EFFECTIVE_BALANCE_INCREMENT  # Factored out from balances to avoid uint64 overflow
    unslashed_participating_increments = get_total_balance(state, unslashed_participating_indices) // increment
    active_increments = get_total_active_balance(state) // increment
    for index in get_eligible_validator_indices(state):
        base_reward = get_base_reward(state, index)
        if index in unslashed_participating_indices:
            penalty_canceling_reward = base_reward * numerator // REWARD_DENOMINATOR
            extra_reward = (
                (base_reward * numerator * unslashed_participating_increments)
                // (active_increments * REWARD_DENOMINATOR)
            )
            if is_in_inactivity_leak(state):
                rewards[index] = penalty_canceling_reward
            else:
                rewards[index] = penalty_canceling_reward + extra_reward
    return rewards
```

#### `get_regular_penalties`

```python
def get_regular_penalties(state: BeaconState) -> Sequence[Gwei]:
    """
    Computes the regular epoch penalties for each validator
    """
    penalties = [Gwei(0)] * len(state.validators)

    # Only give penalties on period boundaries
    if get_current_epoch(state) % EPOCHS_PER_ACTIVATION_EXIT_PERIOD != 0:
        return penalties

    attestation_numerators = (TIMELY_HEAD_NUMERATOR, TIMELY_SOURCE_NUMERATOR, TIMELY_TARGET_NUMERATOR)
    for index in get_eligible_validator_indices(state):
        # "Regular" penalty
        penalty_per_epoch = get_base_reward(state, index) * sum(attestation_numerators) // REWARD_DENOMINATOR
        penalty_per_period = Gwei(penalty_per_epoch * EPOCHS_PER_ACTIVATION_EXIT_PERIOD)
        penalties[index] = penalty_per_period
    return penalties
```

#### `get_leak_penalties`

```python
def get_leak_penalties(state: BeaconState) -> Sequence[Gwei]:
    """
    Computes inactivity leak penalties for each validator
    """
    penalties = [Gwei(0)] * len(state.validators)

    # Only give penalties on period boundaries
    if get_current_epoch(state) % EPOCHS_PER_ACTIVATION_EXIT_PERIOD != 0:
        return penalties

    for index in get_eligible_validator_indices(state):
        # Inactivity-leak-specific penalty
        if state.leak_score[index] >= EPOCHS_PER_ACTIVATION_EXIT_PERIOD * LEAK_SCORE_BIAS:
            # Goal: an offline validator loses (~n^2/2) / INACTIVITY_PENALTY_QUOTIENT after n leak *epochs*
            # `leak_score` roughly represents n * LEAK_SCORE_BIAS
            # In the *period* containing the n'th epoch, we hence
            # `leak_score * leak_epochs_in_period // LEAK_SCORE_BIAS`.
            # This corresponds to leaking leak_score / LEAK_SCORE_BIAS, or n, per epoch.
            # sum[1...n] n ~= n^2/2, as desired
            leak_penalty = (
                state.leak_score[index] * state.leak_epoch_counter
                // LEAK_SCORE_BIAS // INACTIVITY_PENALTY_QUOTIENT
            )
            penalties = leak_penalty
    return penalties
```

### Block processing

```python
def process_block(state: BeaconState, block: BeaconBlock) -> None:
    process_block_header(state, block)
    process_randao(state, block.body)
    process_eth1_data(state, block.body)
    process_operations(state, block.body)
    # Light client support
    process_sync_committee(state, block.body)
```

#### New `process_attestation`

*Note*: The function `process_attestation` is modified to do incentive accounting with epoch participation flags.

```python
def process_attestation(state: BeaconState, attestation: Attestation) -> None:
    data = attestation.data
    assert data.target.epoch in (get_previous_epoch(state), get_current_epoch(state))
    assert data.target.epoch == compute_epoch_at_slot(data.slot)
    assert data.slot + MIN_ATTESTATION_INCLUSION_DELAY <= state.slot <= data.slot + SLOTS_PER_EPOCH
    assert data.index < get_committee_count_per_slot(state, data.target.epoch)

    committee = get_beacon_committee(state, data.slot, data.index)
    assert len(attestation.aggregation_bits) == len(committee)

    if data.target.epoch == get_current_epoch(state):
        epoch_participation = state.current_epoch_participation
        justified_checkpoint = state.current_justified_checkpoint
    else:
        epoch_participation = state.previous_epoch_participation
        justified_checkpoint = state.previous_justified_checkpoint

    # Matching roots
    is_matching_head = data.beacon_block_root == get_block_root_at_slot(state, data.slot)
    is_matching_source = data.source == justified_checkpoint
    is_matching_target = data.target.root == get_block_root(state, data.target.epoch)
    assert is_matching_source

    # Verify signature
    assert is_valid_indexed_attestation(state, get_indexed_attestation(state, attestation))

    # Participation flags
    participation_flags = []
    if is_matching_head and is_matching_target and state.slot <= data.slot + MIN_ATTESTATION_INCLUSION_DELAY:
        participation_flags.append(TIMELY_HEAD_FLAG)
    if is_matching_source and state.slot <= data.slot + integer_squareroot(SLOTS_PER_EPOCH):
        participation_flags.append(TIMELY_SOURCE_FLAG)
    if is_matching_target and state.slot <= data.slot + SLOTS_PER_EPOCH:
        participation_flags.append(TIMELY_TARGET_FLAG)

    # Update epoch participation flags
    proposer_reward_numerator = 0
    for index in get_attesting_indices(state, data, attestation.aggregation_bits):
        for flag, numerator in get_flags_and_numerators():
            if flag in participation_flags and not has_validator_flags(epoch_participation[index], flag):
                epoch_participation[index] = add_validator_flags(epoch_participation[index], flag)
                proposer_reward_numerator += get_base_reward(state, index) * numerator

    # Reward proposer
    proposer_reward = Gwei(proposer_reward_numerator // (REWARD_DENOMINATOR * PROPOSER_REWARD_QUOTIENT))
    increase_balance(state, get_beacon_proposer_index(state), proposer_reward)
```


#### New `process_deposit`

*Note*: The function `process_deposit` is modified to initialize `previous_epoch_participation` and `current_epoch_participation`.

```python
def process_deposit(state: BeaconState, deposit: Deposit) -> None:
    # Verify the Merkle branch
    assert is_valid_merkle_branch(
        leaf=hash_tree_root(deposit.data),
        branch=deposit.proof,
        depth=DEPOSIT_CONTRACT_TREE_DEPTH + 1,  # Add 1 for the List length mix-in
        index=state.eth1_deposit_index,
        root=state.eth1_data.deposit_root,
    )

    # Deposits must be processed in order
    state.eth1_deposit_index += 1

    pubkey = deposit.data.pubkey
    amount = deposit.data.amount
    validator_pubkeys = [v.pubkey for v in state.validators]
    if pubkey not in validator_pubkeys:
        # Verify the deposit signature (proof of possession) which is not checked by the deposit contract
        deposit_message = DepositMessage(
            pubkey=deposit.data.pubkey,
            withdrawal_credentials=deposit.data.withdrawal_credentials,
            amount=deposit.data.amount,
        )
        domain = compute_domain(DOMAIN_DEPOSIT)  # Fork-agnostic domain since deposits are valid across forks
        signing_root = compute_signing_root(deposit_message, domain)
        if not bls.Verify(pubkey, signing_root, deposit.data.signature):
            return

        # Add validator and balance entries
        state.validators.append(get_validator_from_deposit(state, deposit))
        state.balances.append(amount)
        state.leak_score.append(0)
        # [Added in hf-1] Initialize empty participation flags for new validator
        state.previous_epoch_participation.append(ValidatorFlag(0))
        state.current_epoch_participation.append(ValidatorFlag(0))
    else:
        # Increase balance by deposit amount
        index = ValidatorIndex(validator_pubkeys.index(pubkey))
        increase_balance(state, index, amount)
```

#### Sync committee processing

```python
def process_sync_committee(state: BeaconState, body: BeaconBlockBody) -> None:
    # Verify sync committee aggregate signature signing over the previous slot block root
    previous_slot = Slot(max(int(state.slot), 1) - 1)
    committee_indices = get_sync_committee_indices(state, get_current_epoch(state))
    participant_indices = [index for index, bit in zip(committee_indices, body.sync_committee_bits) if bit]
    committee_pubkeys = state.current_sync_committee.pubkeys
    participant_pubkeys = [pubkey for pubkey, bit in zip(committee_pubkeys, body.sync_committee_bits) if bit]
    domain = get_domain(state, DOMAIN_SYNC_COMMITTEE, compute_epoch_at_slot(previous_slot))
    signing_root = compute_signing_root(get_block_root_at_slot(state, previous_slot), domain)
    assert eth2_fast_aggregate_verify(participant_pubkeys, signing_root, body.sync_committee_signature)

    # Reward sync committee participants
    total_proposer_reward = Gwei(0)
    active_validator_count = uint64(len(get_active_validator_indices(state, get_current_epoch(state))))
    for participant_index in participant_indices:
        base_reward = get_base_reward(state, participant_index)
        proposer_reward = get_proposer_reward(state, participant_index)
        max_participant_reward = base_reward - proposer_reward
        reward = Gwei(max_participant_reward * active_validator_count // len(committee_indices) // SLOTS_PER_EPOCH)
        increase_balance(state, participant_index, reward)
        total_proposer_reward += proposer_reward

    # Reward beacon proposer
    increase_balance(state, get_beacon_proposer_index(state), total_proposer_reward)
```

### Modified helpers

#### New `compute_activation_exit_epoch`

```python
def compute_activation_exit_epoch(epoch: Epoch) -> Epoch:
    """
    Return the epoch during which validator activations and exits initiated in ``epoch`` take effect.
    """
    next_period_start = epoch - (epoch % EPOCHS_PER_ACTIVATION_EXIT_PERIOD) + EPOCHS_PER_ACTIVATION_EXIT_PERIOD
    if next_period_start >= epoch + 1 + MAX_SEED_LOOKAHEAD:
        return Epoch(next_period_start)
    else:
        return Epoch(next_period_start + EPOCHS_PER_ACTIVATION_EXIT_PERIOD)
```

#### New `initiate_validator_exit`

```python
def initiate_validator_exit(state: BeaconState, index: ValidatorIndex) -> None:
    """
    Initiate the exit of the validator with index ``index``.
    """
    # Return if validator already initiated exit
    validator = state.validators[index]
    if validator.exit_epoch != FAR_FUTURE_EPOCH:
        return

    # Compute exit queue epoch
    exit_epochs = [v.exit_epoch for v in state.validators if v.exit_epoch != FAR_FUTURE_EPOCH]
    exit_queue_epoch = max(exit_epochs + [compute_activation_exit_epoch(get_current_epoch(state))])
    exit_queue_churn = len([v for v in state.validators if v.exit_epoch == exit_queue_epoch])
    if exit_queue_churn >= get_validator_churn_limit(state) * EPOCHS_PER_ACTIVATION_EXIT_PERIOD:
        exit_queue_epoch += Epoch(EPOCHS_PER_ACTIVATION_EXIT_PERIOD)

    # Set validator exit epoch and withdrawable epoch
    validator.exit_epoch = exit_queue_epoch
    validator.withdrawable_epoch = Epoch(validator.exit_epoch + MIN_VALIDATOR_WITHDRAWABILITY_DELAY)
```

### Epoch processing

```python
def process_epoch(state: BeaconState) -> None:
    process_justification_and_finalization(state)  # [Updated in HF1]
    process_rewards_and_penalties(state)  # [Updated in HF1]
    process_registry_updates(state)
    process_slashings(state)
    process_eth1_data_reset(state)
    process_effective_balance_updates(state)
    process_slashings_reset(state)
    process_randao_mixes_reset(state)
    process_historical_roots_update(state)
    # [Removed in HF1] -- process_participation_record_updates(state)
    # [Added in HF1]
    process_participation_flag_updates(state)
    process_sync_committee_updates(state)
```

#### New `process_justification_and_finalization`

*Note*: The function `process_justification_and_finalization` is modified with `matching_target_attestations` replaced by `matching_target_indices`.

```python
def process_justification_and_finalization(state: BeaconState) -> None:
    # Initial FFG checkpoint values have a `0x00` stub for `root`.
    # Skip FFG updates in the first two epochs to avoid corner cases that might result in modifying this stub.
    if get_current_epoch(state) <= GENESIS_EPOCH + 1:
        return
    previous_epoch = get_previous_epoch(state)
    current_epoch = get_current_epoch(state)
    old_previous_justified_checkpoint = state.previous_justified_checkpoint
    old_current_justified_checkpoint = state.current_justified_checkpoint

    # Process justifications
    state.previous_justified_checkpoint = state.current_justified_checkpoint
    state.justification_bits[1:] = state.justification_bits[:JUSTIFICATION_BITS_LENGTH - 1]
    state.justification_bits[0] = 0b0
    matching_target_indices = get_unslashed_participating_indices(state, TIMELY_TARGET_FLAG, previous_epoch)
    if get_total_balance(state, matching_target_indices) * 3 >= get_total_active_balance(state) * 2:
        state.current_justified_checkpoint = Checkpoint(epoch=previous_epoch,
                                                        root=get_block_root(state, previous_epoch))
        state.justification_bits[1] = 0b1
    matching_target_indices = get_unslashed_participating_indices(state, TIMELY_TARGET_FLAG, current_epoch)
    if get_total_balance(state, matching_target_indices) * 3 >= get_total_active_balance(state) * 2:
        state.current_justified_checkpoint = Checkpoint(epoch=current_epoch,
                                                        root=get_block_root(state, current_epoch))
        state.justification_bits[0] = 0b1

    # Process finalizations
    bits = state.justification_bits
    # The 2nd/3rd/4th most recent epochs are justified, the 2nd using the 4th as source
    if all(bits[1:4]) and old_previous_justified_checkpoint.epoch + 3 == current_epoch:
        state.finalized_checkpoint = old_previous_justified_checkpoint
    # The 2nd/3rd most recent epochs are justified, the 2nd using the 3rd as source
    if all(bits[1:3]) and old_previous_justified_checkpoint.epoch + 2 == current_epoch:
        state.finalized_checkpoint = old_previous_justified_checkpoint
    # The 1st/2nd/3rd most recent epochs are justified, the 1st using the 3rd as source
    if all(bits[0:3]) and old_current_justified_checkpoint.epoch + 2 == current_epoch:
        state.finalized_checkpoint = old_current_justified_checkpoint
    # The 1st/2nd most recent epochs are justified, the 1st using the 2nd as source
    if all(bits[0:2]) and old_current_justified_checkpoint.epoch + 1 == current_epoch:
        state.finalized_checkpoint = old_current_justified_checkpoint
```

#### New `process_rewards_and_penalties`

*Note*: The function `process_rewards_and_penalties` is modified to use participation flag deltas, and is broken up into the rewards and penalties-focused parts, which now work very differently.

```python
def process_rewards_and_penalties(state: BeaconState) -> None:
    process_rewards(state)
    process_penalties(state)
```

##### `process_rewards`

```python
def process_rewards(state: BeaconState) -> None:
    # No rewards are applied at the end of `GENESIS_EPOCH` because rewards are for work done in the previous epoch
    if get_current_epoch(state) == GENESIS_EPOCH:
        return
    flag_rewards = [get_flag_rewards(state, flag, numerator) for (flag, numerator) in get_flags_and_numerators()]
    for rewards in flag_rewards:
        for index in range(len(state.validators)):
            increase_balance(state, ValidatorIndex(index), rewards[index])
```

##### `process_penalties`

```python
def process_penalties(state: BeaconState) -> None:
    # A validator's leak_score updates as follows:
    # (i)  If there was an inactivity leak in a given epoch, anyone who participated in that epoch
    #      has their score decrease by 1, anyone who did not has their score increase by LEAK_SCORE_BIAS
    # (ii) If there was not an inactivity leak in a given epoch, anyone who participated in that epoch
    #      has their score decrease by 1
    # The code below implements this, though amortizing the "increase if absent" component until the end
    # of the ACTIVATION_EXIT_PERIOD
    
    if is_in_inactivity_leak(state):
        leak_score_decrease = LEAK_SCORE_BIAS + 1
        state.leak_epoch_counter += 1
    else:
        leak_score_decrease = 1
    matching_target_attesting_indices = get_unslashed_participating_indices(
        state, TIMELY_TARGET_FLAG, get_previous_epoch(state)
    )
    for index in get_eligible_validator_indices(state):
        if index in matching_target_attesting_indices:
            if state.leak_score[index] < leak_score_decrease:
                state.leak_score[index] = 0
            else:
                state.leak_score[index] -= leak_score_decrease

    # Penalty processing
    regular_penalties = get_regular_penalties(state)
    leak_penalties = get_leak_penalties(state)
    for index in get_eligible_validator_indices(state):
        decrease_balance(state, ValidatorIndex(index), regular_penalties[index] + leak_penalties[index])
        state.leak_score[index] += LEAK_SCORE_BIAS * state.leak_epoch_counter
    state.leak_epoch_counter = 0
```

#### New `process_registry_updates`

```python
def process_registry_updates(state: BeaconState) -> None:
    if get_current_epoch(state) % EPOCHS_PER_ACTIVATION_EXIT_PERIOD != 0:
        return

    # Process activation eligibility and ejections
    for index, validator in enumerate(state.validators):
        if is_eligible_for_activation_queue(validator):
            validator.activation_eligibility_epoch = get_current_epoch(state) + EPOCHS_PER_ACTIVATION_EXIT_PERIOD

        if is_active_validator(validator, get_current_epoch(state)) and validator.effective_balance <= EJECTION_BALANCE:
            initiate_validator_exit(state, ValidatorIndex(index))

    # Queue validators eligible for activation and not yet dequeued for activation
    activation_queue = sorted([
        index for index, validator in enumerate(state.validators)
        if is_eligible_for_activation(state, validator)
        # Order by the sequence of activation_eligibility_epoch setting and then index
    ], key=lambda index: (state.validators[index].activation_eligibility_epoch, index))
    # Dequeued validators for activation up to churn limit
    for index in activation_queue[:get_validator_churn_limit(state) * EPOCHS_PER_ACTIVATION_EXIT_PERIOD]:
        validator = state.validators[index]
        validator.activation_epoch = compute_activation_exit_epoch(get_current_epoch(state))
```

#### Sync committee updates

```python
def process_sync_committee_updates(state: BeaconState) -> None:
    """
    Call to ``proces_sync_committee_updates`` added to ``process_epoch`` in HF1
    """
    next_epoch = get_current_epoch(state) + Epoch(1)
    if next_epoch % EPOCHS_PER_SYNC_COMMITTEE_PERIOD == 0:
        state.current_sync_committee = state.next_sync_committee
        state.next_sync_committee = get_sync_committee(state, next_epoch + EPOCHS_PER_SYNC_COMMITTEE_PERIOD)
```

#### Participation flags updates

```python
def process_participation_flag_updates(state: BeaconState) -> None:
    """
    Call to ``process_participation_flag_updates`` added to ``process_epoch`` in HF1
    """
    state.previous_epoch_participation = state.current_epoch_participation
    state.current_epoch_participation = [ValidatorFlag(0) for _ in range(len(state.validators))]
```<|MERGE_RESOLUTION|>--- conflicted
+++ resolved
@@ -310,11 +310,7 @@
 ```python
 def get_flag_rewards(state: BeaconState, flag: ValidatorFlag, numerator: uint64) -> Sequence[Gwei]:
     """
-<<<<<<< HEAD
     Computes the rewards associated with a particular duty, by scanning through the participation
-=======
-    Compute the rewards and penalties associated with a particular duty, by scanning through the participation
->>>>>>> 36f8a099
     flags to determine who participated and who did not and assigning them the appropriate rewards and penalties.
     """
     rewards = [Gwei(0)] * len(state.validators)
