# The Merge -- Honest Validator

**Notice**: This document is a work-in-progress for researchers and implementers.

## Table of contents

<!-- TOC -->
<!-- START doctoc generated TOC please keep comment here to allow auto update -->
<!-- DON'T EDIT THIS SECTION, INSTEAD RE-RUN doctoc TO UPDATE -->

- [Introduction](#introduction)
- [Prerequisites](#prerequisites)
- [Custom types](#custom-types)
- [Helpers](#helpers)
  - [`get_pow_block_at_terminal_total_difficulty`](#get_pow_block_at_terminal_total_difficulty)
  - [`get_terminal_pow_block`](#get_terminal_pow_block)
  - [`get_payload_id`](#get_payload_id)
- [Protocols](#protocols)
  - [`ExecutionEngine`](#executionengine)
    - [`get_payload`](#get_payload)
- [Beacon chain responsibilities](#beacon-chain-responsibilities)
  - [Block proposal](#block-proposal)
    - [Constructing the `BeaconBlockBody`](#constructing-the-beaconblockbody)
      - [ExecutionPayload](#executionpayload)

<!-- END doctoc generated TOC please keep comment here to allow auto update -->
<!-- /TOC -->

## Introduction

This document represents the changes to be made in the code of an "honest validator" to implement executable beacon chain proposal.

## Prerequisites

This document is an extension of the [Altair -- Honest Validator](../altair/validator.md) guide.
All behaviors and definitions defined in this document, and documents it extends, carry over unless explicitly noted or overridden.

All terminology, constants, functions, and protocol mechanics defined in the updated Beacon Chain doc of [The Merge](./beacon-chain.md) are requisite for this document and used throughout.
Please see related Beacon Chain doc before continuing and use them as a reference throughout.

## Custom types

| Name | SSZ equivalent | Description |
| - | - | - |
| `PayloadId` | `Bytes8` | Identifier of a payload building process |

## Helpers

### `get_pow_block_at_terminal_total_difficulty`

```python
def get_pow_block_at_terminal_total_difficulty(pow_chain: Dict[Hash32, PowBlock]) -> Optional[PowBlock]:
    # `pow_chain` abstractly represents all blocks in the PoW chain
    for block in pow_chain:
<<<<<<< HEAD
        parent = get_pow_block(block.parent_hash)
        assert parent is not None
=======
        parent = pow_chain[block.parent_hash]
>>>>>>> 4f49c63c
        block_reached_ttd = block.total_difficulty >= TERMINAL_TOTAL_DIFFICULTY
        parent_reached_ttd = parent.total_difficulty >= TERMINAL_TOTAL_DIFFICULTY
        if block_reached_ttd and not parent_reached_ttd:
            return block

    return None
```

### `get_terminal_pow_block`

```python
def get_terminal_pow_block(pow_chain: Dict[Hash32, PowBlock]) -> Optional[PowBlock]:
    if TERMINAL_BLOCK_HASH != Hash32():
        # Terminal block hash override takes precedence over terminal total difficulty
        if TERMINAL_BLOCK_HASH in pow_chain:
            return pow_chain[TERMINAL_BLOCK_HASH]
        else:
            return None

    return get_pow_block_at_terminal_total_difficulty(pow_chain)
```

### `get_payload_id`

Given the `head_block_hash` and the `payload_attributes` that were used to
initiate the build process via `notify_forkchoice_updated`, `get_payload_id()`
returns the `payload_id` used to retrieve the payload via `get_payload`.

```python
def get_payload_id(parent_hash: Hash32, payload_attributes: PayloadAttributes) -> PayloadId:
    return PayloadId(
        hash(
            parent_hash
            + uint_to_bytes(payload_attributes.timestamp)
            + payload_attributes.random
            + payload_attributes.fee_recipient
        )[0:8]
    )
```

*Note*: This function does *not* use simple serialize `hash_tree_root` as to
avoid requiring simple serialize hashing capabilities in the Execution Layer.

## Protocols

### `ExecutionEngine`

*Note*: `get_payload` function is added to the `ExecutionEngine` protocol for use as a validator.

The body of this function is implementation dependent.
The Engine API may be used to implement it with an external execution engine.

#### `get_payload`

Given the `payload_id`, `get_payload` returns the most recent version of the execution payload that
has been built since the corresponding call to `notify_forkchoice_updated` method.

```python
def get_payload(self: ExecutionEngine, payload_id: PayloadId) -> ExecutionPayload:
    """
    Return ``execution_payload`` object.
    """
    ...
```

## Beacon chain responsibilities

All validator responsibilities remain unchanged other than those noted below. Namely, the transition block handling and the addition of `ExecutionPayload`.

### Block proposal

#### Constructing the `BeaconBlockBody`

##### ExecutionPayload

To obtain an execution payload, a block proposer building a block on top of a `state` must take the following actions:

1. Set `payload_id = prepare_execution_payload(state, pow_chain, finalized_block_hash, fee_recipient, execution_engine)`, where:
    * `state` is the state object after applying `process_slots(state, slot)` transition to the resulting state of the parent block processing
    * `pow_chain` is a `Dict[Hash32, PowBlock]` dictionary that abstractly represents all blocks in the PoW chain with block hash as the dictionary key
    * `finalized_block_hash` is the hash of the latest finalized execution payload (`Hash32()` if none yet finalized)
    * `fee_recipient` is the value suggested to be used for the `coinbase` field of the execution payload


```python
def prepare_execution_payload(state: BeaconState,
                              pow_chain: Dict[Hash32, PowBlock],
                              finalized_block_hash: Hash32,
                              fee_recipient: ExecutionAddress,
                              execution_engine: ExecutionEngine) -> Optional[PayloadId]:
    if not is_merge_complete(state):
        is_terminal_block_hash_set = TERMINAL_BLOCK_HASH != Hash32()
        is_activation_epoch_reached = get_current_epoch(state.slot) < TERMINAL_BLOCK_HASH_ACTIVATION_EPOCH
        if is_terminal_block_hash_set and is_activation_epoch_reached:
            # Terminal block hash is set but activation epoch is not yet reached, no prepare payload call is needed
            return None

        terminal_pow_block = get_terminal_pow_block(pow_chain)
        if terminal_pow_block is None:
            # Pre-merge, no prepare payload call is needed
            return None
        # Signify merge via producing on top of the terminal PoW block
        parent_hash = terminal_pow_block.block_hash
    else:
        # Post-merge, normal payload
        parent_hash = state.latest_execution_payload_header.block_hash

    # Set the forkchoice head and initiate the payload build process
    payload_attributes = PayloadAttributes(
        timestamp=compute_timestamp_at_slot(state, state.slot),
        random=get_randao_mix(state, get_current_epoch(state)),
        fee_recipient=fee_recipient,
    )
    execution_engine.notify_forkchoice_updated(parent_hash, finalized_block_hash, payload_attributes)
    return get_payload_id(parent_hash, payload_attributes)
```

2. Set `block.body.execution_payload = get_execution_payload(payload_id, execution_engine)`, where:

```python
def get_execution_payload(payload_id: Optional[PayloadId], execution_engine: ExecutionEngine) -> ExecutionPayload:
    if payload_id is None:
        # Pre-merge, empty payload
        return ExecutionPayload()
    else:
        return execution_engine.get_payload(payload_id)
```

*Note*: It is recommended for a validator to call `prepare_execution_payload` as soon as input parameters become known,
and make subsequent calls to this function when any of these parameters gets updated.<|MERGE_RESOLUTION|>--- conflicted
+++ resolved
@@ -52,12 +52,7 @@
 def get_pow_block_at_terminal_total_difficulty(pow_chain: Dict[Hash32, PowBlock]) -> Optional[PowBlock]:
     # `pow_chain` abstractly represents all blocks in the PoW chain
     for block in pow_chain:
-<<<<<<< HEAD
-        parent = get_pow_block(block.parent_hash)
-        assert parent is not None
-=======
         parent = pow_chain[block.parent_hash]
->>>>>>> 4f49c63c
         block_reached_ttd = block.total_difficulty >= TERMINAL_TOTAL_DIFFICULTY
         parent_reached_ttd = parent.total_difficulty >= TERMINAL_TOTAL_DIFFICULTY
         if block_reached_ttd and not parent_reached_ttd:
