# Ethereum 2.0 networking specification

This document contains the networking specification for Ethereum 2.0 clients.

It consists of four main sections:

1. A specification of the network fundamentals detailing the two network configurations: interoperability test network and mainnet launch.
2. A specification of the three network interaction *domains* of Eth 2.0: (a) the gossip domain, (b) the discovery domain, and (c) the Req/Resp domain.
3. The rationale and further explanation for the design choices made in the previous two sections.
4. An analysis of the maturity/state of the libp2p features required by this spec across the languages in which Eth 2.0 clients are being developed.

## Table of contents

<!-- cmd: doctoc --maxlevel=2 p2p-interface.md -->
<!-- START doctoc generated TOC please keep comment here to allow auto update -->
<!-- DON'T EDIT THIS SECTION, INSTEAD RE-RUN doctoc TO UPDATE -->


- [Network fundamentals](#network-fundamentals)
  - [Transport](#transport)
  - [Encryption and identification](#encryption-and-identification)
  - [Protocol negotiation](#protocol-negotiation)
  - [Multiplexing](#multiplexing)
- [Eth 2.0 network interaction domains](#eth-20-network-interaction-domains)
  - [Configuration](#configuration)
  - [The gossip domain: gossipsub](#the-gossip-domain-gossipsub)
  - [The Req/Resp domain](#the-reqresp-domain)
  - [The discovery domain: discv5](#the-discovery-domain-discv5)
- [Design decision rationale](#design-decision-rationale)
  - [Transport](#transport-1)
  - [Multiplexing](#multiplexing-1)
  - [Protocol negotiation](#protocol-negotiation-1)
  - [Encryption](#encryption)
  - [Gossipsub](#gossipsub)
  - [Req/Resp](#reqresp)
  - [Discovery](#discovery)
  - [Compression/Encoding](#compressionencoding)
- [libp2p implementations matrix](#libp2p-implementations-matrix)

<!-- END doctoc generated TOC please keep comment here to allow auto update -->

# Network fundamentals

This section outlines the specification for the networking stack in Ethereum 2.0 clients.

Sections that have differing parameters for mainnet launch and interoperability testing are split into subsections. Sections that are not split have the same parameters for interoperability testing as mainnet launch.

## Transport

Even though libp2p is a multi-transport stack (designed to listen on multiple simultaneous transports and endpoints transparently), we hereby define a profile for basic interoperability.

#### Interop

All implementations MUST support the TCP libp2p transport, and it MUST be enabled for both dialing and listening (i.e. outbound and inbound connections). The libp2p TCP transport supports listening on IPv4 and IPv6 addresses (and on multiple simultaneously).

To facilitate connectivity and avert possible IPv6 routability/support issues, clients participating in the interoperability testnet MUST expose at least ONE IPv4 endpoint.

All listening endpoints must be publicly dialable, and thus not rely on libp2p circuit relay, AutoNAT, or AutoRelay facilities.

Nodes operating behind a NAT, or otherwise undialable by default (e.g. container runtime, firewall, etc.), MUST have their infrastructure configured to enable inbound traffic on the announced public listening endpoint.

#### Mainnet

All requirements from the interoperability testnet apply, except for the IPv4 addressing scheme requirement.

At this stage, clients are licensed to drop IPv4 support if they wish to do so, cognizant of the potential disadvantages in terms of Internet-wide routability/support. Clients MAY choose to listen only on IPv6, but MUST retain capability to dial both IPv4 and IPv6 addresses.

Usage of circuit relay, AutoNAT, or AutoRelay will be specifically re-examined closer to the time.

## Encryption and identification

#### Interop

[SecIO](https://github.com/libp2p/specs/tree/master/secio) with `secp256k1` identities will be used for initial interoperability testing.

The following SecIO parameters MUST be supported by all stacks:

-  Key agreement: ECDH-P256.
-  Cipher: AES-128.
-  Digest: SHA-256.

#### Mainnet

[Noise Framework](http://www.noiseprotocol.org/) handshakes will be used for mainnet. libp2p Noise support [is in the process of being standardized](https://github.com/libp2p/specs/issues/195) in the libp2p project.

Noise support will presumably include IX, IK, and XX handshake patterns, and may rely on Curve25519 keys, ChaCha20 and Poly1305 ciphers, and SHA-256 as a hash function. These aspects are being actively debated in the referenced issue (Eth 2.0 implementers are welcome to comment and contribute to the discussion).

## Protocol Negotiation

Clients MUST use exact equality when negotiating protocol versions to use and MAY use the version to give priority to higher version numbers.

#### Interop

Connection-level and stream-level (see the [Rationale](#design-decision-rationale) section below for explanations) protocol negotiation MUST be conducted using [multistream-select v1.0](https://github.com/multiformats/multistream-select/). Its protocol ID is: `/multistream/1.0.0`.

#### Mainnet

Clients MUST support [multistream-select 1.0](https://github.com/multiformats/multistream-select/) and MAY support [multiselect 2.0](https://github.com/libp2p/specs/pull/95). Depending on the number of clients that have implementations for multiselect 2.0 by mainnet, [multistream-select 1.0](https://github.com/multiformats/multistream-select/) may be phased out.

## Multiplexing

During connection bootstrapping, libp2p dynamically negotiates a mutually supported multiplexing method to conduct parallel conversations. This applies to transports that are natively incapable of multiplexing (e.g. TCP, WebSockets, WebRTC), and is omitted for capable transports (e.g. QUIC).

Two multiplexers are commonplace in libp2p implementations: [mplex](https://github.com/libp2p/specs/tree/master/mplex) and [yamux](https://github.com/hashicorp/yamux/blob/master/spec.md). Their protocol IDs are, respectively: `/mplex/6.7.0` and `/yamux/1.0.0`.

Clients MUST support [mplex](https://github.com/libp2p/specs/tree/master/mplex) and MAY support [yamux](https://github.com/hashicorp/yamux/blob/master/spec.md). If both are supported by the client, yamux must take precedence during negotiation. See the [Rationale](#design-decision-rationale) section below for tradeoffs.

# Eth 2.0 network interaction domains

## Configuration

This section outlines constants that are used in this spec.

| Name | Value | Description |
|---|---|---|
<<<<<<< HEAD
| `REQ_RESP_MAX_SIZE` | `TODO` | The maximum size of uncompressed req/resp messages that clients will allow. |
| `SSZ_MAX_LIST_SIZE` | `TODO` | The maximum size of SSZ-encoded variable lists. |
| `GOSSIP_MAX_SIZE` | `2**20` (= 1048576, 1 MiB) | The maximum size of uncompressed gossip messages. |
| `ATTESTATION_SUBNET_COUNT` | `64` | The number of shard subnets used in the gossipsub protocol. |
=======
| `GOSSIP_MAX_SIZE` | `2**20` (= 1048576, 1 MiB) | The maximum allowed size of uncompressed gossip messages. |
| `MAX_CHUNK_SIZE` | `2**20` (1048576, 1 MiB) | The maximum allowed size of uncompressed req/resp chunked responses. |
| `SHARD_SUBNET_COUNT` | `TODO` | The number of shard subnets used in the gossipsub protocol. |
>>>>>>> 51eeebe9
| `TTFB_TIMEOUT` | `5s` | The maximum time to wait for first byte of request response (time-to-first-byte). |
| `RESP_TIMEOUT` | `10s` | The maximum time for complete response transfer. |
| `ATTESTATION_PROPAGATION_SLOT_RANGE` | `32` | The maximum number of slots during which an attestation can be propagated. |

## The gossip domain: gossipsub

Clients MUST support the [gossipsub](https://github.com/libp2p/specs/tree/master/pubsub/gossipsub) libp2p protocol.

**Protocol ID:** `/meshsub/1.0.0`

**Gossipsub Parameters**

*Note*: Parameters listed here are subject to a large-scale network feasibility study.

The following gossipsub [parameters](https://github.com/libp2p/specs/tree/master/pubsub/gossipsub#meshsub-an-overlay-mesh-router) will be used:

- `D` (topic stable mesh target count): 6
- `D_low` (topic stable mesh low watermark): 4
- `D_high` (topic stable mesh high watermark): 12
- `D_lazy` (gossip target): 6
- `fanout_ttl` (ttl for fanout maps for topics we are not subscribed to but have published to, seconds): 60
- `gossip_advertise` (number of windows to gossip about): 3
- `gossip_history` (number of heartbeat intervals to retain message IDs): 5
- `heartbeat_interval` (frequency of heartbeat, seconds): 1

### Topics

Topics are plain UTF-8 strings and are encoded on the wire as determined by protobuf (gossipsub messages are enveloped in protobuf messages).

Topic strings have form: `/eth2/TopicName/TopicEncoding`. This defines both the type of data being sent on the topic and how the data field of the message is encoded. (Further details can be found in [Messages](#Messages)).

There are two main topics used to propagate aggregate attestations and beacon blocks to all nodes on the network. Their `TopicName`s are:

- `beacon_block` - This topic is used solely for propagating new beacon blocks to all nodes on the networks. Blocks are sent in their entirety. Clients MUST validate the block proposer signature before forwarding it across the network.
- `beacon_aggregate_and_proof` - This topic is used to propagate aggregated attestations (as `AggregateAndProof`s) to subscribing nodes (typically validators) to be included in future blocks. The following validations MUST pass before forwarding the `aggregate_and_proof` on the network.
    - The aggregate attestation defined by `hash_tree_root(aggregate_and_proof.aggregate)` has _not_ already been seen (via aggregate gossip, within a block, or through the creation of an equivalent aggregate locally).
    - The block being voted for (`aggregate_and_proof.aggregate.data.beacon_block_root`) passes validation.
    - `aggregate_and_proof.aggregate.data.slot` is within the last `ATTESTATION_PROPAGATION_SLOT_RANGE` slots.
    - The validator index is within the aggregate's committee -- i.e. `aggregate_and_proof.index in get_attesting_indices(state, aggregate_and_proof.aggregate.data, aggregate_and_proof.aggregate.aggregation_bits)`.
    - `aggregate_and_proof.selection_proof` selects the validator as an aggregator for the slot -- i.e. `is_aggregator(state, aggregate_and_proof.aggregate.data.index, aggregate_and_proof.selection_proof)` returns `True`.
    - The `aggregate_and_proof.selection_proof` is a valid signature of the `aggregate_and_proof.aggregate.data.slot` by the validator with index `aggregate_and_proof.index`.
    - The signature of `aggregate_and_proof.aggregate` is valid.

Attestation subnets are used to propagate unaggregated attestations to subsections of the network. Their `TopicName`s are:

- `committee_index{index % ATTESTATION_SUBNET_COUNT}_beacon_attestation` - These topics are used to propagate unaggregated attestations to subsections of the network (typically beacon and persistent committees) to be aggregated before being gossiped to `beacon_aggregate_and_proof`. The following validations MUST pass before forwarding the `attestation` on the network.
    - The attestation's committee index (`attestation.data.index`) is for the correct subnet.
    - The attestation is unaggregated -- that is, it has exactly one participating validator (`len([bit for bit in attestation.aggregation_bits if bit == 0b1]) == 1`).
    - The block being voted for (`attestation.data.beacon_block_root`) passes validation.
    - `attestation.data.slot` is within the last `ATTESTATION_PROPAGATION_SLOT_RANGE` slots.
    - The signature of `attestation` is valid.

Additional topics are used to propagate lower frequency validator messages. Their `TopicName`s are:

- `voluntary_exit` - This topic is used solely for propagating voluntary validator exits to proposers on the network. Voluntary exits are sent in their entirety. Clients who receive a voluntary exit on this topic MUST validate the conditions within `process_voluntary_exit` before forwarding it across the network.
- `proposer_slashing` - This topic is used solely for propagating proposer slashings to proposers on the network. Proposer slashings are sent in their entirety. Clients who receive a proposer slashing on this topic MUST validate the conditions within `process_proposer_slashing` before forwarding it across the network.
- `attester_slashing` - This topic is used solely for propagating attester slashings to proposers on the network. Attester slashings are sent in their entirety. Clients who receive an attester slashing on this topic MUST validate the conditions within `process_attester_slashing` before forwarding it across the network.

#### Interop

Unaggregated and aggregated attestations from all shards are sent as `Attestation`s to the `beacon_attestation` topic. Clients are not required to publish aggregate attestations but must be able to process them. All validating clients SHOULD try to perform local attestation aggregation to prepare for block proposing.

#### Mainnet

Attestation broadcasting is grouped into subnets defined by a topic. The number of subnets is defined via `ATTESTATION_SUBNET_COUNT`. The `CommitteeIndex`, `index`, is assigned to the topic: `committee_index{index % ATTESTATION_SUBNET_COUNT}_beacon_attestation`.

Unaggregated attestations are sent to the subnet topic, `committee_index{attestation.data.index % ATTESTATION_SUBNET_COUNT}_beacon_attestation` as `Attestation`s.

Aggregated attestations are sent to the `beacon_aggregate_and_proof` topic as `AggregateAndProof`s.

### Messages

Each gossipsub [message](https://github.com/libp2p/go-libp2p-pubsub/blob/master/pb/rpc.proto#L17-L24) has a maximum size of `GOSSIP_MAX_SIZE`.

Clients MUST reject (fail validation) messages that are over this size limit. Likewise, clients MUST NOT emit or propagate messages larger than this limit.

The payload is carried in the `data` field of a gossipsub message, and varies depending on the topic:


| Topic                                  | Message Type      |
|----------------------------------------|-------------------|
| beacon_block                           | BeaconBlock       |
| beacon_aggregate_and_proof             | AggregateAndProof |
| beacon_attestation\*                   | Attestation       |
| committee_index{N}\_beacon_attestation | Attestation       |
| voluntary_exit                         | VoluntaryExit     |
| proposer_slashing                      | ProposerSlashing  |
| attester_slashing                      | AttesterSlashing  |

Clients MUST reject (fail validation) messages containing an incorrect type, or invalid payload.

When processing incoming gossip, clients MAY descore or disconnect peers who fail to observe these constraints.

\* The `beacon_attestation` topic is only for interop and will be removed prior to mainnet.

### Encodings

Topics are post-fixed with an encoding. Encodings define how the payload of a gossipsub message is encoded.

#### Interop

- `ssz` - All objects are [SSZ-encoded](#ssz-encoding). Example: The beacon block topic string is `/eth2/beacon_block/ssz`, and the data field of a gossipsub message is an ssz-encoded `BeaconBlock`.

#### Mainnet

- `ssz_snappy` - All objects are SSZ-encoded and then compressed with [Snappy](https://github.com/google/snappy). Example: The beacon aggregate attestation topic string is `/eth2/beacon_aggregate_and_proof/ssz_snappy`, and the data field of a gossipsub message is an `AggregateAndProof` that has been SSZ-encoded and then compressed with Snappy.

Implementations MUST use a single encoding. Changing an encoding will require coordination between participating implementations.

## The Req/Resp domain

### Protocol identification

Each message type is segregated into its own libp2p protocol ID, which is a case-sensitive UTF-8 string of the form:

```
/ProtocolPrefix/MessageName/SchemaVersion/Encoding
```

With:

- `ProtocolPrefix` - messages are grouped into families identified by a shared libp2p protocol name prefix. In this case, we use `/eth2/beacon_chain/req`.
- `MessageName` - each request is identified by a name consisting of English alphabet, digits and underscores (`_`).
- `SchemaVersion` - an ordinal version number (e.g. 1, 2, 3…). Each schema is versioned to facilitate backward and forward-compatibility when possible.
- `Encoding` - while the schema defines the data types in more abstract terms, the encoding strategy describes a specific representation of bytes that will be transmitted over the wire. See the [Encodings](#Encoding-strategies) section for further details.

This protocol segregation allows libp2p `multistream-select 1.0` / `multiselect 2.0` to handle the request type, version, and encoding negotiation before establishing the underlying streams.

### Req/Resp interaction

We use ONE stream PER request/response interaction. Streams are closed when the interaction finishes, whether in success or in error.

Request/response messages MUST adhere to the encoding specified in the protocol name and follow this structure (relaxed BNF grammar):

```
request   ::= <encoding-dependent-header> | <encoded-payload>
response  ::= <response_chunk>+
response_chunk  ::= <result> | <encoding-dependent-header> | <encoded-payload>
result    ::= “0” | “1” | “2” | [“128” ... ”255”]
```

The encoding-dependent header may carry metadata or assertions such as the encoded payload length, for integrity and attack proofing purposes. Because req/resp streams are single-use and stream closures implicitly delimit the boundaries, it is not strictly necessary to length-prefix payloads; however, certain encodings like SSZ do, for added security.

A `response` is formed by one or more `response_chunk`s. The exact request determines whether a response consists of a single `response_chunk` or possibly many. Responses that consist of a single SSZ-list (such as `BlocksByRange` and `BlocksByRoot`) send each list item as a `response_chunk`. All other response types (non-Lists) send a single `response_chunk`. The encoded-payload of a `response_chunk` has a maximum uncompressed byte size of `MAX_CHUNK_SIZE`.

Clients MUST ensure the each encoded payload of a `response_chunk` is less than or equal to `MAX_CHUNK_SIZE`; if not, they SHOULD reset the stream immediately. Clients tracking peer reputation MAY decrement the score of the misbehaving peer under this circumstance.

#### Requesting side

Once a new stream with the protocol ID for the request type has been negotiated, the full request message SHOULD be sent immediately. The request MUST be encoded according to the encoding strategy.

The requester MUST close the write side of the stream once it finishes writing the request message. At this point, the stream will be half-closed.

The requester MUST wait a maximum of `TTFB_TIMEOUT` for the first response byte to arrive (time to first byte—or TTFB—timeout). On that happening, the requester allows a further `RESP_TIMEOUT` for each subsequent `response_chunk` received. For responses consisting of potentially many `response_chunk`s (an SSZ-list) the requester SHOULD read from the stream until either; a) An error result is received in one of the chunks, b) The responder closes the stream,  c) More than `MAX_CHUNK_SIZE` bytes have been read for a single `response_chunk` payload or d) More than the maximum number of requested chunks are read. For requests consisting of a single `response_chunk` and a length-prefix, the requester should read the exact number of bytes defined by the length-prefix before closing the stream.

If any of these timeouts fire, the requester SHOULD reset the stream and deem the req/resp operation to have failed.

#### Responding side

Once a new stream with the protocol ID for the request type has been negotiated, the responder must process the incoming request message according to the encoding strategy, until EOF (denoting stream half-closure by the requester).

The responder MUST:

1. Use the encoding strategy to read the optional header.
2. If there are any length assertions for length `N`, it should read exactly `N` bytes from the stream, at which point an EOF should arise (no more bytes). Should this not be the case, it should be treated as a failure.
3. Deserialize the expected type, and process the request.
4. Write the response which may consist of one or more `response_chunk`s (result, optional header, payload).
5. Close their write side of the stream. At this point, the stream will be fully closed.

If steps (1), (2), or (3) fail due to invalid, malformed, or inconsistent data, the responder MUST respond in error. Clients tracking peer reputation MAY record such failures, as well as unexpected events, e.g. early stream resets.

The entire request should be read in no more than `RESP_TIMEOUT`. Upon a timeout, the responder SHOULD reset the stream.

The responder SHOULD send a `response_chunk` promptly. Chunks start with a **single-byte** response code which determines the contents of the `response_chunk` (`result` particle in the BNF grammar above). For multiple chunks, only the last chunk is allowed to have a non-zero error code (i.e. The chunk stream is terminated once an error occurs).

The response code can have one of the following values, encoded as a single unsigned byte:

-  0: **Success** -- a normal response follows, with contents matching the expected message schema and encoding specified in the request.
-  1: **InvalidRequest** -- the contents of the request are semantically invalid, or the payload is malformed, or could not be understood. The response payload adheres to the `ErrorMessage` schema (described below).
-  2: **ServerError** -- the responder encountered an error while processing the request. The response payload adheres to the `ErrorMessage` schema (described below).

Clients MAY use response codes above `128` to indicate alternative, erroneous request-specific responses.

The range `[3, 127]` is RESERVED for future usages, and should be treated as error if not recognized expressly.

The `ErrorMessage` schema is:

```
(
  error_message: String
)
```

*Note*: The String type is encoded as UTF-8 bytes without NULL terminator when SSZ-encoded. As the `ErrorMessage` is not an SSZ-container, only the UTF-8 bytes will be sent when SSZ-encoded.

A response therefore has the form of one or more `response_chunk`s, each structured as follows:
```
  +--------+--------+--------+--------+--------+--------+
  | result |   header (opt)  |     encoded_response     |
  +--------+--------+--------+--------+--------+--------+
```
Here, `result` represents the 1-byte response code.

### Encoding strategies

The token of the negotiated protocol ID specifies the type of encoding to be used for the req/resp interaction. Two values are possible at this time:

-  `ssz`: the contents are [SSZ-encoded](../simple-serialize.md). This encoding type MUST be supported by all clients. For objects containing a single field, only the field is SSZ-encoded not a container with a single field. For example, the `BeaconBlocksByRoot` request is an SSZ-encoded list of `HashTreeRoots`'s.
-  `ssz_snappy`: The contents are SSZ-encoded and then compressed with [Snappy](https://github.com/google/snappy). MAY be supported in the interoperability testnet; MUST be supported in mainnet.

#### SSZ-encoding strategy (with or without Snappy)

The [SimpleSerialize (SSZ) specification](../simple-serialize.md) outlines how objects are SSZ-encoded. If the Snappy variant is selected, we feed the serialized form to the Snappy compressor on encoding. The inverse happens on decoding.

**Encoding-dependent header:** Req/Resp protocols using the `ssz` or `ssz_snappy` encoding strategies MUST prefix all encoded and compressed (if applicable) payloads with an unsigned [protobuf varint](https://developers.google.com/protocol-buffers/docs/encoding#varints).

All messages that contain only a single field MUST be encoded directly as the type of that field and MUST NOT be encoded as an SSZ container.

Responses that are SSZ-lists (for example `[]BeaconBlocks`) send their
constituents individually as `response_chunk`s. For example, the
`[]BeaconBlocks` response type sends one or more `response_chunk`s. Each _successful_ `response_chunk` contains a single `BeaconBlock` payload.

### Messages

#### Status

**Protocol ID:** ``/eth2/beacon_chain/req/status/1/``

Request, Response Content:
```
(
  head_fork_version: bytes4
  finalized_root: bytes32
  finalized_epoch: uint64
  head_root: bytes32
  head_slot: uint64
)
```
The fields are:

- `head_fork_version`: The beacon_state `Fork` version.
- `finalized_root`: The latest finalized root the node knows about.
- `finalized_epoch`: The latest finalized epoch the node knows about.
- `head_root`: The block hash tree root corresponding to the head of the chain as seen by the sending node.
- `head_slot`: The slot corresponding to the `head_root`.

The dialing client MUST send a `Status` request upon connection.

The request/response MUST be encoded as an SSZ-container.

The response MUST consist of a single `response_chunk`.

Clients SHOULD immediately disconnect from one another following the handshake above under the following conditions:

1. If `head_fork_version` does not match the expected fork version at the epoch of the `head_slot`, since the client’s chain is on another fork. `head_fork_version` can also be used to segregate testnets.
2. If the (`finalized_root`, `finalized_epoch`) shared by the peer is not in the client's chain at the expected epoch. For example, if Peer 1 sends (root, epoch) of (A, 5) and Peer 2 sends (B, 3) but Peer 1 has root C at epoch 3, then Peer 1 would disconnect because it knows that their chains are irreparably disjoint.

Once the handshake completes, the client with the lower `finalized_epoch` or `head_slot` (if the clients have equal `finalized_epoch`s) SHOULD request beacon blocks from its counterparty via the `BeaconBlocksByRange` request.

#### Goodbye

**Protocol ID:** ``/eth2/beacon_chain/req/goodbye/1/``

Request, Response Content:
```
(
  uint64
)
```
Client MAY send goodbye messages upon disconnection. The reason field MAY be one of the following values:

- 1: Client shut down.
- 2: Irrelevant network.
- 3: Fault/error.

Clients MAY use reason codes above `128` to indicate alternative, erroneous request-specific responses.

The range `[4, 127]` is RESERVED for future usage.

The request/response MUST be encoded as a single SSZ-field.

The response MUST consist of a single `response_chunk`.

#### BeaconBlocksByRange

**Protocol ID:** `/eth2/beacon_chain/req/beacon_blocks_by_range/1/`

Request Content:
```
(
  head_block_root: HashTreeRoot
  start_slot: uint64
  count: uint64
  step: uint64
)
```

Response Content:
```
(
  []BeaconBlock
)
```

Requests count beacon blocks from the peer starting from `start_slot` on the chain defined by `head_block_root`. The response MUST contain no more than count blocks. `step` defines the slot increment between blocks. For example, requesting blocks starting at `start_slot` 2 with a step value of 2 would return the blocks at [2, 4, 6, …]. In cases where a slot is empty for a given slot number, no block is returned. For example, if slot 4 were empty in the previous example, the returned array would contain [2, 6, …]. A step value of 1 returns all blocks on the range `[start_slot, start_slot + count)`.

The request MUST be encoded as an SSZ-container.

The response MUST consist of at least one `response_chunk` and MAY consist of many. Each _successful_ `response_chunk` MUST contain a single `BeaconBlock` payload.

`BeaconBlocksByRange` is primarily used to sync historical blocks.

Clients MUST support requesting blocks since the start of the weak subjectivity period and up to the given `head_block_root`.

Clients MUST support `head_block_root` values since the latest finalized epoch.

Clients MUST respond with at least one block, if they have it.

Clients MUST order blocks by increasing slot number.

#### BeaconBlocksByRoot

**Protocol ID:** `/eth2/beacon_chain/req/beacon_blocks_by_root/1/`

Request Content:

```
(
  []HashTreeRoot
)
```

Response Content:

```
(
  []BeaconBlock
)
```

Requests blocks by their block roots. The response is a list of `BeaconBlock` whose length is less than or equal to the number of requested blocks. It may be less in the case that the responding peer is missing blocks.

`BeaconBlocksByRoot` is primarily used to recover recent blocks (e.g. when receiving a block or attestation whose parent is unknown).

The request MUST be encoded as an SSZ-field.

The response MUST consist of at least one `response_chunk` and MAY consist of many. Each _successful_ `response_chunk` MUST contain a single `BeaconBlock` payload.

Clients MUST support requesting blocks since the latest finalized epoch.

Clients MUST respond with at least one block, if they have it.

## The discovery domain: discv5

Discovery Version 5 ([discv5](https://github.com/ethereum/devp2p/blob/master/discv5/discv5.md)) is used for peer discovery, both in the interoperability testnet and mainnet.

`discv5` is a standalone protocol, running on UDP on a dedicated port, meant for peer discovery only. `discv5` supports self-certified, flexible peer records (ENRs) and topic-based advertisement, both of which are (or will be) requirements in this context.

:warning: Under construction. :warning:

### Integration into libp2p stacks

`discv5` SHOULD be integrated into the client’s libp2p stack by implementing an adaptor to make it conform to the [service discovery](https://github.com/libp2p/go-libp2p-core/blob/master/discovery/discovery.go) and [peer routing](https://github.com/libp2p/go-libp2p-core/blob/master/routing/routing.go#L36-L44) abstractions and interfaces (go-libp2p links provided).

Inputs to operations include peer IDs (when locating a specific peer), or capabilities (when searching for peers with a specific capability), and the outputs will be multiaddrs converted from the ENR records returned by the discv5 backend.

This integration enables the libp2p stack to subsequently form connections and streams with discovered peers.

### ENR structure

The Ethereum Node Record (ENR) for an Ethereum 2.0 client MUST contain the following entries (exclusive of the sequence number and signature, which MUST be present in an ENR):

-  The compressed secp256k1 publickey, 33 bytes (`secp256k1` field).
-  An IPv4 address (`ip` field) and/or IPv6 address (`ip6` field).
-  A TCP port (`tcp` field) representing the local libp2p listening port.
-  A UDP port (`udp` field) representing the local discv5 listening port.

Specifications of these parameters can be found in the [ENR Specification](http://eips.ethereum.org/EIPS/eip-778).

#### Interop

In the interoperability testnet, all peers will support all capabilities defined in this document (gossip, full Req/Resp suite, discovery protocol), therefore the ENR record does not need to carry Eth 2.0 capability information, as it would be superfluous.

Nonetheless, ENRs MUST carry a generic `eth2` key with nil value, denoting that the peer is indeed an Eth 2.0 peer, in order to eschew connecting to Eth 1.0 peers.

#### Mainnet

On mainnet, ENRs MUST include a structure enumerating the capabilities offered by the peer in an efficient manner. The concrete solution is currently undefined. Proposals include using namespaced bloom filters mapping capabilities to specific protocol IDs supported under that capability.

### Topic advertisement

#### Interop

This feature will not be used in the interoperability testnet.

#### Mainnet

In mainnet, we plan to use discv5’s topic advertisement feature as a rendezvous facility for peers on shards (thus subscribing to the relevant gossipsub topics).

# Design decision rationale

## Transport

### Why are we defining specific transports?

libp2p peers can listen on multiple transports concurrently, and these can change over time. Multiaddrs encode not only the address but also the transport to be used to dial.

Due to this dynamic nature, agreeing on specific transports like TCP, QUIC, or WebSockets on paper becomes irrelevant.

However, it is useful to define a minimum baseline for interoperability purposes.

### Can clients support other transports/handshakes than the ones mandated by the spec?

Clients may support other transports such as libp2p QUIC, WebSockets, and WebRTC transports, if available in the language of choice. While interoperability shall not be harmed by lack of such support, the advantages are desirable:

-  Better latency, performance, and other QoS characteristics (QUIC).
-  Paving the way for interfacing with future light clients (WebSockets, WebRTC).

The libp2p QUIC transport inherently relies on TLS 1.3 per requirement in section 7 of the [QUIC protocol specification](https://tools.ietf.org/html/draft-ietf-quic-transport-22#section-7) and the accompanying [QUIC-TLS document](https://tools.ietf.org/html/draft-ietf-quic-tls-22).

The usage of one handshake procedure or the other shall be transparent to the Eth 2.0 application layer, once the libp2p Host/Node object has been configured appropriately.

### What are the advantages of using TCP/QUIC/Websockets?

TCP is a reliable, ordered, full-duplex, congestion-controlled network protocol that powers much of the Internet as we know it today. HTTP/1.1 and HTTP/2 run atop TCP.

QUIC is a new protocol that’s in the final stages of specification by the IETF QUIC WG. It emerged from Google’s SPDY experiment. The QUIC transport is undoubtedly promising. It’s UDP-based yet reliable, ordered, multiplexed, natively secure (TLS 1.3), reduces latency vs. TCP, and offers stream-level and connection-level congestion control (thus removing head-of-line blocking), 0-RTT connection establishment, and endpoint migration, amongst other features. UDP also has better NAT traversal properties than TCP—something we desperately pursue in peer-to-peer networks.

QUIC is being adopted as the underlying protocol for HTTP/3. This has the potential to award us censorship resistance via deep packet inspection for free. Provided that we use the same port numbers and encryption mechanisms as HTTP/3, our traffic may be indistinguishable from standard web traffic, and we may only become subject to standard IP-based firewall filtering—something we can counteract via other mechanisms.

WebSockets and/or WebRTC transports are necessary for interaction with browsers, and will become increasingly important as we incorporate browser-based light clients to the Eth 2.0 network.

### Why do we not just support a single transport?

Networks evolve. Hardcoding design decisions leads to ossification, preventing the evolution of networks alongside the state of the art. Introducing changes on an ossified protocol is very costly, and sometimes, downright impracticable without causing undesirable breakage.

Modeling for upgradeability and dynamic transport selection from the get-go lays the foundation for a future-proof stack.

Clients can adopt new transports without breaking old ones, and the multi-transport ability enables constrained and sandboxed environments (e.g. browsers, embedded devices) to interact with the network as first-class citizens via suitable/native transports (e.g. WSS), without the need for proxying or trust delegation to servers.

### Why are we not using QUIC for mainnet from the start?

The QUIC standard is still not finalized (at working draft 22 at the time of writing), and not all mainstream runtimes/languages have mature, standard, and/or fully-interoperable [QUIC support](https://github.com/quicwg/base-drafts/wiki/Implementations). One remarkable example is node.js, where the QUIC implementation is [in early development](https://github.com/nodejs/quic).

## Multiplexing

### Why are we using mplex/yamux?

[Yamux](https://github.com/hashicorp/yamux/blob/master/spec.md) is a multiplexer invented by Hashicorp that supports stream-level congestion control. Implementations exist in a limited set of languages, and it’s not a trivial piece to develop.

Conscious of that, the libp2p community conceptualized [mplex](https://github.com/libp2p/specs/blob/master/mplex/README.md) as a simple, minimal multiplexer for usage with libp2p. It does not support stream-level congestion control and is subject to head-of-line blocking.

Overlay multiplexers are not necessary with QUIC since the protocol provides native multiplexing, but they need to be layered atop TCP, WebSockets, and other transports that lack such support.

## Protocol negotiation

### When is multiselect 2.0 due and why are we using it for mainnet?

multiselect 2.0 is currently being conceptualized. The debate started [on this issue](https://github.com/libp2p/specs/pull/95), but it got overloaded—as it tends to happen with large conceptual OSS discussions that touch the heart and core of a system.

In the following weeks (August 2019), there will be a renewed initiative to first define the requirements, constraints, assumptions, and features, in order to lock in basic consensus upfront and subsequently build on that consensus by submitting a specification for implementation.

We plan to use multiselect 2.0 for mainnet because it will:

1. Reduce round trips during connection bootstrapping and stream protocol negotiation.
2. Enable efficient one-stream-per-request interaction patterns.
3. Leverage *push data* mechanisms of underlying protocols to expedite negotiation.
4. Provide the building blocks for enhanced censorship resistance.

### What is the difference between connection-level and stream-level protocol negotiation?

All libp2p connections must be authenticated, encrypted, and multiplexed. Connections using network transports unsupportive of native authentication/encryption and multiplexing (e.g. TCP) need to undergo protocol negotiation to agree on a mutually supported:

1. authentication/encryption mechanism (such as SecIO, TLS 1.3, Noise).
2. overlay multiplexer (such as mplex, Yamux, spdystream).

In this specification, we refer to these two as *connection-level negotiations*. Transports supporting those features natively (such as QUIC) omit those negotiations.

After successfully selecting a multiplexer, all subsequent I/O happens over *streams*. When opening streams, peers pin a protocol to that stream, by conducting *stream-level protocol negotiation*.

At present, multistream-select 1.0 is used for both types of negotiation, but multiselect 2.0 will use dedicated mechanisms for connection bootstrapping process and stream protocol negotiation.

## Encryption

### Why are we using SecIO for interop? Why not for mainnet?

SecIO has been the default encryption layer for libp2p for years. It is used in IPFS and Filecoin. And although it will be superseded shortly, it is proven to work at scale.

SecIO is the common denominator across the various language libraries at this stage. It is widely implemented. That’s why we have chosen to use it for initial interop to minimize overhead in getting to a basic interoperability testnet.

We won’t be using it for mainnet because, amongst other things, it requires several round trips to be sound, and doesn’t support early data (0-RTT data), a mechanism that multiselect 2.0 will leverage to reduce round trips during connection bootstrapping.

SecIO is not considered secure for the purposes of this spec.

### Why are we using Noise/TLS 1.3 for mainnet?

Copied from the Noise Protocol Framework [website](http://www.noiseprotocol.org):

> Noise is a framework for building crypto protocols. Noise protocols support mutual and optional authentication, identity hiding, forward secrecy, zero round-trip encryption, and other advanced features.

Noise in itself does not specify a single handshake procedure, but provides a framework to build secure handshakes based on Diffie-Hellman key agreement with a variety of tradeoffs and guarantees.

Noise handshakes are lightweight and simple to understand, and are used in major cryptographic-centric projects like WireGuard, I2P, and Lightning. [Various](https://www.wireguard.com/papers/kobeissi-bhargavan-noise-explorer-2018.pdf) [studies](https://eprint.iacr.org/2019/436.pdf) have assessed the stated security goals of several Noise handshakes with positive results.

On the other hand, TLS 1.3 is the newest, simplified iteration of TLS. Old, insecure, obsolete ciphers and algorithms have been removed, adopting Ed25519 as the sole ECDH key agreement function. Handshakes are faster, 1-RTT data is supported, and session resumption is a reality, amongst other features.

*Note*: [TLS 1.3 is a prerequisite of the QUIC transport](https://tools.ietf.org/html/draft-ietf-quic-transport-22#section-7), although an experiment exists to integrate Noise as the QUIC crypto layer: [nQUIC](https://eprint.iacr.org/2019/028).

### Why are we using encryption at all?

Transport level encryption secures message exchange and provides properties that are useful for privacy, safety, and censorship resistance. These properties are derived from the following security guarantees that apply to the entire communication between two peers:

-  Peer authentication: the peer I’m talking to is really who they claim to be and who I expect them to be.
-  Confidentiality: no observer can eavesdrop on the content of our messages.
-  Integrity: the data has not been tampered with by a third-party while in transit.
-  Non-repudiation: the originating peer cannot dispute that they sent the message.
-  Depending on the chosen algorithms and mechanisms (e.g. continuous HMAC), we may obtain additional guarantees, such as non-replayability (this byte could’ve only been sent *now;* e.g. by using continuous HMACs), or perfect forward secrecy (in the case that a peer key is compromised, the content of a past conversation will not be compromised).

Note that transport-level encryption is not exclusive of application-level encryption or cryptography. Transport-level encryption secures the communication itself, while application-level cryptography is necessary for the application’s use cases (e.g. signatures, randomness, etc.).

### Will mainnnet networking be untested when it launches?

Before launching mainnet, the testnet will be switched over to mainnet networking parameters, including Noise handshakes, and other new protocols. This gives us an opportunity to drill coordinated network upgrades and verifying that there are no significant upgradeability gaps.

## Gossipsub

### Why are we using a pub/sub algorithm for block and attestation propagation?

Pubsub is a technique to broadcast/disseminate data across a network rapidly. Such data is packaged in fire-and-forget messages that do not require a response from every recipient. Peers subscribed to a topic participate in the propagation of messages in that topic.

The alternative is to maintain a fully connected mesh (all peers connected to each other 1:1), which scales poorly (O(n^2)).

### Why are we using topics to segregate encodings, yet only support one encoding?

For future extensibility with almost zero overhead now (besides the extra bytes in the topic name).

### How do we upgrade gossip channels (e.g. changes in encoding, compression)?

Changing gossipsub/broadcasts requires a coordinated upgrade where all clients start publishing to the new topic together, for example during a hard fork.

One can envision a two-phase deployment as well where clients start listening to the new topic in the first phase then start publishing some time later, letting the traffic naturally move over to the new topic.

### Why must all clients use the same gossip topic instead of one negotiated between each peer pair?

Supporting multiple topics/encodings would require the presence of relayers to translate between encodings and topics so as to avoid network fragmentation where participants have diverging views on the gossiped state, making the protocol more complicated and fragile.

Gossip protocols typically remember what messages they've seen for a finite period of time-based on message identity—if you publish the same message again after that time has passed, it will be re-broadcast—adding a relay delay also makes this scenario more likely.

One can imagine that in a complicated upgrade scenario, we might have peers publishing the same message on two topics/encodings, but the price here is pretty high in terms of overhead—both computational and networking—so we'd rather avoid that.

It is permitted for clients to publish data on alternative topics as long as they also publish on the network-wide mandatory topic.

### Why are the topics strings and not hashes?

Topic names have a hierarchical structure. In the future, gossipsub may support wildcard subscriptions (e.g. subscribe to all children topics under a root prefix) by way of prefix matching. Enforcing hashes for topic names would preclude us from leveraging such features going forward.

No security or privacy guarantees are lost as a result of choosing plaintext topic names, since the domain is finite anyway, and calculating a digest's preimage would be trivial.

Furthermore, the Eth 2.0 topic names are shorter than their digest equivalents (assuming SHA-256 hash), so hashing topics would bloat messages unnecessarily.

### Why are there `ATTESTATION_SUBNET_COUNT` attestation subnets?

Depending on the number of validators, it may be more efficient to group shard subnets and might provide better stability for the gossipsub channel. The exact grouping will be dependent on more involved network tests. This constant allows for more flexibility in setting up the network topology for attestation aggregation (as aggregation should happen on each subnet). The value is currently set to to be equal `MAX_COMMITTEES_PER_SLOT` until network tests indicate otherwise.

### Why are attestations limited to be broadcast on gossip channels within `SLOTS_PER_EPOCH` slots?

Attestations can only be included on chain within an epoch's worth of slots so this is the natural cutoff. There is no utility to the chain to broadcast attestations older than one epoch, and because validators have a chance to make a new attestation each epoch, there is minimal utility to the fork choice to relay old attestations as a new latest message can soon be created by each validator.

In addition to this, relaying attestations requires validating the attestation in the context of the `state` during which it was created. Thus, validating arbitrarily old attestations would put additional requirements on which states need to be readily available to the node. This would result in a higher resource burden and could serve as a DoS vector.

### Why are aggregate attestations broadcast to the global topic as `AggregateAndProof`s rather than just as `Attestation`s?

The dominant strategy for an individual validator is to always broadcast an aggregate containing their own attestation to the global channel to ensure that proposers see their attestation for inclusion. Using a private selection criteria and providing this proof of selection alongside the gossiped aggregate ensures that this dominant strategy will not flood the global channel.

Also, an attacker can create any number of honest-looking aggregates and broadcast them to the global pubsub channel. Thus without some sort of proof of selection as an aggregator, the global channel can trivially be spammed.

### Why are we sending entire objects in the pubsub and not just hashes?

Entire objects should be sent to get the greatest propagation speeds. If only hashes are sent, then block and attestation propagation is dependent on recursive requests from each peer. In a hash-only scenario, peers could receive hashes without knowing who to download the actual contents from. Sending entire objects ensures that they get propagated through the entire network.

### Should clients gossip blocks if they *cannot* validate the proposer signature due to not yet being synced, not knowing the head block, etc?

The prohibition of unverified-block-gossiping extends to nodes that cannot verify a signature due to not being fully synced to ensure that such (amplified) DOS attacks are not possible.

### How are we going to discover peers in a gossipsub topic?

Via discv5 topics. ENRs should not be used for this purpose, as they store identity, location, and capability information, not volatile [advertisements](#topic-advertisement).

In the interoperability testnet, all peers will be subscribed to all global beacon chain topics, so discovering peers in specific shard topics will be unnecessary.

## Req/Resp

### Why segregate requests into dedicated protocol IDs?

Requests are segregated by protocol ID to:

1. Leverage protocol routing in libp2p, such that the libp2p stack will route the incoming stream to the appropriate handler. This allows the handler function for each request type to be self-contained. For an analogy, think about how you attach HTTP handlers to a REST API server.
2. Version requests independently. In a coarser-grained umbrella protocol, the entire protocol would have to be versioned even if just one field in a single message changed.
3. Enable clients to select the individual requests/versions they support. It would no longer be a strict requirement to support all requests, and clients, in principle, could support a subset of requests and variety of versions.
4. Enable flexibility and agility for clients adopting spec changes that impact the request, by signalling to peers exactly which subset of new/old requests they support.
5. Enable clients to explicitly choose backwards compatibility at the request granularity. Without this, clients would be forced to support entire versions of the coarser request protocol.
6. Parallelise RFCs (or Eth 2.0 EIPs). By decoupling requests from one another, each RFC that affects the request protocol can be deployed/tested/debated independently without relying on a synchronization point to version the general top-level protocol.
  1. This has the benefit that clients can explicitly choose which RFCs to deploy without buying into all other RFCs that may be included in that top-level version.
  2. Affording this level of granularity with a top-level protocol would imply creating as many variants (e.g. /protocol/43-{a,b,c,d,...}) as the cartesian product of RFCs inflight, O(n^2).
7. Allow us to simplify the payload of requests. Request-id’s and method-ids no longer need to be sent. The encoding/request type and version can all be handled by the framework.

**Caveat**: The protocol negotiation component in the current version of libp2p is called multistream-select 1.0. It is somewhat naïve and introduces overhead on every request when negotiating streams, although implementation-specific optimizations are possible to save this cost. Multiselect 2.0 will remove this overhead by memoizing previously selected protocols, and modeling shared protocol tables. Fortunately, this req/resp protocol is not the expected network bottleneck in the protocol so the additional overhead is not expected to hinder interop testing. More info is to be released from the libp2p community in the coming weeks.

### Why are messages length-prefixed with a protobuf varint in the SSZ-encoding?

We are using single-use streams where each stream is closed at the end of the message. Thus, libp2p transparently handles message delimiting in the underlying stream. libp2p streams are full-duplex, and each party is responsible for closing their write side (like in TCP). We can therefore use stream closure to mark the end of the request and response independently.

Nevertheless, messages are still length-prefixed—this is now being considered for removal.

Advantages of length-prefixing include:

* Reader can prepare a correctly sized buffer before reading message
* Alignment with protocols like gRPC over HTTP/2 that prefix with length
* Sanity checking of stream closure / message length

Disadvantages include:

* Redundant methods of message delimiting—both stream end marker and length prefix
* Harder to stream as length must be known up-front
* Additional code path required to verify length

In some protocols, adding a length prefix serves as a form of DoS protection against very long messages, allowing the client to abort if an overlong message is about to be sent. In this protocol, we are globally limiting message sizes using `MAX_CHUNK_SIZE`, thus the length prefix does not afford any additional protection.

[Protobuf varint](https://developers.google.com/protocol-buffers/docs/encoding#varints) is an efficient technique to encode variable-length ints. Instead of reserving a fixed-size field of as many bytes as necessary to convey the maximum possible value, this field is elastic in exchange for 1-bit overhead per byte.

### Why do we version protocol strings with ordinals instead of semver?

Using semver for network protocols is confusing. It is never clear what a change in a field, even if backwards compatible on deserialization, actually implies. Network protocol agreement should be explicit. Imagine two peers:

-  Peer A supporting v1.1.1 of protocol X.
-  Peer B supporting v1.1.2 of protocol X.

These two peers should never speak to each other because the results can be unpredictable. This is an oversimplification: imagine the same problem with a set of 10 possible versions. We now have 10^2 (100) possible outcomes that peers need to model for. The resulting complexity is unwieldy.

For this reason, we rely on negotiation of explicit, verbatim protocols. In the above case, peer B would provide backwards compatibility by supporting and advertising both v1.1.1 and v1.1.2 of the protocol.

Therefore, semver would be relegated to convey expectations at the human level, and it wouldn't do a good job there either, because it's unclear if "backwards compatibility" and "breaking change" apply only to wire schema level, to behavior, etc.

For this reason, we remove and replace semver with ordinals that require explicit agreement and do not mandate a specific policy for changes.

### Why is it called Req/Resp and not RPC?

Req/Resp is used to avoid confusion with JSON-RPC and similar user-client interaction mechanisms.

## Discovery

### Why are we using discv5 and not libp2p Kademlia DHT?

discv5 is a standalone protocol, running on UDP on a dedicated port, meant for peer and service discovery only. discv5 supports self-certified, flexible peer records (ENRs) and topic-based advertisement, both of which are, or will be, requirements in this context.

On the other hand, libp2p Kademlia DHT is a fully-fledged DHT protocol/implementation with content routing and storage capabilities, both of which are irrelevant in this context.

We assume that Eth 1.0 nodes will evolve to support discv5. By sharing the discovery network between Eth 1.0 and 2.0, we benefit from the additive effect on network size that enhances resilience and resistance against certain attacks, to which smaller networks are more vulnerable. It should also help light clients of both networks find nodes with specific capabilities.

discv5 is in the process of being audited.

### What is the difference between an ENR and a multiaddr, and why are we using ENRs?

Ethereum Node Records are self-certified node records. Nodes craft and disseminate ENRs for themselves, proving authorship via a cryptographic signature. ENRs are sequentially indexed, enabling conflicts to be resolved.

ENRs are key-value records with string-indexed ASCII keys. They can store arbitrary information, but EIP-778 specifies a pre-defined dictionary, including IPv4 and IPv6 addresses, secp256k1 public keys, etc.

Comparing ENRs and multiaddrs is like comparing apples and oranges. ENRs are self-certified containers of identity, addresses, and metadata about a node. Multiaddrs are address strings with the peculiarity that they’re self-describing, composable and future-proof. An ENR can contain multiaddrs, and multiaddrs can be derived securely from the fields of an authenticated ENR.

discv5 uses ENRs and we will presumably need to:

1. Add `multiaddr` to the dictionary, so that nodes can advertise their multiaddr under a reserved namespace in ENRs. – and/or –
2. Define a bi-directional conversion function between multiaddrs and the corresponding denormalized fields in an ENR (ip, ip6, tcp, tcp6, etc.), for compatibility with nodes that do not support multiaddr natively (e.g. Eth 1.0 nodes).

## Compression/Encoding

### Why are we using SSZ for encoding?

SSZ is used at the consensus layer, and all implementations should have support for SSZ-encoding/decoding, requiring no further dependencies to be added to client implementations. This is a natural choice for serializing objects to be sent across the wire. The actual data in most protocols will be further compressed for efficiency.

SSZ has well-defined schemas for consensus objects (typically sent across the wire) reducing any serialization schema data that needs to be sent. It also has defined all required types that are required for this network specification.

### Why are we compressing, and at which layers?

We compress on the wire to achieve smaller payloads per-message, which, in aggregate, result in higher efficiency, better utilization of available bandwidth, and overall reduction in network-wide traffic overhead.

At this time, libp2p does not have an out-of-the-box compression feature that can be dynamically negotiated and layered atop connections and streams, but it is [being considered](https://github.com/libp2p/libp2p/issues/81).

This is a non-trivial feature because the behavior of network IO loops, kernel buffers, chunking, and packet fragmentation, amongst others, need to be taken into account. libp2p streams are unbounded streams, whereas compression algorithms work best on bounded byte streams of which we have some prior knowledge.

Compression tends not to be a one-size-fits-all problem. A lot of variables need careful evaluation, and generic approaches/choices lead to poor size shavings, which may even be counterproductive when factoring in the CPU and memory tradeoff.

For all these reasons, generically negotiating compression algorithms may be treated as a research problem at the libp2p community, one we’re happy to tackle in the medium-term.

At this stage, the wisest choice is to consider libp2p a messenger of bytes, and to make application layer participate in compressing those bytes. This looks different depending on the interaction layer:

-  Gossip domain: since gossipsub has a framing protocol and exposes an API, we compress the payload (when dictated by the encoding token in the topic name) prior to publishing the message via the API. No length prefixing is necessary because protobuf takes care of bounding the field in the serialized form.
-  Req/Resp domain: since we define custom protocols that operate on byte streams, implementers are encouraged to encapsulate the encoding and compression logic behind MessageReader and MessageWriter components/strategies that can be layered on top of the raw byte streams.

### Why are using Snappy for compression?

Snappy is used in Ethereum 1.0. It is well maintained by Google, has good benchmarks, and can calculate the size of the uncompressed object without inflating it in memory. This prevents DOS vectors where large uncompressed data is sent.

### Can I get access to unencrypted bytes on the wire for debugging purposes?

Yes, you can add loggers in your libp2p protocol handlers to log incoming and outgoing messages. It is recommended to use programming design patterns to encapsulate the logging logic cleanly.

If your libp2p library relies on frameworks/runtimes such as Netty (jvm) or Node.js (javascript), you can use logging facilities in those frameworks/runtimes to enable message tracing.

For specific ad-hoc testing scenarios, you can use the [plaintext/2.0.0 secure channel](https://github.com/libp2p/specs/blob/master/plaintext/README.md) (which is essentially no-op encryption or message authentication), in combination with tcpdump or Wireshark to inspect the wire.

# libp2p implementations matrix

This section will soon contain a matrix showing the maturity/state of the libp2p features required by this spec across the languages in which Eth 2.0 clients are being developed.<|MERGE_RESOLUTION|>--- conflicted
+++ resolved
@@ -113,16 +113,9 @@
 
 | Name | Value | Description |
 |---|---|---|
-<<<<<<< HEAD
-| `REQ_RESP_MAX_SIZE` | `TODO` | The maximum size of uncompressed req/resp messages that clients will allow. |
-| `SSZ_MAX_LIST_SIZE` | `TODO` | The maximum size of SSZ-encoded variable lists. |
-| `GOSSIP_MAX_SIZE` | `2**20` (= 1048576, 1 MiB) | The maximum size of uncompressed gossip messages. |
-| `ATTESTATION_SUBNET_COUNT` | `64` | The number of shard subnets used in the gossipsub protocol. |
-=======
 | `GOSSIP_MAX_SIZE` | `2**20` (= 1048576, 1 MiB) | The maximum allowed size of uncompressed gossip messages. |
 | `MAX_CHUNK_SIZE` | `2**20` (1048576, 1 MiB) | The maximum allowed size of uncompressed req/resp chunked responses. |
-| `SHARD_SUBNET_COUNT` | `TODO` | The number of shard subnets used in the gossipsub protocol. |
->>>>>>> 51eeebe9
+| `ATTESTATION_SUBNET_COUNT` | `64` | The number of shard subnets used in the gossipsub protocol. |
 | `TTFB_TIMEOUT` | `5s` | The maximum time to wait for first byte of request response (time-to-first-byte). |
 | `RESP_TIMEOUT` | `10s` | The maximum time for complete response transfer. |
 | `ATTESTATION_PROPAGATION_SLOT_RANGE` | `32` | The maximum number of slots during which an attestation can be propagated. |
