--- conflicted
+++ resolved
@@ -266,11 +266,7 @@
     proposer_score = Gwei(0)
     # Boost is applied if ``root`` is an ancestor of ``proposer_boost_root``
     if get_ancestor(store, store.proposer_boost_root, store.blocks[root].slot) == root:
-<<<<<<< HEAD
         proposer_score = get_proposer_score(store)
-=======
-        proposer_score = calculate_committee_fraction(state, PROPOSER_SCORE_BOOST)
->>>>>>> e5259463
     return attestation_score + proposer_score
 ```
 
