# Ethereum 2.0 Phase 1 -- Custody Game

**Notice**: This document is a work-in-progress for researchers and implementers.

## Table of contents

<!-- START doctoc generated TOC please keep comment here to allow auto update -->
<!-- DON'T EDIT THIS SECTION, INSTEAD RE-RUN doctoc TO UPDATE -->


- [Introduction](#introduction)
- [Constants](#constants)
  - [Misc](#misc)
- [Configuration](#configuration)
  - [Time parameters](#time-parameters)
  - [Max operations per block](#max-operations-per-block)
  - [Reward and penalty quotients](#reward-and-penalty-quotients)
- [Data structures](#data-structures)
  - [New Beacon Chain operations](#new-beacon-chain-operations)
    - [`CustodyChunkChallenge`](#custodychunkchallenge)
    - [`CustodyChunkChallengeRecord`](#custodychunkchallengerecord)
    - [`CustodyChunkResponse`](#custodychunkresponse)
    - [`CustodySlashing`](#custodyslashing)
    - [`SignedCustodySlashing`](#signedcustodyslashing)
    - [`CustodyKeyReveal`](#custodykeyreveal)
    - [`EarlyDerivedSecretReveal`](#earlyderivedsecretreveal)
- [Helpers](#helpers)
  - [`replace_empty_or_append`](#replace_empty_or_append)
  - [`legendre_bit`](#legendre_bit)
  - [`get_custody_atoms`](#get_custody_atoms)
  - [`get_custody_secrets`](#get_custody_secrets)
  - [`universal_hash_function`](#universal_hash_function)
  - [`compute_custody_bit`](#compute_custody_bit)
  - [`get_randao_epoch_for_custody_period`](#get_randao_epoch_for_custody_period)
  - [`get_custody_period_for_validator`](#get_custody_period_for_validator)
- [Per-block processing](#per-block-processing)
  - [Custody Game Operations](#custody-game-operations)
    - [Chunk challenges](#chunk-challenges)
    - [Custody chunk response](#custody-chunk-response)
    - [Custody key reveals](#custody-key-reveals)
    - [Early derived secret reveals](#early-derived-secret-reveals)
    - [Custody Slashings](#custody-slashings)
- [Per-epoch processing](#per-epoch-processing)
  - [Handling of reveal deadlines](#handling-of-reveal-deadlines)
  - [Final updates](#final-updates)

<!-- END doctoc generated TOC please keep comment here to allow auto update -->

## Introduction

This document details the beacon chain additions and changes in Phase 1 of Ethereum 2.0 to support the shard data custody game, building upon the [Phase 0](../phase0/beacon-chain.md) specification.

## Constants

### Misc

| Name | Value | Unit |
| - | - | - |
| `CUSTODY_PRIME` | `int(2 ** 256 - 189)` | - |
| `CUSTODY_SECRETS` | `uint64(3)` | - |
| `BYTES_PER_CUSTODY_ATOM` | `uint64(32)` | bytes |
| `CUSTODY_PROBABILITY_EXPONENT` | `uint64(10)` | - |

## Configuration

### Time parameters

| Name | Value | Unit | Duration |
| - | - | :-: | :-: |
| `RANDAO_PENALTY_EPOCHS` | `uint64(2**1)` (= 2) | epochs | 12.8 minutes |
| `EARLY_DERIVED_SECRET_PENALTY_MAX_FUTURE_EPOCHS` | `uint64(2**15)` (= 32,768) | epochs | ~146 days |
| `EPOCHS_PER_CUSTODY_PERIOD` | `uint64(2**14)` (= 16,384) | epochs | ~73 days |
| `CUSTODY_PERIOD_TO_RANDAO_PADDING` | `uint64(2**11)` (= 2,048) | epochs | ~9 days |
| `MAX_CHUNK_CHALLENGE_DELAY` | `uint64(2**15)` (= 32,768) | epochs | ~146 days |

### Max operations per block

| Name | Value |
| - | - |
| `MAX_CUSTODY_CHUNK_CHALLENGE_RECORDS` | `uint64(2**20)` (= 1,048,576) |
| `MAX_CUSTODY_KEY_REVEALS` | `uint64(2**8)` (= 256) |
| `MAX_EARLY_DERIVED_SECRET_REVEALS` | `uint64(2**0)` (= 1) |
| `MAX_CUSTODY_CHUNK_CHALLENGES` | `uint64(2**2)` (= 4) |
| `MAX_CUSTODY_CHUNK_CHALLENGE_RESPONSES` | `uint64(2**4)` (= 16) |
| `MAX_CUSTODY_SLASHINGS` | `uint64(2**0)` (= 1) |

### Reward and penalty quotients

| Name | Value |
| - | - |
<<<<<<< HEAD
| `EARLY_DERIVED_SECRET_REVEAL_PENALTY_FACTOR` | `2**1` (= 2) |
=======
| `EARLY_DERIVED_SECRET_REVEAL_SLOT_REWARD_MULTIPLE` | `uint64(2**1)` (= 2) |
| `MINOR_REWARD_QUOTIENT` | `uint64(2**8)` (= 256) |
>>>>>>> 21fe8f73

## Data structures

### New Beacon Chain operations

#### `CustodyChunkChallenge`

```python
class CustodyChunkChallenge(Container):
    responder_index: ValidatorIndex
    shard_transition: ShardTransition
    attestation: Attestation
    data_index: uint64
    chunk_index: uint64
```

#### `CustodyChunkChallengeRecord`

```python
class CustodyChunkChallengeRecord(Container):
    challenge_index: uint64
    challenger_index: ValidatorIndex
    responder_index: ValidatorIndex
    inclusion_epoch: Epoch
    data_root: Root
    chunk_index: uint64
```

#### `CustodyChunkResponse`

```python
class CustodyChunkResponse(Container):
    challenge_index: uint64
    chunk_index: uint64
    chunk: ByteVector[BYTES_PER_CUSTODY_CHUNK]
    branch: Vector[Root, CUSTODY_RESPONSE_DEPTH + 1]
```

#### `CustodySlashing`

```python
class CustodySlashing(Container):
    # (Attestation.data.shard_transition_root as ShardTransition).shard_data_roots[data_index] is the root of the data.
    data_index: uint64
    malefactor_index: ValidatorIndex
    malefactor_secret: BLSSignature
    whistleblower_index: ValidatorIndex
    shard_transition: ShardTransition
    attestation: Attestation
    data: ByteList[MAX_SHARD_BLOCK_SIZE]
```

#### `SignedCustodySlashing`

```python
class SignedCustodySlashing(Container):
    message: CustodySlashing
    signature: BLSSignature
```

#### `CustodyKeyReveal`

```python
class CustodyKeyReveal(Container):
    # Index of the validator whose key is being revealed
    revealer_index: ValidatorIndex
    # Reveal (masked signature)
    reveal: BLSSignature
```

#### `EarlyDerivedSecretReveal`

Represents an early (punishable) reveal of one of the derived secrets, where derived secrets are RANDAO reveals and custody reveals (both are part of the same domain).

```python
class EarlyDerivedSecretReveal(Container):
    # Index of the validator whose key is being revealed
    revealed_index: ValidatorIndex
    # RANDAO epoch of the key that is being revealed
    epoch: Epoch
    # Reveal (masked signature)
    reveal: BLSSignature
    # Index of the validator who revealed (whistleblower)
    masker_index: ValidatorIndex
    # Mask used to hide the actual reveal signature (prevent reveal from being stolen)
    mask: Bytes32
```

## Helpers

### `replace_empty_or_append`

```python
def replace_empty_or_append(l: List, new_element: Any) -> int:
    for i in range(len(l)):
        if l[i] == type(new_element)():
            l[i] = new_element
            return i
    l.append(new_element)
    return len(l) - 1
```

### `legendre_bit`

Returns the Legendre symbol `(a/q)` normalizes as a bit (i.e. `((a/q) + 1) // 2`). In a production implementation, a well-optimized library (e.g. GMP) should be used for this.

```python
def legendre_bit(a: int, q: int) -> int:
    if a >= q:
        return legendre_bit(a % q, q)
    if a == 0:
        return 0
    assert(q > a > 0 and q % 2 == 1)
    t = 1
    n = q
    while a != 0:
        while a % 2 == 0:
            a //= 2
            r = n % 8
            if r == 3 or r == 5:
                t = -t
        a, n = n, a
        if a % 4 == n % 4 == 3:
            t = -t
        a %= n
    if n == 1:
        return (t + 1) // 2
    else:
        return 0
```

### `get_custody_atoms`

Given one set of data, return the custody atoms: each atom will be combined with one legendre bit.

```python
def get_custody_atoms(bytez: bytes) -> Sequence[bytes]:
    length_remainder = len(bytez) % BYTES_PER_CUSTODY_ATOM
    bytez += b'\x00' * ((BYTES_PER_CUSTODY_ATOM - length_remainder) % BYTES_PER_CUSTODY_ATOM)  # right-padding
    return [
        bytez[i:i + BYTES_PER_CUSTODY_ATOM]
        for i in range(0, len(bytez), BYTES_PER_CUSTODY_ATOM)
    ]
```

### `get_custody_secrets`

Extract the custody secrets from the signature

```python
def get_custody_secrets(key: BLSSignature) -> Sequence[int]:
    full_G2_element = bls.signature_to_G2(key)
    signature = full_G2_element[0].coeffs
    signature_bytes = b"".join(x.to_bytes(48, "little") for x in signature)
    secrets = [int.from_bytes(signature_bytes[i:i + BYTES_PER_CUSTODY_ATOM], "little")
               for i in range(0, len(signature_bytes), 32)]
    return secrets
```

### `universal_hash_function`

```python
def universal_hash_function(data_chunks: Sequence[bytes], secrets: Sequence[int]) -> int:
    n = len(data_chunks)
    return (
        sum(
            secrets[i % CUSTODY_SECRETS]**i * int.from_bytes(atom, "little") % CUSTODY_PRIME
            for i, atom in enumerate(data_chunks)
        ) + secrets[n % CUSTODY_SECRETS]**n
    ) % CUSTODY_PRIME
```

### `compute_custody_bit`

```python
def compute_custody_bit(key: BLSSignature, data: ByteList) -> bit:
    custody_atoms = get_custody_atoms(data)
    secrets = get_custody_secrets(key)
    uhf = universal_hash_function(custody_atoms, secrets)
    legendre_bits = [legendre_bit(uhf + secrets[0] + i, CUSTODY_PRIME) for i in range(CUSTODY_PROBABILITY_EXPONENT)]
    return bit(all(legendre_bits))
```

### `get_randao_epoch_for_custody_period`

```python
def get_randao_epoch_for_custody_period(period: uint64, validator_index: ValidatorIndex) -> Epoch:
    next_period_start = (period + 1) * EPOCHS_PER_CUSTODY_PERIOD - validator_index % EPOCHS_PER_CUSTODY_PERIOD
    return Epoch(next_period_start + CUSTODY_PERIOD_TO_RANDAO_PADDING)
```

### `get_custody_period_for_validator`

```python
def get_custody_period_for_validator(validator_index: ValidatorIndex, epoch: Epoch) -> uint64:
    '''
    Return the reveal period for a given validator.
    '''
    return (epoch + validator_index % EPOCHS_PER_CUSTODY_PERIOD) // EPOCHS_PER_CUSTODY_PERIOD
```


## Per-block processing

### Custody Game Operations

```python
def process_custody_game_operations(state: BeaconState, body: BeaconBlockBody) -> None:
    def for_ops(operations: Sequence[Any], fn: Callable[[BeaconState, Any], None]) -> None:
        for operation in operations:
            fn(state, operation)

    for_ops(body.chunk_challenges, process_chunk_challenge)
    for_ops(body.chunk_challenge_responses, process_chunk_challenge_response)
    for_ops(body.custody_key_reveals, process_custody_key_reveal)
    for_ops(body.early_derived_secret_reveals, process_early_derived_secret_reveal)
    for_ops(body.custody_slashings, process_custody_slashing)
```

#### Chunk challenges

```python
def process_chunk_challenge(state: BeaconState, challenge: CustodyChunkChallenge) -> None:
    # Verify the attestation
    assert is_valid_indexed_attestation(state, get_indexed_attestation(state, challenge.attestation))
    # Verify it is not too late to challenge the attestation
    max_attestation_challenge_epoch = Epoch(challenge.attestation.data.target.epoch + MAX_CHUNK_CHALLENGE_DELAY)
    assert get_current_epoch(state) <= max_attestation_challenge_epoch
    # Verify it is not too late to challenge the responder
    responder = state.validators[challenge.responder_index]
    if responder.exit_epoch < FAR_FUTURE_EPOCH:
        assert get_current_epoch(state) <= responder.exit_epoch + MAX_CHUNK_CHALLENGE_DELAY
    # Verify responder is slashable
    assert is_slashable_validator(responder, get_current_epoch(state))
    # Verify the responder participated in the attestation
    attesters = get_attesting_indices(state, challenge.attestation.data, challenge.attestation.aggregation_bits)
    assert challenge.responder_index in attesters
    # Verify shard transition is correctly given
    assert hash_tree_root(challenge.shard_transition) == challenge.attestation.data.shard_transition_root
    data_root = challenge.shard_transition.shard_data_roots[challenge.data_index]
    # Verify the challenge is not a duplicate
    for record in state.custody_chunk_challenge_records:
        assert (
            record.data_root != data_root or
            record.chunk_index != challenge.chunk_index
        )
    # Verify depth
    shard_block_length = challenge.shard_transition.shard_block_lengths[challenge.data_index]
    transition_chunks = (shard_block_length + BYTES_PER_CUSTODY_CHUNK - 1) // BYTES_PER_CUSTODY_CHUNK
    assert challenge.chunk_index < transition_chunks
    # Add new chunk challenge record
    new_record = CustodyChunkChallengeRecord(
        challenge_index=state.custody_chunk_challenge_index,
        challenger_index=get_beacon_proposer_index(state),
        responder_index=challenge.responder_index,
        inclusion_epoch=get_current_epoch(state),
        data_root=challenge.shard_transition.shard_data_roots[challenge.data_index],
        chunk_index=challenge.chunk_index,
    )
    replace_empty_or_append(state.custody_chunk_challenge_records, new_record)

    state.custody_chunk_challenge_index += 1
    # Postpone responder withdrawability
    responder.withdrawable_epoch = FAR_FUTURE_EPOCH
```

#### Custody chunk response

```python
def process_chunk_challenge_response(state: BeaconState,
                                     response: CustodyChunkResponse) -> None:
    # Get matching challenge (if any) from records
    matching_challenges = [
        record for record in state.custody_chunk_challenge_records
        if record.challenge_index == response.challenge_index
    ]
    assert len(matching_challenges) == 1
    challenge = matching_challenges[0]
    # Verify chunk index
    assert response.chunk_index == challenge.chunk_index
    # Verify the chunk matches the crosslink data root
    assert is_valid_merkle_branch(
        leaf=hash_tree_root(response.chunk),
        branch=response.branch,
        depth=CUSTODY_RESPONSE_DEPTH + 1,  # Add 1 for the List length mix-in
        index=response.chunk_index,
        root=challenge.data_root,
    )
    # Clear the challenge
    index_in_records = state.custody_chunk_challenge_records.index(challenge)
    state.custody_chunk_challenge_records[index_in_records] = CustodyChunkChallengeRecord()
    # Reward the proposer
    proposer_index = get_beacon_proposer_index(state)
    proposer_reward = Gwei(
        get_base_reward(state, proposer_index)
        // CHUNK_RESPONSE_INCLUSION_REWARD_DENOMINATOR
        // MAX_CUSTODY_CHUNK_CHALLENGES
    )
    increase_balance(state, proposer_index, proposer_reward)
```

#### Custody key reveals

```python
def process_custody_key_reveal(state: BeaconState, reveal: CustodyKeyReveal) -> None:
    """
    Process ``CustodyKeyReveal`` operation.
    Note that this function mutates ``state``.
    """
    revealer = state.validators[reveal.revealer_index]
    epoch_to_sign = get_randao_epoch_for_custody_period(revealer.next_custody_secret_to_reveal, reveal.revealer_index)

    custody_reveal_period = get_custody_period_for_validator(reveal.revealer_index, get_current_epoch(state))
    # Only past custody periods can be revealed, except after exiting the exit period can be revealed
    is_past_reveal = revealer.next_custody_secret_to_reveal < custody_reveal_period
    is_exited = revealer.exit_epoch <= get_current_epoch(state)
    is_exit_period_reveal = (
        revealer.next_custody_secret_to_reveal
        == get_custody_period_for_validator(reveal.revealer_index, revealer.exit_epoch - 1)
    )
    assert is_past_reveal or (is_exited and is_exit_period_reveal)

    # Revealed validator is active or exited, but not withdrawn
    assert is_slashable_validator(revealer, get_current_epoch(state))

    # Verify signature
    domain = get_domain(state, DOMAIN_RANDAO, epoch_to_sign)
    signing_root = compute_signing_root(epoch_to_sign, domain)
    assert bls.Verify(revealer.pubkey, signing_root, reveal.reveal)

    # Process reveal
    if is_exited and is_exit_period_reveal:
        revealer.all_custody_secrets_revealed_epoch = get_current_epoch(state)
    revealer.next_custody_secret_to_reveal += 1

    # Reward Block Proposer
    proposer_index = get_beacon_proposer_index(state)
    proposer_reward = Gwei(
        get_base_reward(state, reveal.revealer_index)
        * SLOTS_PER_EPOCH
        * EPOCHS_PER_CUSTODY_PERIOD
        // len(get_active_validator_indices(state, get_current_epoch(state)))
        // SUBKEY_REVEAL_INCLUSION_REWARD_DENOMINATOR
    )
    increase_balance(state, proposer_index, proposer_reward)
```

#### Early derived secret reveals

```python
def process_early_derived_secret_reveal(state: BeaconState, reveal: EarlyDerivedSecretReveal) -> None:
    """
    Process ``EarlyDerivedSecretReveal`` operation.
    Note that this function mutates ``state``.
    """
    revealed_validator = state.validators[reveal.revealed_index]
    derived_secret_location = uint64(reveal.epoch % EARLY_DERIVED_SECRET_PENALTY_MAX_FUTURE_EPOCHS)

    assert reveal.epoch >= get_current_epoch(state) + RANDAO_PENALTY_EPOCHS
    assert reveal.epoch < get_current_epoch(state) + EARLY_DERIVED_SECRET_PENALTY_MAX_FUTURE_EPOCHS
    assert not revealed_validator.slashed
    assert reveal.revealed_index not in state.exposed_derived_secrets[derived_secret_location]

    # Verify signature correctness
    masker = state.validators[reveal.masker_index]
    pubkeys = [revealed_validator.pubkey, masker.pubkey]

    domain = get_domain(state, DOMAIN_RANDAO, reveal.epoch)
    signing_roots = [compute_signing_root(root, domain) for root in [hash_tree_root(reveal.epoch), reveal.mask]]
    assert bls.AggregateVerify(pubkeys, signing_roots, reveal.reveal)

    if reveal.epoch >= get_current_epoch(state) + CUSTODY_PERIOD_TO_RANDAO_PADDING:
        # Full slashing when the secret was revealed so early it may be a valid custody
        # round key
        slash_validator(state, reveal.revealed_index, reveal.masker_index)
    else:
        # Only a small penalty proportional to proposer slot reward for RANDAO reveal
        # that does not interfere with the custody period
        # The penalty is proportional to the max proposer reward

        # Calculate penalty
        max_proposer_slot_reward = (
            get_base_reward(state, reveal.revealed_index)
            * SLOTS_PER_EPOCH
            * EPOCHS_PER_CUSTODY_PERIOD
            // len(get_active_validator_indices(state, get_current_epoch(state)))
            // SUBKEY_REVEAL_INCLUSION_REWARD_DENOMINATOR
        )
        penalty = Gwei(
            max_proposer_slot_reward
            * EARLY_DERIVED_SECRET_REVEAL_PENALTY_FACTOR
            * (len(state.exposed_derived_secrets[derived_secret_location]) + 1)
        )

        # Apply penalty
        proposer_index = get_beacon_proposer_index(state)
        whistleblower_index = reveal.masker_index
        whistleblowing_reward = Gwei(penalty // WHISTLEBLOWER_REWARD_QUOTIENT)
        proposer_reward = Gwei(whistleblowing_reward // PROPOSER_REWARD_QUOTIENT)
        increase_balance(state, proposer_index, proposer_reward)
        increase_balance(state, whistleblower_index, whistleblowing_reward - proposer_reward)
        decrease_balance(state, reveal.revealed_index, penalty)

        # Mark this derived secret as exposed so validator cannot be punished repeatedly
        state.exposed_derived_secrets[derived_secret_location].append(reveal.revealed_index)
```

#### Custody Slashings

```python
def process_custody_slashing(state: BeaconState, signed_custody_slashing: SignedCustodySlashing) -> None:
    custody_slashing = signed_custody_slashing.message
    attestation = custody_slashing.attestation

    # Any signed custody-slashing should result in at least one slashing.
    # If the custody bits are valid, then the claim itself is slashed.
    malefactor = state.validators[custody_slashing.malefactor_index] 
    whistleblower = state.validators[custody_slashing.whistleblower_index]
    domain = get_domain(state, DOMAIN_CUSTODY_BIT_SLASHING, get_current_epoch(state))
    signing_root = compute_signing_root(custody_slashing, domain)
    assert bls.Verify(whistleblower.pubkey, signing_root, signed_custody_slashing.signature)
    # Verify that the whistleblower is slashable
    assert is_slashable_validator(whistleblower, get_current_epoch(state))
    # Verify that the claimed malefactor is slashable
    assert is_slashable_validator(malefactor, get_current_epoch(state))

    # Verify the attestation
    assert is_valid_indexed_attestation(state, get_indexed_attestation(state, attestation))

    # TODO: can do a single combined merkle proof of data being attested.
    # Verify the shard transition is indeed attested by the attestation
    shard_transition = custody_slashing.shard_transition
    assert hash_tree_root(shard_transition) == attestation.data.shard_transition_root
    # Verify that the provided data matches the shard-transition
    assert len(custody_slashing.data) == shard_transition.shard_block_lengths[custody_slashing.data_index]
    assert hash_tree_root(custody_slashing.data) == shard_transition.shard_data_roots[custody_slashing.data_index]
    # Verify existence and participation of claimed malefactor
    attesters = get_attesting_indices(state, attestation.data, attestation.aggregation_bits)
    assert custody_slashing.malefactor_index in attesters
    
    # Verify the malefactor custody key
    epoch_to_sign = get_randao_epoch_for_custody_period(
        get_custody_period_for_validator(custody_slashing.malefactor_index, attestation.data.target.epoch),
        custody_slashing.malefactor_index,
    )
    domain = get_domain(state, DOMAIN_RANDAO, epoch_to_sign)
    signing_root = compute_signing_root(epoch_to_sign, domain)
    assert bls.Verify(malefactor.pubkey, signing_root, custody_slashing.malefactor_secret)

    # Compute the custody bit
    computed_custody_bit = compute_custody_bit(custody_slashing.malefactor_secret, custody_slashing.data)

    # Verify the claim
    if computed_custody_bit == 1:
        # Slash the malefactor, reward the other committee members
        slash_validator(state, custody_slashing.malefactor_index)
        committee = get_beacon_committee(state, attestation.data.slot, attestation.data.index)
        others_count = len(committee) - 1
        whistleblower_reward = Gwei(malefactor.effective_balance // WHISTLEBLOWER_REWARD_QUOTIENT // others_count)
        for attester_index in attesters:
            if attester_index != custody_slashing.malefactor_index:
                increase_balance(state, attester_index, whistleblower_reward)
        # No special whisteblower reward: it is expected to be an attester. Others are free to slash too however. 
    else:
        # The claim was false, the custody bit was correct. Slash the whistleblower that induced this work.
        slash_validator(state, custody_slashing.whistleblower_index)
```

## Per-epoch processing

### Handling of reveal deadlines

```python
def process_reveal_deadlines(state: BeaconState) -> None:
    epoch = get_current_epoch(state)
    for index, validator in enumerate(state.validators):
        deadline = validator.next_custody_secret_to_reveal + 1
        if get_custody_period_for_validator(ValidatorIndex(index), epoch) > deadline:
            slash_validator(state, ValidatorIndex(index))
```

```python
def process_challenge_deadlines(state: BeaconState) -> None:
    for custody_chunk_challenge in state.custody_chunk_challenge_records:
        if get_current_epoch(state) > custody_chunk_challenge.inclusion_epoch + EPOCHS_PER_CUSTODY_PERIOD:
            slash_validator(state, custody_chunk_challenge.responder_index, custody_chunk_challenge.challenger_index)
            index_in_records = state.custody_chunk_challenge_records.index(custody_chunk_challenge)
            state.custody_chunk_challenge_records[index_in_records] = CustodyChunkChallengeRecord()
```

### Final updates

```python
def process_custody_final_updates(state: BeaconState) -> None:
    # Clean up exposed RANDAO key reveals
    state.exposed_derived_secrets[get_current_epoch(state) % EARLY_DERIVED_SECRET_PENALTY_MAX_FUTURE_EPOCHS] = []

    # Reset withdrawable epochs if challenge records are empty
    records = state.custody_chunk_challenge_records
    validator_indices_in_records = set(record.responder_index for record in records)  # non-duplicate
    for index, validator in enumerate(state.validators):
        if validator.exit_epoch != FAR_FUTURE_EPOCH:
            not_all_secrets_are_revealed = validator.all_custody_secrets_revealed_epoch == FAR_FUTURE_EPOCH
            if index in validator_indices_in_records or not_all_secrets_are_revealed:
                # Delay withdrawable epochs if challenge records are not empty or not all
                # custody secrets revealed
                validator.withdrawable_epoch = FAR_FUTURE_EPOCH
            else:
                # Reset withdrawable epochs if challenge records are empty and all secrets are revealed
                if validator.withdrawable_epoch == FAR_FUTURE_EPOCH:
                    validator.withdrawable_epoch = Epoch(validator.all_custody_secrets_revealed_epoch
                                                         + MIN_VALIDATOR_WITHDRAWABILITY_DELAY)
```<|MERGE_RESOLUTION|>--- conflicted
+++ resolved
@@ -88,12 +88,7 @@
 
 | Name | Value |
 | - | - |
-<<<<<<< HEAD
-| `EARLY_DERIVED_SECRET_REVEAL_PENALTY_FACTOR` | `2**1` (= 2) |
-=======
-| `EARLY_DERIVED_SECRET_REVEAL_SLOT_REWARD_MULTIPLE` | `uint64(2**1)` (= 2) |
-| `MINOR_REWARD_QUOTIENT` | `uint64(2**8)` (= 256) |
->>>>>>> 21fe8f73
+| `EARLY_DERIVED_SECRET_REVEAL_PENALTY_FACTOR` | `uint64(2**1)` (= 2) |
 
 ## Data structures
 
