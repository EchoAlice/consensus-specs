--- conflicted
+++ resolved
@@ -784,13 +784,8 @@
         for committee_index in range(committees_per_slot):
             shard = (start_shard + committee_index) % active_shards
             # a committee is available, initialize a pending shard-header list
-<<<<<<< HEAD
             committee_length = len(get_beacon_committee(state, slot, CommitteeIndex(committee_index)))
-            state.shard_buffer[buffer_index][shard].change(
-=======
-            committee_length = len(get_beacon_committee(state, slot, committee_index))
             state.shard_buffer[buffer_index][shard].status.change(
->>>>>>> c68ce564
                 selector=SHARD_WORK_PENDING,
                 value=List[PendingShardHeader, MAX_SHARD_HEADERS_PER_SHARD](
                     PendingShardHeader(
