from copy import deepcopy

from py_ecc import bls

from eth2spec.phase0.state_transition import (
    state_transition,
)
import eth2spec.phase0.spec as spec
from eth2spec.utils.minimal_ssz import signing_root
from eth2spec.phase0.spec import (
    # constants
    EMPTY_SIGNATURE,
    ZERO_HASH,
    # SSZ
    Attestation,
    AttestationData,
    AttestationDataAndCustodyBit,
    AttesterSlashing,
    BeaconBlockHeader,
    Deposit,
    DepositData,
    Eth1Data,
    ProposerSlashing,
    Transfer,
    VoluntaryExit,
    # functions
    convert_to_indexed,
    get_active_validator_indices,
    get_balance,
    get_attesting_indices,
    get_block_root,
    get_crosslink_committees_at_slot,
    get_current_epoch,
    get_domain,
    get_empty_block,
    get_epoch_start_slot,
    get_genesis_beacon_state,
    get_previous_epoch,
    get_shard_delta,
    hash_tree_root,
    slot_to_epoch,
    verify_merkle_branch,
    hash,
)
from eth2spec.utils.merkle_minimal import (
    calc_merkle_tree_from_leaves,
    get_merkle_proof,
    get_merkle_root,
)


privkeys = [i + 1 for i in range(1000)]
pubkeys = [bls.privtopub(privkey) for privkey in privkeys]
pubkey_to_privkey = {pubkey: privkey for privkey, pubkey in zip(privkeys, pubkeys)}


def set_bitfield_bit(bitfield, i):
    """
    Set the bit in ``bitfield`` at position ``i`` to ``1``.
    """
    byte_index = i // 8
    bit_index = i % 8
    return (
        bitfield[:byte_index] +
        bytes([bitfield[byte_index] | (1 << bit_index)]) +
        bitfield[byte_index+1:]
    )


def create_mock_genesis_validator_deposits(num_validators, deposit_data_leaves=None):
    if not deposit_data_leaves:
        deposit_data_leaves = []
    signature = b'\x33' * 96

    deposit_data_list = []
    for i in range(num_validators):
        pubkey = pubkeys[i]
        deposit_data = DepositData(
            pubkey=pubkey,
            # insecurely use pubkey as withdrawal key as well
            withdrawal_credentials=spec.BLS_WITHDRAWAL_PREFIX_BYTE + hash(pubkey)[1:],
<<<<<<< HEAD
            amount=spec.MAX_EFFECTIVE_BALANCE,
            proof_of_possession=proof_of_possession,
=======
            amount=spec.MAX_DEPOSIT_AMOUNT,
            signature=signature,
>>>>>>> 23fffe64
        )
        item = hash(deposit_data.serialize())
        deposit_data_leaves.append(item)
        tree = calc_merkle_tree_from_leaves(tuple(deposit_data_leaves))
        root = get_merkle_root((tuple(deposit_data_leaves)))
        proof = list(get_merkle_proof(tree, item_index=i))
        assert verify_merkle_branch(item, proof, spec.DEPOSIT_CONTRACT_TREE_DEPTH, i, root)
        deposit_data_list.append(deposit_data)

    genesis_validator_deposits = []
    for i in range(num_validators):
        genesis_validator_deposits.append(Deposit(
            proof=list(get_merkle_proof(tree, item_index=i)),
            index=i,
            data=deposit_data_list[i]
        ))
    return genesis_validator_deposits, root


def create_genesis_state(num_validators, deposit_data_leaves=None):
    initial_deposits, deposit_root = create_mock_genesis_validator_deposits(
        num_validators,
        deposit_data_leaves,
    )
    return get_genesis_beacon_state(
        initial_deposits,
        genesis_time=0,
        genesis_eth1_data=Eth1Data(
            deposit_root=deposit_root,
            deposit_count=len(initial_deposits),
            block_hash=spec.ZERO_HASH,
        ),
    )


def build_empty_block_for_next_slot(state):
    empty_block = get_empty_block()
    empty_block.slot = state.slot + 1
    previous_block_header = deepcopy(state.latest_block_header)
    if previous_block_header.state_root == spec.ZERO_HASH:
        previous_block_header.state_root = state.hash_tree_root()
    empty_block.previous_block_root = signing_root(previous_block_header)
    return empty_block


def build_deposit_data(state, pubkey, privkey, amount):
    deposit_data = DepositData(
        pubkey=pubkey,
        # insecurely use pubkey as withdrawal key as well
        withdrawal_credentials=spec.BLS_WITHDRAWAL_PREFIX_BYTE + hash(pubkey)[1:],
        amount=amount,
        signature=EMPTY_SIGNATURE,
    )
    signature = bls.sign(
        message_hash=signing_root(deposit_data),
        privkey=privkey,
        domain=get_domain(
            state,
            spec.DOMAIN_DEPOSIT,
        )
    )
    deposit_data.signature = signature
    return deposit_data


def build_attestation_data(state, slot, shard):
    assert state.slot >= slot

    if slot == state.slot:
        block_root = build_empty_block_for_next_slot(state).previous_block_root
    else:
        block_root = get_block_root(state, slot)

    current_epoch_start_slot = get_epoch_start_slot(get_current_epoch(state))
    if slot < current_epoch_start_slot:
        print(slot)
        epoch_boundary_root = get_block_root(state, get_epoch_start_slot(get_previous_epoch(state)))
    elif slot == current_epoch_start_slot:
        epoch_boundary_root = block_root
    else:
        epoch_boundary_root = get_block_root(state, current_epoch_start_slot)

    if slot < current_epoch_start_slot:
        justified_epoch = state.previous_justified_epoch
        justified_block_root = state.previous_justified_root
    else:
        justified_epoch = state.current_justified_epoch
        justified_block_root = state.current_justified_root

    crosslinks = state.current_crosslinks if slot_to_epoch(slot) == get_current_epoch(state) else state.previous_crosslinks
    return AttestationData(
        slot=slot,
        shard=shard,
        beacon_block_root=block_root,
        source_epoch=justified_epoch,
        source_root=justified_block_root,
        target_root=epoch_boundary_root,
        crosslink_data_root=spec.ZERO_HASH,
        previous_crosslink_root=hash_tree_root(crosslinks[shard]),
    )


def build_voluntary_exit(state, epoch, validator_index, privkey):
    voluntary_exit = VoluntaryExit(
        epoch=epoch,
        validator_index=validator_index,
        signature=EMPTY_SIGNATURE,
    )
    voluntary_exit.signature = bls.sign(
        message_hash=signing_root(voluntary_exit),
        privkey=privkey,
        domain=get_domain(
            state=state,
            domain_type=spec.DOMAIN_VOLUNTARY_EXIT,
            message_epoch=epoch,
        )
    )

    return voluntary_exit


def build_deposit(state,
                  deposit_data_leaves,
                  pubkey,
                  privkey,
                  amount):
    deposit_data = build_deposit_data(state, pubkey, privkey, amount)

    item = hash(deposit_data.serialize())
    index = len(deposit_data_leaves)
    deposit_data_leaves.append(item)
    tree = calc_merkle_tree_from_leaves(tuple(deposit_data_leaves))
    root = get_merkle_root((tuple(deposit_data_leaves)))
    proof = list(get_merkle_proof(tree, item_index=index))
    assert verify_merkle_branch(item, proof, spec.DEPOSIT_CONTRACT_TREE_DEPTH, index, root)

    deposit = Deposit(
        proof=list(proof),
        index=index,
        data=deposit_data,
    )

    return deposit, root, deposit_data_leaves


def get_valid_proposer_slashing(state):
    current_epoch = get_current_epoch(state)
    validator_index = get_active_validator_indices(state, current_epoch)[-1]
    privkey = pubkey_to_privkey[state.validator_registry[validator_index].pubkey]
    slot = state.slot

    header_1 = BeaconBlockHeader(
        slot=slot,
        previous_block_root=ZERO_HASH,
        state_root=ZERO_HASH,
        block_body_root=ZERO_HASH,
        signature=EMPTY_SIGNATURE,
    )
    header_2 = deepcopy(header_1)
    header_2.previous_block_root = b'\x02' * 32
    header_2.slot = slot + 1

    domain = get_domain(
        state=state,
        domain_type=spec.DOMAIN_BEACON_PROPOSER,
    )
    header_1.signature = bls.sign(
        message_hash=signing_root(header_1),
        privkey=privkey,
        domain=domain,
    )
    header_2.signature = bls.sign(
        message_hash=signing_root(header_2),
        privkey=privkey,
        domain=domain,
    )

    return ProposerSlashing(
        proposer_index=validator_index,
        header_1=header_1,
        header_2=header_2,
    )


def get_valid_attester_slashing(state):
    attestation_1 = get_valid_attestation(state)
    attestation_2 = deepcopy(attestation_1)
    attestation_2.data.target_root = b'\x01' * 32

    return AttesterSlashing(
        attestation_1=convert_to_indexed(state, attestation_1),
        attestation_2=convert_to_indexed(state, attestation_2),
    )


def get_crosslink_committee_for_attestation(state, attestation_data):
    """
    Return the crosslink committee corresponding to ``attestation_data``.
    """
    crosslink_committees = get_crosslink_committees_at_slot(state, attestation_data.slot)
    return [committee for committee, shard in crosslink_committees if shard == attestation_data.shard][0]


def get_valid_attestation(state, slot=None):
    if slot is None:
        slot = state.slot

    if slot_to_epoch(slot) == get_current_epoch(state):
        shard = (state.latest_start_shard + slot) % spec.SLOTS_PER_EPOCH
    else:
        previous_shard_delta = get_shard_delta(state, get_previous_epoch(state))
        shard = (state.latest_start_shard - previous_shard_delta + slot) % spec.SHARD_COUNT

    attestation_data = build_attestation_data(state, slot, shard)

    crosslink_committee = get_crosslink_committee_for_attestation(state, attestation_data)

    committee_size = len(crosslink_committee)
    bitfield_length = (committee_size + 7) // 8
    aggregation_bitfield = b'\xC0' + b'\x00' * (bitfield_length - 1)
    custody_bitfield = b'\x00' * bitfield_length
    attestation = Attestation(
        aggregation_bitfield=aggregation_bitfield,
        data=attestation_data,
        custody_bitfield=custody_bitfield,
        aggregate_signature=EMPTY_SIGNATURE,
    )
    participants = get_attesting_indices(
        state,
        attestation.data,
        attestation.aggregation_bitfield,
    )
    assert len(participants) == 2

    signatures = []
    for validator_index in participants:
        privkey = privkeys[validator_index]
        signatures.append(
            get_attestation_signature(
                state,
                attestation.data,
                privkey
            )
        )

    attestation.aggregation_signature = bls.aggregate_signatures(signatures)
    return attestation


def get_valid_transfer(state, slot=None, sender_index=None, amount=None, fee=None):
    if slot is None:
        slot = state.slot
    current_epoch = get_current_epoch(state)
    if sender_index is None:
        sender_index = get_active_validator_indices(state, current_epoch)[-1]
    recipient_index = get_active_validator_indices(state, current_epoch)[0]
    transfer_pubkey = pubkeys[-1]
    transfer_privkey = privkeys[-1]

    if fee is None:
        fee = get_balance(state, sender_index) // 32
    if amount is None:
        amount = get_balance(state, sender_index) - fee

    transfer = Transfer(
        sender=sender_index,
        recipient=recipient_index,
        amount=amount,
        fee=fee,
        slot=slot,
        pubkey=transfer_pubkey,
        signature=EMPTY_SIGNATURE,
    )
    transfer.signature = bls.sign(
        message_hash=signing_root(transfer),
        privkey=transfer_privkey,
        domain=get_domain(
            fork=state.fork,
            epoch=get_current_epoch(state),
            domain_type=spec.DOMAIN_TRANSFER,
        )
    )

    # ensure withdrawal_credentials reproducable
    state.validator_registry[transfer.sender].withdrawal_credentials = (
        spec.BLS_WITHDRAWAL_PREFIX_BYTE + spec.hash(transfer.pubkey)[1:]
    )

    return transfer


def get_attestation_signature(state, attestation_data, privkey, custody_bit=0b0):
    message_hash = AttestationDataAndCustodyBit(
        data=attestation_data,
        custody_bit=custody_bit,
    ).hash_tree_root()

    return bls.sign(
        message_hash=message_hash,
        privkey=privkey,
        domain=get_domain(
            state=state,
            domain_type=spec.DOMAIN_ATTESTATION,
            message_epoch=slot_to_epoch(attestation_data.slot),
        )
    )


def fill_aggregate_attestation(state, attestation):
    crosslink_committee = get_crosslink_committee_for_attestation(state, attestation.data)
    for i in range(len(crosslink_committee)):
        attestation.aggregation_bitfield = set_bitfield_bit(attestation.aggregation_bitfield, i)


def add_attestation_to_state(state, attestation, slot):
    block = build_empty_block_for_next_slot(state)
    block.slot = slot
    block.body.attestations.append(attestation)
    state_transition(state, block)


def next_slot(state):
    block = build_empty_block_for_next_slot(state)
    state_transition(state, block)


def next_epoch(state):
    block = build_empty_block_for_next_slot(state)
    block.slot += spec.SLOTS_PER_EPOCH - (state.slot % spec.SLOTS_PER_EPOCH)
    state_transition(state, block)<|MERGE_RESOLUTION|>--- conflicted
+++ resolved
@@ -79,13 +79,8 @@
             pubkey=pubkey,
             # insecurely use pubkey as withdrawal key as well
             withdrawal_credentials=spec.BLS_WITHDRAWAL_PREFIX_BYTE + hash(pubkey)[1:],
-<<<<<<< HEAD
             amount=spec.MAX_EFFECTIVE_BALANCE,
-            proof_of_possession=proof_of_possession,
-=======
-            amount=spec.MAX_DEPOSIT_AMOUNT,
             signature=signature,
->>>>>>> 23fffe64
         )
         item = hash(deposit_data.serialize())
         deposit_data_leaves.append(item)
@@ -363,9 +358,9 @@
         message_hash=signing_root(transfer),
         privkey=transfer_privkey,
         domain=get_domain(
-            fork=state.fork,
-            epoch=get_current_epoch(state),
+            state=state,
             domain_type=spec.DOMAIN_TRANSFER,
+            message_epoch=get_current_epoch(state),
         )
     )
 
