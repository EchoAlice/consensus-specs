--- conflicted
+++ resolved
@@ -10,12 +10,7 @@
 @spec_state_test
 def test_current_sync_committee_merkle_proof(spec, state):
     yield "object", state
-<<<<<<< HEAD
-    current_sync_committee_branch = spec.compute_merkle_proof_for_state(
-        state, spec.CURRENT_SYNC_COMMITTEE_GINDEX)
-=======
-    current_sync_committee_branch = spec.compute_merkle_proof(state, spec.CURRENT_SYNC_COMMITTEE_INDEX)
->>>>>>> 36f0bb0e
+    current_sync_committee_branch = spec.compute_merkle_proof(state, spec.CURRENT_SYNC_COMMITTEE_GINDEX)
     yield "proof", {
         "leaf": "0x" + state.current_sync_committee.hash_tree_root().hex(),
         "leaf_index": spec.CURRENT_SYNC_COMMITTEE_GINDEX,
@@ -35,12 +30,7 @@
 @spec_state_test
 def test_next_sync_committee_merkle_proof(spec, state):
     yield "object", state
-<<<<<<< HEAD
-    next_sync_committee_branch = spec.compute_merkle_proof_for_state(
-        state, spec.NEXT_SYNC_COMMITTEE_GINDEX)
-=======
-    next_sync_committee_branch = spec.compute_merkle_proof(state, spec.NEXT_SYNC_COMMITTEE_INDEX)
->>>>>>> 36f0bb0e
+    next_sync_committee_branch = spec.compute_merkle_proof(state, spec.NEXT_SYNC_COMMITTEE_GINDEX)
     yield "proof", {
         "leaf": "0x" + state.next_sync_committee.hash_tree_root().hex(),
         "leaf_index": spec.NEXT_SYNC_COMMITTEE_GINDEX,
@@ -60,12 +50,7 @@
 @spec_state_test
 def test_finality_root_merkle_proof(spec, state):
     yield "object", state
-<<<<<<< HEAD
-    finality_branch = spec.compute_merkle_proof_for_state(
-        state, spec.FINALIZED_ROOT_GINDEX)
-=======
-    finality_branch = spec.compute_merkle_proof(state, spec.FINALIZED_ROOT_INDEX)
->>>>>>> 36f0bb0e
+    finality_branch = spec.compute_merkle_proof(state, spec.FINALIZED_ROOT_GINDEX)
     yield "proof", {
         "leaf": "0x" + state.finalized_checkpoint.root.hex(),
         "leaf_index": spec.FINALIZED_ROOT_GINDEX,
