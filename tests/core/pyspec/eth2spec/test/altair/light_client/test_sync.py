--- conflicted
+++ resolved
@@ -39,108 +39,6 @@
 )
 
 
-<<<<<<< HEAD
-def needs_upgrade_to_capella(d_spec, s_spec):
-    return is_post_capella(s_spec) and not is_post_capella(d_spec)
-
-
-def needs_upgrade_to_deneb(d_spec, s_spec):
-    return is_post_deneb(s_spec) and not is_post_deneb(d_spec)
-
-
-def check_lc_header_equal(d_spec, s_spec, data, upgraded):
-    assert upgraded.beacon.slot == data.beacon.slot
-    assert upgraded.beacon.hash_tree_root() == data.beacon.hash_tree_root()
-    if is_post_capella(s_spec):
-        if is_post_capella(d_spec):
-            assert s_spec.get_lc_execution_root(upgraded) == d_spec.get_lc_execution_root(data)
-        else:
-            assert s_spec.get_lc_execution_root(upgraded) == s_spec.Root()
-
-
-def check_lc_bootstrap_equal(d_spec, s_spec, data, upgraded):
-    check_lc_header_equal(d_spec, s_spec, data.header, upgraded.header)
-    assert upgraded.current_sync_committee == data.current_sync_committee
-    assert upgraded.current_sync_committee_branch == data.current_sync_committee_branch
-
-
-def upgrade_lc_bootstrap_to_store(d_spec, s_spec, data):
-    upgraded = data
-
-    if needs_upgrade_to_capella(d_spec, s_spec):
-        upgraded = s_spec.upgrade_lc_bootstrap_to_capella(upgraded)
-        check_lc_bootstrap_equal(d_spec, s_spec, data, upgraded)
-
-    if needs_upgrade_to_deneb(d_spec, s_spec):
-        upgraded = s_spec.upgrade_lc_bootstrap_to_deneb(upgraded)
-        check_lc_bootstrap_equal(d_spec, s_spec, data, upgraded)
-
-    return upgraded
-
-
-def check_lc_update_equal(d_spec, s_spec, data, upgraded):
-    check_lc_header_equal(d_spec, s_spec, data.attested_header, upgraded.attested_header)
-    assert upgraded.next_sync_committee == data.next_sync_committee
-    assert upgraded.next_sync_committee_branch == data.next_sync_committee_branch
-    check_lc_header_equal(d_spec, s_spec, data.finalized_header, upgraded.finalized_header)
-    assert upgraded.sync_aggregate == data.sync_aggregate
-    assert upgraded.signature_slot == data.signature_slot
-
-
-def upgrade_lc_update_to_store(d_spec, s_spec, data):
-    upgraded = data
-
-    if needs_upgrade_to_capella(d_spec, s_spec):
-        upgraded = s_spec.upgrade_lc_update_to_capella(upgraded)
-        check_lc_update_equal(d_spec, s_spec, data, upgraded)
-
-    if needs_upgrade_to_deneb(d_spec, s_spec):
-        upgraded = s_spec.upgrade_lc_update_to_deneb(upgraded)
-        check_lc_update_equal(d_spec, s_spec, data, upgraded)
-
-    return upgraded
-
-
-def check_lc_store_equal(d_spec, s_spec, data, upgraded):
-    check_lc_header_equal(d_spec, s_spec, data.finalized_header, upgraded.finalized_header)
-    assert upgraded.current_sync_committee == data.current_sync_committee
-    assert upgraded.next_sync_committee == data.next_sync_committee
-    if upgraded.best_valid_update is None:
-        assert data.best_valid_update is None
-    else:
-        check_lc_update_equal(d_spec, s_spec, data.best_valid_update, upgraded.best_valid_update)
-    check_lc_header_equal(d_spec, s_spec, data.optimistic_header, upgraded.optimistic_header)
-    assert upgraded.previous_max_active_participants == data.previous_max_active_participants
-    assert upgraded.current_max_active_participants == data.current_max_active_participants
-
-
-def upgrade_lc_store_to_new_spec(d_spec, s_spec, data):
-    upgraded = data
-
-    if needs_upgrade_to_capella(d_spec, s_spec):
-        upgraded = s_spec.upgrade_lc_store_to_capella(upgraded)
-        check_lc_store_equal(d_spec, s_spec, data, upgraded)
-
-    if needs_upgrade_to_deneb(d_spec, s_spec):
-        upgraded = s_spec.upgrade_lc_store_to_deneb(upgraded)
-        check_lc_store_equal(d_spec, s_spec, data, upgraded)
-
-    return upgraded
-=======
-def get_spec_for_fork_version(spec, fork_version, phases):
-    if phases is None:
-        return spec
-    for fork in [fork for fork in ALL_PHASES if is_post_fork(spec.fork, fork)]:
-        if fork == PHASE0:
-            fork_version_field = 'GENESIS_FORK_VERSION'
-        else:
-            fork_version_field = fork.upper() + '_FORK_VERSION'
-        if fork_version == getattr(spec.config, fork_version_field):
-            return phases[fork]
-    raise ValueError("Unknown fork version %s" % fork_version)
->>>>>>> b5943477
-
-
 class LightClientSyncTest(object):
     steps: List[Dict[str, Any]]
     genesis_validators_root: Any
