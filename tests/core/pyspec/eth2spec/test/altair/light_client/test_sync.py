from typing import (Any, Dict, List)

from eth_utils import encode_hex
from eth2spec.test.context import (
    spec_state_test_with_matching_config,
    spec_test,
    with_config_overrides,
    with_matching_spec_config,
    with_phases,
    with_presets,
    with_state,
    with_altair_and_later,
)
from eth2spec.test.helpers.attestations import (
    next_slots_with_attestations,
    state_transition_with_full_block,
)
from eth2spec.test.helpers.constants import (
    PHASE0, ALTAIR, BELLATRIX, CAPELLA, EIP4844,
    MINIMAL,
    ALL_PHASES,
)
from eth2spec.test.helpers.fork_transition import (
    do_fork,
)
from eth2spec.test.helpers.forks import (
    is_post_capella, is_post_eip4844,
    is_post_fork,
)
from eth2spec.test.helpers.light_client import (
    get_sync_aggregate,
)
from eth2spec.test.helpers.state import (
    next_slots,
    transition_to,
)


def get_spec_for_fork_version(spec, fork_version, phases):
    if phases is None:
        return spec
    for fork in [fork for fork in ALL_PHASES if is_post_fork(spec.fork, fork)]:
        if fork == PHASE0:
            fork_version_field = 'GENESIS_FORK_VERSION'
        else:
            fork_version_field = fork.upper() + '_FORK_VERSION'
        if fork_version == getattr(spec.config, fork_version_field):
            return phases[fork]
    raise ValueError("Unknown fork version %s" % fork_version)


def needs_upgrade_to_capella(d_spec, s_spec):
    return is_post_capella(s_spec) and not is_post_capella(d_spec)


def needs_upgrade_to_eip4844(d_spec, s_spec):
    return is_post_eip4844(s_spec) and not is_post_eip4844(d_spec)


def check_lc_header_equal(d_spec, s_spec, data, upgraded):
    assert s_spec.get_lc_beacon_slot(upgraded) == d_spec.get_lc_beacon_slot(data)
    assert s_spec.get_lc_beacon_root(upgraded) == d_spec.get_lc_beacon_root(data)
    if is_post_capella(s_spec):
        if is_post_capella(d_spec):
            assert s_spec.get_lc_execution_root(upgraded) == d_spec.get_lc_execution_root(data)
        else:
            assert s_spec.get_lc_execution_root(upgraded) == s_spec.Root()


def check_lc_bootstrap_equal(d_spec, s_spec, data, upgraded):
    check_lc_header_equal(d_spec, s_spec, data.header, upgraded.header)
    assert upgraded.current_sync_committee == data.current_sync_committee
    assert upgraded.current_sync_committee_branch == data.current_sync_committee_branch


def upgrade_lc_bootstrap_to_store(d_spec, s_spec, data):
    upgraded = data

    if needs_upgrade_to_capella(d_spec, s_spec):
        upgraded = s_spec.upgrade_lc_bootstrap_to_capella(upgraded)
        check_lc_bootstrap_equal(d_spec, s_spec, data, upgraded)

    if needs_upgrade_to_eip4844(d_spec, s_spec):
        upgraded = s_spec.upgrade_lc_bootstrap_to_eip4844(upgraded)
        check_lc_bootstrap_equal(d_spec, s_spec, data, upgraded)

    return upgraded


def check_lc_update_equal(d_spec, s_spec, data, upgraded):
    check_lc_header_equal(d_spec, s_spec, data.attested_header, upgraded.attested_header)
    assert upgraded.next_sync_committee == data.next_sync_committee
    assert upgraded.next_sync_committee_branch == data.next_sync_committee_branch
    check_lc_header_equal(d_spec, s_spec, data.finalized_header, upgraded.finalized_header)
    assert upgraded.sync_aggregate == data.sync_aggregate
    assert upgraded.signature_slot == data.signature_slot


def upgrade_lc_update_to_store(d_spec, s_spec, data):
    upgraded = data

    if needs_upgrade_to_capella(d_spec, s_spec):
        upgraded = s_spec.upgrade_lc_update_to_capella(upgraded)
        check_lc_update_equal(d_spec, s_spec, data, upgraded)

    if needs_upgrade_to_eip4844(d_spec, s_spec):
        upgraded = s_spec.upgrade_lc_update_to_eip4844(upgraded)
        check_lc_update_equal(d_spec, s_spec, data, upgraded)

    return upgraded


def check_lc_store_equal(d_spec, s_spec, data, upgraded):
    check_lc_header_equal(d_spec, s_spec, data.finalized_header, upgraded.finalized_header)
    assert upgraded.current_sync_committee == data.current_sync_committee
    assert upgraded.next_sync_committee == data.next_sync_committee
    if upgraded.best_valid_update is None:
        assert data.best_valid_update is None
    else:
        check_lc_update_equal(d_spec, s_spec, data.best_valid_update, upgraded.best_valid_update)
    check_lc_header_equal(d_spec, s_spec, data.optimistic_header, upgraded.optimistic_header)
    assert upgraded.previous_max_active_participants == data.previous_max_active_participants
    assert upgraded.current_max_active_participants == data.current_max_active_participants


def upgrade_lc_store_to_new_spec(d_spec, s_spec, data):
    upgraded = data

    if needs_upgrade_to_capella(d_spec, s_spec):
        upgraded = s_spec.upgrade_lc_store_to_capella(upgraded)
        check_lc_store_equal(d_spec, s_spec, data, upgraded)

    if needs_upgrade_to_eip4844(d_spec, s_spec):
        upgraded = s_spec.upgrade_lc_store_to_eip4844(upgraded)
        check_lc_store_equal(d_spec, s_spec, data, upgraded)

    return upgraded


class LightClientSyncTest(object):
    steps: List[Dict[str, Any]]
    genesis_validators_root: Any
    s_spec: Any
    store: Any


def get_store_fork_version(s_spec):
    if is_post_eip4844(s_spec):
        return s_spec.config.EIP4844_FORK_VERSION
    if is_post_capella(s_spec):
        return s_spec.config.CAPELLA_FORK_VERSION
    return s_spec.config.ALTAIR_FORK_VERSION


def setup_test(spec, state, s_spec=None, phases=None):
    test = LightClientSyncTest()
    test.steps = []

    if s_spec is None:
        s_spec = spec
    test.s_spec = s_spec

    yield "genesis_validators_root", "meta", "0x" + state.genesis_validators_root.hex()
    test.genesis_validators_root = state.genesis_validators_root

    next_slots(spec, state, spec.SLOTS_PER_EPOCH * 2 - 1)
    trusted_block = state_transition_with_full_block(spec, state, True, True)
    trusted_block_root = trusted_block.message.hash_tree_root()
    yield "trusted_block_root", "meta", "0x" + trusted_block_root.hex()

    data_fork_version = spec.compute_fork_version(spec.compute_epoch_at_slot(trusted_block.message.slot))
    data_fork_digest = spec.compute_fork_digest(data_fork_version, test.genesis_validators_root)
    d_spec = get_spec_for_fork_version(spec, data_fork_version, phases)
    data = d_spec.create_light_client_bootstrap(state, trusted_block)
    yield "bootstrap_fork_digest", "meta", encode_hex(data_fork_digest)
    yield "bootstrap", data

    upgraded = upgrade_lc_bootstrap_to_store(d_spec, test.s_spec, data)
    test.store = test.s_spec.initialize_light_client_store(trusted_block_root, upgraded)
    store_fork_version = get_store_fork_version(test.s_spec)
    store_fork_digest = test.s_spec.compute_fork_digest(store_fork_version, test.genesis_validators_root)
    yield "store_fork_digest", "meta", encode_hex(store_fork_digest)

    return test


def finish_test(test):
    yield "steps", test.steps


def get_update_file_name(d_spec, update):
    if d_spec.is_sync_committee_update(update):
        suffix1 = "s"
    else:
        suffix1 = "x"
    if d_spec.is_finality_update(update):
        suffix2 = "f"
    else:
        suffix2 = "x"
<<<<<<< HEAD
    return f"update_{encode_hex(d_spec.get_lc_beacon_root(update.attested_header))}_{suffix1}{suffix2}"


def get_checks(s_spec, store):
    if is_post_capella(s_spec):
        return {
            "finalized_header": {
                'slot': int(s_spec.get_lc_beacon_slot(store.finalized_header)),
                'beacon_root': encode_hex(s_spec.get_lc_beacon_root(store.finalized_header)),
                'execution_root': encode_hex(s_spec.get_lc_execution_root(store.finalized_header)),
            },
            "optimistic_header": {
                'slot': int(s_spec.get_lc_beacon_slot(store.optimistic_header)),
                'beacon_root': encode_hex(s_spec.get_lc_beacon_root(store.optimistic_header)),
                'execution_root': encode_hex(s_spec.get_lc_execution_root(store.optimistic_header)),
            },
        }
=======
    return f"update_{encode_hex(update.attested_header.beacon.hash_tree_root())}_{suffix1}{suffix2}"

>>>>>>> 2b2ffb52

    return {
        "finalized_header": {
<<<<<<< HEAD
            'slot': int(s_spec.get_lc_beacon_slot(store.finalized_header)),
            'beacon_root': encode_hex(s_spec.get_lc_beacon_root(store.finalized_header)),
        },
        "optimistic_header": {
            'slot': int(s_spec.get_lc_beacon_slot(store.optimistic_header)),
            'beacon_root': encode_hex(s_spec.get_lc_beacon_root(store.optimistic_header)),
=======
            'slot': int(store.finalized_header.beacon.slot),
            'beacon_root': encode_hex(store.finalized_header.beacon.hash_tree_root()),
        },
        "optimistic_header": {
            'slot': int(store.optimistic_header.beacon.slot),
            'beacon_root': encode_hex(store.optimistic_header.beacon.hash_tree_root()),
>>>>>>> 2b2ffb52
        },
    }


def emit_force_update(test, spec, state):
    current_slot = state.slot
    test.s_spec.process_light_client_store_force_update(test.store, current_slot)

    yield from []  # Consistently enable `yield from` syntax in calling tests
    test.steps.append({
        "force_update": {
            "current_slot": int(current_slot),
            "checks": get_checks(test.s_spec, test.store),
        }
    })


def emit_update(test, spec, state, block, attested_state, attested_block, finalized_block, with_next=True, phases=None):
    data_fork_version = spec.compute_fork_version(spec.compute_epoch_at_slot(attested_block.message.slot))
    data_fork_digest = spec.compute_fork_digest(data_fork_version, test.genesis_validators_root)
    d_spec = get_spec_for_fork_version(spec, data_fork_version, phases)
    data = d_spec.create_light_client_update(state, block, attested_state, attested_block, finalized_block)
    if not with_next:
        data.next_sync_committee = spec.SyncCommittee()
        data.next_sync_committee_branch = \
            [spec.Bytes32() for _ in range(spec.floorlog2(spec.NEXT_SYNC_COMMITTEE_INDEX))]
    current_slot = state.slot

    upgraded = upgrade_lc_update_to_store(d_spec, test.s_spec, data)
    test.s_spec.process_light_client_update(test.store, upgraded, current_slot, test.genesis_validators_root)

    yield get_update_file_name(d_spec, data), data
    test.steps.append({
        "process_update": {
            "update_fork_digest": encode_hex(data_fork_digest),
            "update": get_update_file_name(d_spec, data),
            "current_slot": int(current_slot),
            "checks": get_checks(test.s_spec, test.store),
        }
    })
    return upgraded


def emit_upgrade_store(test, new_s_spec, phases=None):
    test.store = upgrade_lc_store_to_new_spec(test.s_spec, new_s_spec, test.store)
    test.s_spec = new_s_spec
    store_fork_version = get_store_fork_version(test.s_spec)
    store_fork_digest = test.s_spec.compute_fork_digest(store_fork_version, test.genesis_validators_root)

    yield from []  # Consistently enable `yield from` syntax in calling tests
    test.steps.append({
        "process_upgrade_store": {
            "store_fork_digest": encode_hex(store_fork_digest),
            "checks": get_checks(test.s_spec, test.store),
        }
    })


def compute_start_slot_at_sync_committee_period(spec, sync_committee_period):
    return spec.compute_start_slot_at_epoch(sync_committee_period * spec.EPOCHS_PER_SYNC_COMMITTEE_PERIOD)


def compute_start_slot_at_next_sync_committee_period(spec, state):
    sync_committee_period = spec.compute_sync_committee_period_at_slot(state.slot)
    return compute_start_slot_at_sync_committee_period(spec, sync_committee_period + 1)


@with_altair_and_later
@spec_state_test_with_matching_config
@with_presets([MINIMAL], reason="too slow")
def test_light_client_sync(spec, state):
    # Start test
    test = yield from setup_test(spec, state)

    # Initial `LightClientUpdate`, populating `store.next_sync_committee`
    # ```
    #                                                                   |
    #    +-----------+                   +----------+     +-----------+ |
    #    | finalized | <-- (2 epochs) -- | attested | <-- | signature | |
    #    +-----------+                   +----------+     +-----------+ |
    #                                                                   |
    #                                                                   |
    #                                                            sync committee
    #                                                            period boundary
    # ```
    next_slots(spec, state, spec.SLOTS_PER_EPOCH - 1)
    finalized_block = state_transition_with_full_block(spec, state, True, True)
    finalized_state = state.copy()
    _, _, state = next_slots_with_attestations(spec, state, 2 * spec.SLOTS_PER_EPOCH - 1, True, True)
    attested_block = state_transition_with_full_block(spec, state, True, True)
    attested_state = state.copy()
    sync_aggregate, _ = get_sync_aggregate(spec, state)
    block = state_transition_with_full_block(spec, state, True, True, sync_aggregate=sync_aggregate)
    yield from emit_update(test, spec, state, block, attested_state, attested_block, finalized_block)
<<<<<<< HEAD
    assert test.s_spec.get_lc_beacon_slot(test.store.finalized_header) == finalized_state.slot
    assert test.store.next_sync_committee == finalized_state.next_sync_committee
    assert test.store.best_valid_update is None
    assert test.s_spec.get_lc_beacon_slot(test.store.optimistic_header) == attested_state.slot
=======
    assert test.store.finalized_header.beacon.slot == finalized_state.slot
    assert test.store.next_sync_committee == finalized_state.next_sync_committee
    assert test.store.best_valid_update is None
    assert test.store.optimistic_header.beacon.slot == attested_state.slot
>>>>>>> 2b2ffb52

    # Advance to next sync committee period
    # ```
    #                                                                   |
    #    +-----------+                   +----------+     +-----------+ |
    #    | finalized | <-- (2 epochs) -- | attested | <-- | signature | |
    #    +-----------+                   +----------+     +-----------+ |
    #                                                                   |
    #                                                                   |
    #                                                            sync committee
    #                                                            period boundary
    # ```
    transition_to(spec, state, compute_start_slot_at_next_sync_committee_period(spec, state))
    next_slots(spec, state, spec.SLOTS_PER_EPOCH - 1)
    finalized_block = state_transition_with_full_block(spec, state, True, True)
    finalized_state = state.copy()
    _, _, state = next_slots_with_attestations(spec, state, 2 * spec.SLOTS_PER_EPOCH - 1, True, True)
    attested_block = state_transition_with_full_block(spec, state, True, True)
    attested_state = state.copy()
    sync_aggregate, _ = get_sync_aggregate(spec, state)
    block = state_transition_with_full_block(spec, state, True, True, sync_aggregate=sync_aggregate)
    yield from emit_update(test, spec, state, block, attested_state, attested_block, finalized_block)
<<<<<<< HEAD
    assert test.s_spec.get_lc_beacon_slot(test.store.finalized_header) == finalized_state.slot
    assert test.store.next_sync_committee == finalized_state.next_sync_committee
    assert test.store.best_valid_update is None
    assert test.s_spec.get_lc_beacon_slot(test.store.optimistic_header) == attested_state.slot
=======
    assert test.store.finalized_header.beacon.slot == finalized_state.slot
    assert test.store.next_sync_committee == finalized_state.next_sync_committee
    assert test.store.best_valid_update is None
    assert test.store.optimistic_header.beacon.slot == attested_state.slot
>>>>>>> 2b2ffb52

    # Edge case: Signature in next period
    # ```
    #                                                  |
    #    +-----------+                   +----------+  |  +-----------+
    #    | finalized | <-- (2 epochs) -- | attested | <-- | signature |
    #    +-----------+                   +----------+  |  +-----------+
    #                                                  |
    #                                                  |
    #                                           sync committee
    #                                           period boundary
    # ```
    next_slots(spec, state, spec.SLOTS_PER_EPOCH - 2)
    finalized_block = state_transition_with_full_block(spec, state, True, True)
    finalized_state = state.copy()
    _, _, state = next_slots_with_attestations(spec, state, 2 * spec.SLOTS_PER_EPOCH - 1, True, True)
    attested_block = state_transition_with_full_block(spec, state, True, True)
    attested_state = state.copy()
    transition_to(spec, state, compute_start_slot_at_next_sync_committee_period(spec, state))
    sync_aggregate, _ = get_sync_aggregate(spec, state)
    block = state_transition_with_full_block(spec, state, True, True, sync_aggregate=sync_aggregate)
    yield from emit_update(test, spec, state, block, attested_state, attested_block, finalized_block)
<<<<<<< HEAD
    assert test.s_spec.get_lc_beacon_slot(test.store.finalized_header) == finalized_state.slot
    assert test.store.next_sync_committee == finalized_state.next_sync_committee
    assert test.store.best_valid_update is None
    assert test.s_spec.get_lc_beacon_slot(test.store.optimistic_header) == attested_state.slot
=======
    assert test.store.finalized_header.beacon.slot == finalized_state.slot
    assert test.store.next_sync_committee == finalized_state.next_sync_committee
    assert test.store.best_valid_update is None
    assert test.store.optimistic_header.beacon.slot == attested_state.slot
>>>>>>> 2b2ffb52

    # Edge case: Finalized header not included
    # ```
    #                          |
    #    + - - - - - +         |         +----------+     +-----------+
    #    ¦ finalized ¦ <-- (2 epochs) -- | attested | <-- | signature |
    #    + - - - - - +         |         +----------+     +-----------+
    #                          |
    #                          |
    #                   sync committee
    #                   period boundary
    # ```
    attested_block = block.copy()
    attested_state = state.copy()
    sync_aggregate, _ = get_sync_aggregate(spec, state)
    block = state_transition_with_full_block(spec, state, True, True, sync_aggregate=sync_aggregate)
    update = yield from emit_update(test, spec, state, block, attested_state, attested_block, finalized_block=None)
<<<<<<< HEAD
    assert test.s_spec.get_lc_beacon_slot(test.store.finalized_header) == finalized_state.slot
    assert test.store.next_sync_committee == finalized_state.next_sync_committee
    assert test.store.best_valid_update == update
    assert test.s_spec.get_lc_beacon_slot(test.store.optimistic_header) == attested_state.slot
=======
    assert test.store.finalized_header.beacon.slot == finalized_state.slot
    assert test.store.next_sync_committee == finalized_state.next_sync_committee
    assert test.store.best_valid_update == update
    assert test.store.optimistic_header.beacon.slot == attested_state.slot
>>>>>>> 2b2ffb52

    # Non-finalized case: Attested `next_sync_committee` is not finalized
    # ```
    #                          |
    #    +-----------+         |         +----------+     +-----------+
    #    | finalized | <-- (2 epochs) -- | attested | <-- | signature |
    #    +-----------+         |         +----------+     +-----------+
    #                          |
    #                          |
    #                   sync committee
    #                   period boundary
    # ```
    attested_block = block.copy()
    attested_state = state.copy()
    store_state = attested_state.copy()
    sync_aggregate, _ = get_sync_aggregate(spec, state)
    block = state_transition_with_full_block(spec, state, True, True, sync_aggregate=sync_aggregate)
    update = yield from emit_update(test, spec, state, block, attested_state, attested_block, finalized_block)
<<<<<<< HEAD
    assert test.s_spec.get_lc_beacon_slot(test.store.finalized_header) == finalized_state.slot
    assert test.store.next_sync_committee == finalized_state.next_sync_committee
    assert test.store.best_valid_update == update
    assert test.s_spec.get_lc_beacon_slot(test.store.optimistic_header) == attested_state.slot
=======
    assert test.store.finalized_header.beacon.slot == finalized_state.slot
    assert test.store.next_sync_committee == finalized_state.next_sync_committee
    assert test.store.best_valid_update == update
    assert test.store.optimistic_header.beacon.slot == attested_state.slot
>>>>>>> 2b2ffb52

    # Force-update using timeout
    # ```
    #                          |
    #    +-----------+         |         +----------+
    #    | finalized | <-- (2 epochs) -- | attested |
    #    +-----------+         |         +----------+
    #                          |            ^
    #                          |             \
    #                   sync committee        `--- store.finalized_header
    #                   period boundary
    # ```
    attested_block = block.copy()
    attested_state = state.copy()
    next_slots(spec, state, spec.UPDATE_TIMEOUT - 1)
    yield from emit_force_update(test, spec, state)
<<<<<<< HEAD
    assert spec.get_lc_beacon_slot(test.store.finalized_header) == store_state.slot
    assert test.store.next_sync_committee == store_state.next_sync_committee
    assert test.store.best_valid_update is None
    assert spec.get_lc_beacon_slot(test.store.optimistic_header) == store_state.slot
=======
    assert test.store.finalized_header.beacon.slot == store_state.slot
    assert test.store.next_sync_committee == store_state.next_sync_committee
    assert test.store.best_valid_update is None
    assert test.store.optimistic_header.beacon.slot == store_state.slot
>>>>>>> 2b2ffb52

    # Edge case: Finalized header not included, after force-update
    # ```
    #                          |                                |
    #    + - - - - - +         |         +--+     +----------+  |  +-----------+
    #    ¦ finalized ¦ <-- (2 epochs) -- |  | <-- | attested | <-- | signature |
    #    + - - - - - +         |         +--+     +----------+  |  +-----------+
    #                          |          /                     |
    #                          |  store.fin                     |
    #                   sync committee                   sync committee
    #                   period boundary                  period boundary
    # ```
    sync_aggregate, _ = get_sync_aggregate(spec, state)
    block = state_transition_with_full_block(spec, state, True, True, sync_aggregate=sync_aggregate)
    update = yield from emit_update(test, spec, state, block, attested_state, attested_block, finalized_block=None)
<<<<<<< HEAD
    assert spec.get_lc_beacon_slot(test.store.finalized_header) == store_state.slot
    assert test.store.next_sync_committee == store_state.next_sync_committee
    assert test.store.best_valid_update == update
    assert test.s_spec.get_lc_beacon_slot(test.store.optimistic_header) == attested_state.slot
=======
    assert test.store.finalized_header.beacon.slot == store_state.slot
    assert test.store.next_sync_committee == store_state.next_sync_committee
    assert test.store.best_valid_update == update
    assert test.store.optimistic_header.beacon.slot == attested_state.slot
>>>>>>> 2b2ffb52

    # Edge case: Finalized header older than store
    # ```
    #                          |               |
    #    +-----------+         |         +--+  |  +----------+     +-----------+
    #    | finalized | <-- (2 epochs) -- |  | <-- | attested | <-- | signature |
    #    +-----------+         |         +--+  |  +----------+     +-----------+
    #                          |          /    |
    #                          |  store.fin    |
    #                   sync committee       sync committee
    #                   period boundary      period boundary
    # ```
    attested_block = block.copy()
    attested_state = state.copy()
    sync_aggregate, _ = get_sync_aggregate(spec, state)
    block = state_transition_with_full_block(spec, state, True, True, sync_aggregate=sync_aggregate)
    update = yield from emit_update(test, spec, state, block, attested_state, attested_block, finalized_block)
<<<<<<< HEAD
    assert spec.get_lc_beacon_slot(test.store.finalized_header) == store_state.slot
    assert test.store.next_sync_committee == store_state.next_sync_committee
    assert test.store.best_valid_update == update
    assert test.s_spec.get_lc_beacon_slot(test.store.optimistic_header) == attested_state.slot
    yield from emit_force_update(test, spec, state)
    assert spec.get_lc_beacon_slot(test.store.finalized_header) == attested_state.slot
    assert test.store.next_sync_committee == attested_state.next_sync_committee
    assert test.store.best_valid_update is None
    assert test.s_spec.get_lc_beacon_slot(test.store.optimistic_header) == attested_state.slot
=======
    assert test.store.finalized_header.beacon.slot == store_state.slot
    assert test.store.next_sync_committee == store_state.next_sync_committee
    assert test.store.best_valid_update == update
    assert test.store.optimistic_header.beacon.slot == attested_state.slot
    yield from emit_force_update(test, spec, state)
    assert test.store.finalized_header.beacon.slot == attested_state.slot
    assert test.store.next_sync_committee == attested_state.next_sync_committee
    assert test.store.best_valid_update is None
    assert test.store.optimistic_header.beacon.slot == attested_state.slot
>>>>>>> 2b2ffb52

    # Advance to next sync committee period
    # ```
    #                                                                   |
    #    +-----------+                   +----------+     +-----------+ |
    #    | finalized | <-- (2 epochs) -- | attested | <-- | signature | |
    #    +-----------+                   +----------+     +-----------+ |
    #                                                                   |
    #                                                                   |
    #                                                            sync committee
    #                                                            period boundary
    # ```
    transition_to(spec, state, compute_start_slot_at_next_sync_committee_period(spec, state))
    next_slots(spec, state, spec.SLOTS_PER_EPOCH - 1)
    finalized_block = state_transition_with_full_block(spec, state, True, True)
    finalized_state = state.copy()
    _, _, state = next_slots_with_attestations(spec, state, 2 * spec.SLOTS_PER_EPOCH - 1, True, True)
    attested_block = state_transition_with_full_block(spec, state, True, True)
    attested_state = state.copy()
    sync_aggregate, _ = get_sync_aggregate(spec, state)
    block = state_transition_with_full_block(spec, state, True, True, sync_aggregate=sync_aggregate)
    yield from emit_update(test, spec, state, block, attested_state, attested_block, finalized_block)
<<<<<<< HEAD
    assert test.s_spec.get_lc_beacon_slot(test.store.finalized_header) == finalized_state.slot
    assert test.store.next_sync_committee == finalized_state.next_sync_committee
    assert test.store.best_valid_update is None
    assert test.s_spec.get_lc_beacon_slot(test.store.optimistic_header) == attested_state.slot
=======
    assert test.store.finalized_header.beacon.slot == finalized_state.slot
    assert test.store.next_sync_committee == finalized_state.next_sync_committee
    assert test.store.best_valid_update is None
    assert test.store.optimistic_header.beacon.slot == attested_state.slot
>>>>>>> 2b2ffb52

    # Finish test
    yield from finish_test(test)


@with_altair_and_later
@spec_state_test_with_matching_config
@with_presets([MINIMAL], reason="too slow")
def test_supply_sync_committee_from_past_update(spec, state):
    # Advance the chain, so that a `LightClientUpdate` from the past is available
    next_slots(spec, state, spec.SLOTS_PER_EPOCH * 2 - 1)
    finalized_block = state_transition_with_full_block(spec, state, True, True)
    finalized_state = state.copy()
    _, _, state = next_slots_with_attestations(spec, state, 2 * spec.SLOTS_PER_EPOCH - 1, True, True)
    attested_block = state_transition_with_full_block(spec, state, True, True)
    attested_state = state.copy()
    sync_aggregate, _ = get_sync_aggregate(spec, state)
    block = state_transition_with_full_block(spec, state, True, True, sync_aggregate=sync_aggregate)
    past_state = state.copy()

    # Start test
    test = yield from setup_test(spec, state)
    assert not spec.is_next_sync_committee_known(test.store)

    # Apply `LightClientUpdate` from the past, populating `store.next_sync_committee`
    yield from emit_update(test, spec, past_state, block, attested_state, attested_block, finalized_block)
<<<<<<< HEAD
    assert spec.get_lc_beacon_slot(test.store.finalized_header) == state.slot
    assert test.store.next_sync_committee == finalized_state.next_sync_committee
    assert test.store.best_valid_update is None
    assert spec.get_lc_beacon_slot(test.store.optimistic_header) == state.slot
=======
    assert test.store.finalized_header.beacon.slot == state.slot
    assert test.store.next_sync_committee == finalized_state.next_sync_committee
    assert test.store.best_valid_update is None
    assert test.store.optimistic_header.beacon.slot == state.slot
>>>>>>> 2b2ffb52

    # Finish test
    yield from finish_test(test)


@with_altair_and_later
@spec_state_test_with_matching_config
@with_presets([MINIMAL], reason="too slow")
def test_advance_finality_without_sync_committee(spec, state):
    # Start test
    test = yield from setup_test(spec, state)

    # Initial `LightClientUpdate`, populating `store.next_sync_committee`
    next_slots(spec, state, spec.SLOTS_PER_EPOCH - 1)
    finalized_block = state_transition_with_full_block(spec, state, True, True)
    finalized_state = state.copy()
    _, _, state = next_slots_with_attestations(spec, state, 2 * spec.SLOTS_PER_EPOCH - 1, True, True)
    attested_block = state_transition_with_full_block(spec, state, True, True)
    attested_state = state.copy()
    sync_aggregate, _ = get_sync_aggregate(spec, state)
    block = state_transition_with_full_block(spec, state, True, True, sync_aggregate=sync_aggregate)
    yield from emit_update(test, spec, state, block, attested_state, attested_block, finalized_block)
<<<<<<< HEAD
    assert test.s_spec.get_lc_beacon_slot(test.store.finalized_header) == finalized_state.slot
    assert test.store.next_sync_committee == finalized_state.next_sync_committee
    assert test.store.best_valid_update is None
    assert test.s_spec.get_lc_beacon_slot(test.store.optimistic_header) == attested_state.slot
=======
    assert test.store.finalized_header.beacon.slot == finalized_state.slot
    assert test.store.next_sync_committee == finalized_state.next_sync_committee
    assert test.store.best_valid_update is None
    assert test.store.optimistic_header.beacon.slot == attested_state.slot
>>>>>>> 2b2ffb52

    # Advance finality into next sync committee period, but omit `next_sync_committee`
    transition_to(spec, state, compute_start_slot_at_next_sync_committee_period(spec, state))
    next_slots(spec, state, spec.SLOTS_PER_EPOCH - 1)
    finalized_block = state_transition_with_full_block(spec, state, True, True)
    finalized_state = state.copy()
    _, _, state = next_slots_with_attestations(spec, state, spec.SLOTS_PER_EPOCH - 1, True, True)
    justified_block = state_transition_with_full_block(spec, state, True, True)
    justified_state = state.copy()
    _, _, state = next_slots_with_attestations(spec, state, spec.SLOTS_PER_EPOCH - 1, True, True)
    attested_block = state_transition_with_full_block(spec, state, True, True)
    attested_state = state.copy()
    sync_aggregate, _ = get_sync_aggregate(spec, state)
    block = state_transition_with_full_block(spec, state, True, True, sync_aggregate=sync_aggregate)
    yield from emit_update(test, spec, state, block, attested_state, attested_block, finalized_block, with_next=False)
<<<<<<< HEAD
    assert test.s_spec.get_lc_beacon_slot(test.store.finalized_header) == finalized_state.slot
    assert not spec.is_next_sync_committee_known(test.store)
    assert test.store.best_valid_update is None
    assert test.s_spec.get_lc_beacon_slot(test.store.optimistic_header) == attested_state.slot
=======
    assert test.store.finalized_header.beacon.slot == finalized_state.slot
    assert not spec.is_next_sync_committee_known(test.store)
    assert test.store.best_valid_update is None
    assert test.store.optimistic_header.beacon.slot == attested_state.slot
>>>>>>> 2b2ffb52

    # Advance finality once more, with `next_sync_committee` still unknown
    past_state = finalized_state
    finalized_block = justified_block
    finalized_state = justified_state
    _, _, state = next_slots_with_attestations(spec, state, spec.SLOTS_PER_EPOCH - 2, True, True)
    attested_block = state_transition_with_full_block(spec, state, True, True)
    attested_state = state.copy()
    sync_aggregate, _ = get_sync_aggregate(spec, state)
    block = state_transition_with_full_block(spec, state, True, True, sync_aggregate=sync_aggregate)

    # Apply `LightClientUpdate` without `finalized_header` nor `next_sync_committee`
    update = yield from emit_update(test, spec, state, block, attested_state, attested_block, None, with_next=False)
<<<<<<< HEAD
    assert spec.get_lc_beacon_slot(test.store.finalized_header) == past_state.slot
    assert not spec.is_next_sync_committee_known(test.store)
    assert test.store.best_valid_update == update
    assert test.s_spec.get_lc_beacon_slot(test.store.optimistic_header) == attested_state.slot

    # Apply `LightClientUpdate` with `finalized_header` but no `next_sync_committee`
    yield from emit_update(test, spec, state, block, attested_state, attested_block, finalized_block, with_next=False)
    assert test.s_spec.get_lc_beacon_slot(test.store.finalized_header) == finalized_state.slot
    assert not spec.is_next_sync_committee_known(test.store)
    assert test.store.best_valid_update is None
    assert test.s_spec.get_lc_beacon_slot(test.store.optimistic_header) == attested_state.slot

    # Apply full `LightClientUpdate`, supplying `next_sync_committee`
    yield from emit_update(test, spec, state, block, attested_state, attested_block, finalized_block)
    assert test.s_spec.get_lc_beacon_slot(test.store.finalized_header) == finalized_state.slot
    assert test.store.next_sync_committee == finalized_state.next_sync_committee
    assert test.store.best_valid_update is None
    assert test.s_spec.get_lc_beacon_slot(test.store.optimistic_header) == attested_state.slot

    # Finish test
    yield from finish_test(test)


def run_test_single_fork(spec, phases, state, fork):
    # Start test
    test = yield from setup_test(spec, state, phases=phases)

    # Initial `LightClientUpdate`
    finalized_block = spec.SignedBeaconBlock()
    finalized_block.message.state_root = state.hash_tree_root()
    finalized_state = state.copy()
    attested_block = state_transition_with_full_block(spec, state, True, True)
    attested_state = state.copy()
    sync_aggregate, _ = get_sync_aggregate(spec, state)
    block = state_transition_with_full_block(spec, state, True, True, sync_aggregate=sync_aggregate)
    yield from emit_update(test, spec, state, block, attested_state, attested_block, finalized_block, phases=phases)
    assert test.s_spec.get_lc_beacon_slot(test.store.finalized_header) == finalized_state.slot
    assert test.store.next_sync_committee == finalized_state.next_sync_committee
    assert test.store.best_valid_update is None
    assert test.s_spec.get_lc_beacon_slot(test.store.optimistic_header) == attested_state.slot

    # Jump to two slots before fork
    fork_epoch = getattr(phases[fork].config, fork.upper() + '_FORK_EPOCH')
    transition_to(spec, state, spec.compute_start_slot_at_epoch(fork_epoch) - 4)
    attested_block = state_transition_with_full_block(spec, state, True, True)
    attested_state = state.copy()
    sync_aggregate, _ = get_sync_aggregate(spec, state)
    block = state_transition_with_full_block(spec, state, True, True, sync_aggregate=sync_aggregate)
    update = yield from emit_update(
        test, spec, state, block, attested_state, attested_block, finalized_block, phases=phases)
    assert test.s_spec.get_lc_beacon_slot(test.store.finalized_header) == finalized_state.slot
    assert test.store.next_sync_committee == finalized_state.next_sync_committee
    assert test.store.best_valid_update == update
    assert test.s_spec.get_lc_beacon_slot(test.store.optimistic_header) == attested_state.slot

    # Perform `LightClientStore` upgrade
    yield from emit_upgrade_store(test, phases[fork], phases=phases)
    update = test.store.best_valid_update

    # Final slot before fork, check that importing the pre-fork format still works
    attested_block = block.copy()
    attested_state = state.copy()
    sync_aggregate, _ = get_sync_aggregate(spec, state)
    block = state_transition_with_full_block(spec, state, True, True, sync_aggregate=sync_aggregate)
    yield from emit_update(test, spec, state, block, attested_state, attested_block, finalized_block, phases=phases)
    assert test.s_spec.get_lc_beacon_slot(test.store.finalized_header) == finalized_state.slot
    assert test.store.next_sync_committee == finalized_state.next_sync_committee
    assert test.store.best_valid_update == update
    assert test.s_spec.get_lc_beacon_slot(test.store.optimistic_header) == attested_state.slot

    # Upgrade to post-fork spec, attested block is still before the fork
    attested_block = block.copy()
    attested_state = state.copy()
    state, _ = do_fork(state, spec, phases[fork], fork_epoch, with_block=False)
    spec = phases[fork]
    sync_aggregate, _ = get_sync_aggregate(spec, state)
    block = state_transition_with_full_block(spec, state, True, True, sync_aggregate=sync_aggregate)
    yield from emit_update(test, spec, state, block, attested_state, attested_block, finalized_block, phases=phases)
    assert test.s_spec.get_lc_beacon_slot(test.store.finalized_header) == finalized_state.slot
    assert test.store.next_sync_committee == finalized_state.next_sync_committee
    assert test.store.best_valid_update == update
    assert test.s_spec.get_lc_beacon_slot(test.store.optimistic_header) == attested_state.slot

    # Another block after the fork, this time attested block is after the fork
    attested_block = block.copy()
    attested_state = state.copy()
    sync_aggregate, _ = get_sync_aggregate(spec, state)
    block = state_transition_with_full_block(spec, state, True, True, sync_aggregate=sync_aggregate)
    yield from emit_update(test, spec, state, block, attested_state, attested_block, finalized_block, phases=phases)
    assert test.s_spec.get_lc_beacon_slot(test.store.finalized_header) == finalized_state.slot
    assert test.store.next_sync_committee == finalized_state.next_sync_committee
    assert test.store.best_valid_update == update
    assert test.s_spec.get_lc_beacon_slot(test.store.optimistic_header) == attested_state.slot

    # Jump to next epoch
    transition_to(spec, state, spec.compute_start_slot_at_epoch(fork_epoch + 1) - 2)
    attested_block = state_transition_with_full_block(spec, state, True, True)
    attested_state = state.copy()
    sync_aggregate, _ = get_sync_aggregate(spec, state)
    block = state_transition_with_full_block(spec, state, True, True, sync_aggregate=sync_aggregate)
    yield from emit_update(test, spec, state, block, attested_state, attested_block, finalized_block, phases=phases)
    assert test.s_spec.get_lc_beacon_slot(test.store.finalized_header) == finalized_state.slot
    assert test.store.next_sync_committee == finalized_state.next_sync_committee
    assert test.store.best_valid_update == update
    assert test.s_spec.get_lc_beacon_slot(test.store.optimistic_header) == attested_state.slot

    # Finalize the fork
    finalized_block = block.copy()
    finalized_state = state.copy()
    _, _, state = next_slots_with_attestations(spec, state, 2 * spec.SLOTS_PER_EPOCH - 1, True, True)
    attested_block = state_transition_with_full_block(spec, state, True, True)
    attested_state = state.copy()
    sync_aggregate, _ = get_sync_aggregate(spec, state)
    block = state_transition_with_full_block(spec, state, True, True, sync_aggregate=sync_aggregate)
    yield from emit_update(test, spec, state, block, attested_state, attested_block, finalized_block, phases=phases)
    assert test.s_spec.get_lc_beacon_slot(test.store.finalized_header) == finalized_state.slot
    assert test.store.next_sync_committee == finalized_state.next_sync_committee
    assert test.store.best_valid_update is None
    assert test.s_spec.get_lc_beacon_slot(test.store.optimistic_header) == attested_state.slot
=======
    assert test.store.finalized_header.beacon.slot == past_state.slot
    assert not spec.is_next_sync_committee_known(test.store)
    assert test.store.best_valid_update == update
    assert test.store.optimistic_header.beacon.slot == attested_state.slot

    # Apply `LightClientUpdate` with `finalized_header` but no `next_sync_committee`
    yield from emit_update(test, spec, state, block, attested_state, attested_block, finalized_block, with_next=False)
    assert test.store.finalized_header.beacon.slot == finalized_state.slot
    assert not spec.is_next_sync_committee_known(test.store)
    assert test.store.best_valid_update is None
    assert test.store.optimistic_header.beacon.slot == attested_state.slot

    # Apply full `LightClientUpdate`, supplying `next_sync_committee`
    yield from emit_update(test, spec, state, block, attested_state, attested_block, finalized_block)
    assert test.store.finalized_header.beacon.slot == finalized_state.slot
    assert test.store.next_sync_committee == finalized_state.next_sync_committee
    assert test.store.best_valid_update is None
    assert test.store.optimistic_header.beacon.slot == attested_state.slot
>>>>>>> 2b2ffb52

    # Finish test
    yield from finish_test(test)


@with_phases(phases=[BELLATRIX], other_phases=[CAPELLA])
@spec_test
@with_config_overrides({
    'CAPELLA_FORK_EPOCH': 3,  # `setup_test` advances to epoch 2
}, emit=False)
@with_state
@with_matching_spec_config(emitted_fork=CAPELLA)
@with_presets([MINIMAL], reason="too slow")
def test_capella_fork(spec, phases, state):
    yield from run_test_single_fork(spec, phases, state, CAPELLA)


@with_phases(phases=[CAPELLA], other_phases=[EIP4844])
@spec_test
@with_config_overrides({
    'EIP4844_FORK_EPOCH': 3,  # `setup_test` advances to epoch 2
}, emit=False)
@with_state
@with_matching_spec_config(emitted_fork=EIP4844)
@with_presets([MINIMAL], reason="too slow")
def test_eip4844_fork(spec, phases, state):
    yield from run_test_single_fork(spec, phases, state, EIP4844)


def run_test_multi_fork(spec, phases, state, fork_1, fork_2):
    # Start test
    test = yield from setup_test(spec, state, phases[fork_2], phases)

    # Set up so that finalized is from `spec`, ...
    finalized_block = spec.SignedBeaconBlock()
    finalized_block.message.state_root = state.hash_tree_root()
    finalized_state = state.copy()

    # ..., attested is from `fork_1`, ...
    fork_1_epoch = getattr(phases[fork_1].config, fork_1.upper() + '_FORK_EPOCH')
    transition_to(spec, state, spec.compute_start_slot_at_epoch(fork_1_epoch) - 1)
    state, _ = do_fork(state, spec, phases[fork_1], fork_1_epoch, with_block=False)
    spec = phases[fork_1]
    attested_block = state_transition_with_full_block(spec, state, True, True)
    attested_state = state.copy()

    # ..., and signature is from `fork_2`
    fork_2_epoch = getattr(phases[fork_2].config, fork_2.upper() + '_FORK_EPOCH')
    transition_to(spec, state, spec.compute_start_slot_at_epoch(fork_2_epoch) - 1)
    state, _ = do_fork(state, spec, phases[fork_2], fork_2_epoch, with_block=False)
    spec = phases[fork_2]
    sync_aggregate, _ = get_sync_aggregate(spec, state)
    block = state_transition_with_full_block(spec, state, True, True, sync_aggregate=sync_aggregate)

    # Check that update applies
    yield from emit_update(test, spec, state, block, attested_state, attested_block, finalized_block, phases=phases)
    assert test.s_spec.get_lc_beacon_slot(test.store.finalized_header) == finalized_state.slot
    assert test.store.next_sync_committee == finalized_state.next_sync_committee
    assert test.store.best_valid_update is None
    assert test.s_spec.get_lc_beacon_slot(test.store.optimistic_header) == attested_state.slot

    # Finish test
    yield from finish_test(test)


@with_phases(phases=[BELLATRIX], other_phases=[CAPELLA, EIP4844])
@spec_test
@with_config_overrides({
    'CAPELLA_FORK_EPOCH': 3,  # `setup_test` advances to epoch 2
    'EIP4844_FORK_EPOCH': 4,
}, emit=False)
@with_state
@with_matching_spec_config(emitted_fork=EIP4844)
@with_presets([MINIMAL], reason="too slow")
def test_capella_eip4844_fork(spec, phases, state):
    yield from run_test_multi_fork(spec, phases, state, CAPELLA, EIP4844)


def run_test_upgraded_store_with_legacy_data(spec, phases, state, fork):
    # Start test (Legacy bootstrap with an upgraded store)
    test = yield from setup_test(spec, state, phases[fork], phases)

    # Initial `LightClientUpdate` (check that the upgraded store can process it)
    finalized_block = spec.SignedBeaconBlock()
    finalized_block.message.state_root = state.hash_tree_root()
    finalized_state = state.copy()
    attested_block = state_transition_with_full_block(spec, state, True, True)
    attested_state = state.copy()
    sync_aggregate, _ = get_sync_aggregate(spec, state)
    block = state_transition_with_full_block(spec, state, True, True, sync_aggregate=sync_aggregate)
    yield from emit_update(test, spec, state, block, attested_state, attested_block, finalized_block, phases=phases)
    assert test.s_spec.get_lc_beacon_slot(test.store.finalized_header) == finalized_state.slot
    assert test.store.next_sync_committee == finalized_state.next_sync_committee
    assert test.store.best_valid_update is None
    assert test.s_spec.get_lc_beacon_slot(test.store.optimistic_header) == attested_state.slot

    # Finish test
    yield from finish_test(test)


@with_phases(phases=[ALTAIR, BELLATRIX], other_phases=[CAPELLA])
@spec_test
@with_state
@with_matching_spec_config(emitted_fork=CAPELLA)
@with_presets([MINIMAL], reason="too slow")
def test_capella_store_with_legacy_data(spec, phases, state):
    yield from run_test_upgraded_store_with_legacy_data(spec, phases, state, CAPELLA)


@with_phases(phases=[ALTAIR, BELLATRIX, CAPELLA], other_phases=[EIP4844])
@spec_test
@with_state
@with_matching_spec_config(emitted_fork=EIP4844)
@with_presets([MINIMAL], reason="too slow")
def test_eip4844_store_with_legacy_data(spec, phases, state):
    yield from run_test_upgraded_store_with_legacy_data(spec, phases, state, EIP4844)<|MERGE_RESOLUTION|>--- conflicted
+++ resolved
@@ -58,8 +58,8 @@
 
 
 def check_lc_header_equal(d_spec, s_spec, data, upgraded):
-    assert s_spec.get_lc_beacon_slot(upgraded) == d_spec.get_lc_beacon_slot(data)
-    assert s_spec.get_lc_beacon_root(upgraded) == d_spec.get_lc_beacon_root(data)
+    assert upgraded.beacon.slot == data.beacon.slot
+    assert upgraded.beacon.hash_tree_root() == data.beacon.hash_tree_root()
     if is_post_capella(s_spec):
         if is_post_capella(d_spec):
             assert s_spec.get_lc_execution_root(upgraded) == d_spec.get_lc_execution_root(data)
@@ -197,46 +197,32 @@
         suffix2 = "f"
     else:
         suffix2 = "x"
-<<<<<<< HEAD
-    return f"update_{encode_hex(d_spec.get_lc_beacon_root(update.attested_header))}_{suffix1}{suffix2}"
+    return f"update_{encode_hex(update.attested_header.beacon.hash_tree_root())}_{suffix1}{suffix2}"
 
 
 def get_checks(s_spec, store):
     if is_post_capella(s_spec):
         return {
             "finalized_header": {
-                'slot': int(s_spec.get_lc_beacon_slot(store.finalized_header)),
-                'beacon_root': encode_hex(s_spec.get_lc_beacon_root(store.finalized_header)),
+                'slot': int(store.finalized_header.beacon.slot),
+                'beacon_root': encode_hex(store.finalized_header.beacon.hash_tree_root()),
                 'execution_root': encode_hex(s_spec.get_lc_execution_root(store.finalized_header)),
             },
             "optimistic_header": {
-                'slot': int(s_spec.get_lc_beacon_slot(store.optimistic_header)),
-                'beacon_root': encode_hex(s_spec.get_lc_beacon_root(store.optimistic_header)),
+                'slot': int(store.optimistic_header.beacon.slot),
+                'beacon_root': encode_hex(store.optimistic_header.beacon.hash_tree_root()),
                 'execution_root': encode_hex(s_spec.get_lc_execution_root(store.optimistic_header)),
             },
         }
-=======
-    return f"update_{encode_hex(update.attested_header.beacon.hash_tree_root())}_{suffix1}{suffix2}"
-
->>>>>>> 2b2ffb52
 
     return {
         "finalized_header": {
-<<<<<<< HEAD
-            'slot': int(s_spec.get_lc_beacon_slot(store.finalized_header)),
-            'beacon_root': encode_hex(s_spec.get_lc_beacon_root(store.finalized_header)),
-        },
-        "optimistic_header": {
-            'slot': int(s_spec.get_lc_beacon_slot(store.optimistic_header)),
-            'beacon_root': encode_hex(s_spec.get_lc_beacon_root(store.optimistic_header)),
-=======
             'slot': int(store.finalized_header.beacon.slot),
             'beacon_root': encode_hex(store.finalized_header.beacon.hash_tree_root()),
         },
         "optimistic_header": {
             'slot': int(store.optimistic_header.beacon.slot),
             'beacon_root': encode_hex(store.optimistic_header.beacon.hash_tree_root()),
->>>>>>> 2b2ffb52
         },
     }
 
@@ -331,17 +317,10 @@
     sync_aggregate, _ = get_sync_aggregate(spec, state)
     block = state_transition_with_full_block(spec, state, True, True, sync_aggregate=sync_aggregate)
     yield from emit_update(test, spec, state, block, attested_state, attested_block, finalized_block)
-<<<<<<< HEAD
-    assert test.s_spec.get_lc_beacon_slot(test.store.finalized_header) == finalized_state.slot
-    assert test.store.next_sync_committee == finalized_state.next_sync_committee
-    assert test.store.best_valid_update is None
-    assert test.s_spec.get_lc_beacon_slot(test.store.optimistic_header) == attested_state.slot
-=======
-    assert test.store.finalized_header.beacon.slot == finalized_state.slot
-    assert test.store.next_sync_committee == finalized_state.next_sync_committee
-    assert test.store.best_valid_update is None
-    assert test.store.optimistic_header.beacon.slot == attested_state.slot
->>>>>>> 2b2ffb52
+    assert test.store.finalized_header.beacon.slot == finalized_state.slot
+    assert test.store.next_sync_committee == finalized_state.next_sync_committee
+    assert test.store.best_valid_update is None
+    assert test.store.optimistic_header.beacon.slot == attested_state.slot
 
     # Advance to next sync committee period
     # ```
@@ -364,17 +343,10 @@
     sync_aggregate, _ = get_sync_aggregate(spec, state)
     block = state_transition_with_full_block(spec, state, True, True, sync_aggregate=sync_aggregate)
     yield from emit_update(test, spec, state, block, attested_state, attested_block, finalized_block)
-<<<<<<< HEAD
-    assert test.s_spec.get_lc_beacon_slot(test.store.finalized_header) == finalized_state.slot
-    assert test.store.next_sync_committee == finalized_state.next_sync_committee
-    assert test.store.best_valid_update is None
-    assert test.s_spec.get_lc_beacon_slot(test.store.optimistic_header) == attested_state.slot
-=======
-    assert test.store.finalized_header.beacon.slot == finalized_state.slot
-    assert test.store.next_sync_committee == finalized_state.next_sync_committee
-    assert test.store.best_valid_update is None
-    assert test.store.optimistic_header.beacon.slot == attested_state.slot
->>>>>>> 2b2ffb52
+    assert test.store.finalized_header.beacon.slot == finalized_state.slot
+    assert test.store.next_sync_committee == finalized_state.next_sync_committee
+    assert test.store.best_valid_update is None
+    assert test.store.optimistic_header.beacon.slot == attested_state.slot
 
     # Edge case: Signature in next period
     # ```
@@ -397,17 +369,10 @@
     sync_aggregate, _ = get_sync_aggregate(spec, state)
     block = state_transition_with_full_block(spec, state, True, True, sync_aggregate=sync_aggregate)
     yield from emit_update(test, spec, state, block, attested_state, attested_block, finalized_block)
-<<<<<<< HEAD
-    assert test.s_spec.get_lc_beacon_slot(test.store.finalized_header) == finalized_state.slot
-    assert test.store.next_sync_committee == finalized_state.next_sync_committee
-    assert test.store.best_valid_update is None
-    assert test.s_spec.get_lc_beacon_slot(test.store.optimistic_header) == attested_state.slot
-=======
-    assert test.store.finalized_header.beacon.slot == finalized_state.slot
-    assert test.store.next_sync_committee == finalized_state.next_sync_committee
-    assert test.store.best_valid_update is None
-    assert test.store.optimistic_header.beacon.slot == attested_state.slot
->>>>>>> 2b2ffb52
+    assert test.store.finalized_header.beacon.slot == finalized_state.slot
+    assert test.store.next_sync_committee == finalized_state.next_sync_committee
+    assert test.store.best_valid_update is None
+    assert test.store.optimistic_header.beacon.slot == attested_state.slot
 
     # Edge case: Finalized header not included
     # ```
@@ -425,17 +390,10 @@
     sync_aggregate, _ = get_sync_aggregate(spec, state)
     block = state_transition_with_full_block(spec, state, True, True, sync_aggregate=sync_aggregate)
     update = yield from emit_update(test, spec, state, block, attested_state, attested_block, finalized_block=None)
-<<<<<<< HEAD
-    assert test.s_spec.get_lc_beacon_slot(test.store.finalized_header) == finalized_state.slot
-    assert test.store.next_sync_committee == finalized_state.next_sync_committee
-    assert test.store.best_valid_update == update
-    assert test.s_spec.get_lc_beacon_slot(test.store.optimistic_header) == attested_state.slot
-=======
-    assert test.store.finalized_header.beacon.slot == finalized_state.slot
-    assert test.store.next_sync_committee == finalized_state.next_sync_committee
-    assert test.store.best_valid_update == update
-    assert test.store.optimistic_header.beacon.slot == attested_state.slot
->>>>>>> 2b2ffb52
+    assert test.store.finalized_header.beacon.slot == finalized_state.slot
+    assert test.store.next_sync_committee == finalized_state.next_sync_committee
+    assert test.store.best_valid_update == update
+    assert test.store.optimistic_header.beacon.slot == attested_state.slot
 
     # Non-finalized case: Attested `next_sync_committee` is not finalized
     # ```
@@ -454,17 +412,10 @@
     sync_aggregate, _ = get_sync_aggregate(spec, state)
     block = state_transition_with_full_block(spec, state, True, True, sync_aggregate=sync_aggregate)
     update = yield from emit_update(test, spec, state, block, attested_state, attested_block, finalized_block)
-<<<<<<< HEAD
-    assert test.s_spec.get_lc_beacon_slot(test.store.finalized_header) == finalized_state.slot
-    assert test.store.next_sync_committee == finalized_state.next_sync_committee
-    assert test.store.best_valid_update == update
-    assert test.s_spec.get_lc_beacon_slot(test.store.optimistic_header) == attested_state.slot
-=======
-    assert test.store.finalized_header.beacon.slot == finalized_state.slot
-    assert test.store.next_sync_committee == finalized_state.next_sync_committee
-    assert test.store.best_valid_update == update
-    assert test.store.optimistic_header.beacon.slot == attested_state.slot
->>>>>>> 2b2ffb52
+    assert test.store.finalized_header.beacon.slot == finalized_state.slot
+    assert test.store.next_sync_committee == finalized_state.next_sync_committee
+    assert test.store.best_valid_update == update
+    assert test.store.optimistic_header.beacon.slot == attested_state.slot
 
     # Force-update using timeout
     # ```
@@ -481,17 +432,10 @@
     attested_state = state.copy()
     next_slots(spec, state, spec.UPDATE_TIMEOUT - 1)
     yield from emit_force_update(test, spec, state)
-<<<<<<< HEAD
-    assert spec.get_lc_beacon_slot(test.store.finalized_header) == store_state.slot
-    assert test.store.next_sync_committee == store_state.next_sync_committee
-    assert test.store.best_valid_update is None
-    assert spec.get_lc_beacon_slot(test.store.optimistic_header) == store_state.slot
-=======
     assert test.store.finalized_header.beacon.slot == store_state.slot
     assert test.store.next_sync_committee == store_state.next_sync_committee
     assert test.store.best_valid_update is None
     assert test.store.optimistic_header.beacon.slot == store_state.slot
->>>>>>> 2b2ffb52
 
     # Edge case: Finalized header not included, after force-update
     # ```
@@ -507,17 +451,10 @@
     sync_aggregate, _ = get_sync_aggregate(spec, state)
     block = state_transition_with_full_block(spec, state, True, True, sync_aggregate=sync_aggregate)
     update = yield from emit_update(test, spec, state, block, attested_state, attested_block, finalized_block=None)
-<<<<<<< HEAD
-    assert spec.get_lc_beacon_slot(test.store.finalized_header) == store_state.slot
-    assert test.store.next_sync_committee == store_state.next_sync_committee
-    assert test.store.best_valid_update == update
-    assert test.s_spec.get_lc_beacon_slot(test.store.optimistic_header) == attested_state.slot
-=======
     assert test.store.finalized_header.beacon.slot == store_state.slot
     assert test.store.next_sync_committee == store_state.next_sync_committee
     assert test.store.best_valid_update == update
     assert test.store.optimistic_header.beacon.slot == attested_state.slot
->>>>>>> 2b2ffb52
 
     # Edge case: Finalized header older than store
     # ```
@@ -535,17 +472,6 @@
     sync_aggregate, _ = get_sync_aggregate(spec, state)
     block = state_transition_with_full_block(spec, state, True, True, sync_aggregate=sync_aggregate)
     update = yield from emit_update(test, spec, state, block, attested_state, attested_block, finalized_block)
-<<<<<<< HEAD
-    assert spec.get_lc_beacon_slot(test.store.finalized_header) == store_state.slot
-    assert test.store.next_sync_committee == store_state.next_sync_committee
-    assert test.store.best_valid_update == update
-    assert test.s_spec.get_lc_beacon_slot(test.store.optimistic_header) == attested_state.slot
-    yield from emit_force_update(test, spec, state)
-    assert spec.get_lc_beacon_slot(test.store.finalized_header) == attested_state.slot
-    assert test.store.next_sync_committee == attested_state.next_sync_committee
-    assert test.store.best_valid_update is None
-    assert test.s_spec.get_lc_beacon_slot(test.store.optimistic_header) == attested_state.slot
-=======
     assert test.store.finalized_header.beacon.slot == store_state.slot
     assert test.store.next_sync_committee == store_state.next_sync_committee
     assert test.store.best_valid_update == update
@@ -555,7 +481,6 @@
     assert test.store.next_sync_committee == attested_state.next_sync_committee
     assert test.store.best_valid_update is None
     assert test.store.optimistic_header.beacon.slot == attested_state.slot
->>>>>>> 2b2ffb52
 
     # Advance to next sync committee period
     # ```
@@ -578,17 +503,10 @@
     sync_aggregate, _ = get_sync_aggregate(spec, state)
     block = state_transition_with_full_block(spec, state, True, True, sync_aggregate=sync_aggregate)
     yield from emit_update(test, spec, state, block, attested_state, attested_block, finalized_block)
-<<<<<<< HEAD
-    assert test.s_spec.get_lc_beacon_slot(test.store.finalized_header) == finalized_state.slot
-    assert test.store.next_sync_committee == finalized_state.next_sync_committee
-    assert test.store.best_valid_update is None
-    assert test.s_spec.get_lc_beacon_slot(test.store.optimistic_header) == attested_state.slot
-=======
-    assert test.store.finalized_header.beacon.slot == finalized_state.slot
-    assert test.store.next_sync_committee == finalized_state.next_sync_committee
-    assert test.store.best_valid_update is None
-    assert test.store.optimistic_header.beacon.slot == attested_state.slot
->>>>>>> 2b2ffb52
+    assert test.store.finalized_header.beacon.slot == finalized_state.slot
+    assert test.store.next_sync_committee == finalized_state.next_sync_committee
+    assert test.store.best_valid_update is None
+    assert test.store.optimistic_header.beacon.slot == attested_state.slot
 
     # Finish test
     yield from finish_test(test)
@@ -615,17 +533,10 @@
 
     # Apply `LightClientUpdate` from the past, populating `store.next_sync_committee`
     yield from emit_update(test, spec, past_state, block, attested_state, attested_block, finalized_block)
-<<<<<<< HEAD
-    assert spec.get_lc_beacon_slot(test.store.finalized_header) == state.slot
-    assert test.store.next_sync_committee == finalized_state.next_sync_committee
-    assert test.store.best_valid_update is None
-    assert spec.get_lc_beacon_slot(test.store.optimistic_header) == state.slot
-=======
     assert test.store.finalized_header.beacon.slot == state.slot
     assert test.store.next_sync_committee == finalized_state.next_sync_committee
     assert test.store.best_valid_update is None
     assert test.store.optimistic_header.beacon.slot == state.slot
->>>>>>> 2b2ffb52
 
     # Finish test
     yield from finish_test(test)
@@ -648,17 +559,10 @@
     sync_aggregate, _ = get_sync_aggregate(spec, state)
     block = state_transition_with_full_block(spec, state, True, True, sync_aggregate=sync_aggregate)
     yield from emit_update(test, spec, state, block, attested_state, attested_block, finalized_block)
-<<<<<<< HEAD
-    assert test.s_spec.get_lc_beacon_slot(test.store.finalized_header) == finalized_state.slot
-    assert test.store.next_sync_committee == finalized_state.next_sync_committee
-    assert test.store.best_valid_update is None
-    assert test.s_spec.get_lc_beacon_slot(test.store.optimistic_header) == attested_state.slot
-=======
-    assert test.store.finalized_header.beacon.slot == finalized_state.slot
-    assert test.store.next_sync_committee == finalized_state.next_sync_committee
-    assert test.store.best_valid_update is None
-    assert test.store.optimistic_header.beacon.slot == attested_state.slot
->>>>>>> 2b2ffb52
+    assert test.store.finalized_header.beacon.slot == finalized_state.slot
+    assert test.store.next_sync_committee == finalized_state.next_sync_committee
+    assert test.store.best_valid_update is None
+    assert test.store.optimistic_header.beacon.slot == attested_state.slot
 
     # Advance finality into next sync committee period, but omit `next_sync_committee`
     transition_to(spec, state, compute_start_slot_at_next_sync_committee_period(spec, state))
@@ -674,17 +578,10 @@
     sync_aggregate, _ = get_sync_aggregate(spec, state)
     block = state_transition_with_full_block(spec, state, True, True, sync_aggregate=sync_aggregate)
     yield from emit_update(test, spec, state, block, attested_state, attested_block, finalized_block, with_next=False)
-<<<<<<< HEAD
-    assert test.s_spec.get_lc_beacon_slot(test.store.finalized_header) == finalized_state.slot
+    assert test.store.finalized_header.beacon.slot == finalized_state.slot
     assert not spec.is_next_sync_committee_known(test.store)
     assert test.store.best_valid_update is None
-    assert test.s_spec.get_lc_beacon_slot(test.store.optimistic_header) == attested_state.slot
-=======
-    assert test.store.finalized_header.beacon.slot == finalized_state.slot
-    assert not spec.is_next_sync_committee_known(test.store)
-    assert test.store.best_valid_update is None
-    assert test.store.optimistic_header.beacon.slot == attested_state.slot
->>>>>>> 2b2ffb52
+    assert test.store.optimistic_header.beacon.slot == attested_state.slot
 
     # Advance finality once more, with `next_sync_committee` still unknown
     past_state = finalized_state
@@ -698,25 +595,24 @@
 
     # Apply `LightClientUpdate` without `finalized_header` nor `next_sync_committee`
     update = yield from emit_update(test, spec, state, block, attested_state, attested_block, None, with_next=False)
-<<<<<<< HEAD
-    assert spec.get_lc_beacon_slot(test.store.finalized_header) == past_state.slot
+    assert test.store.finalized_header.beacon.slot == past_state.slot
     assert not spec.is_next_sync_committee_known(test.store)
     assert test.store.best_valid_update == update
-    assert test.s_spec.get_lc_beacon_slot(test.store.optimistic_header) == attested_state.slot
+    assert test.store.optimistic_header.beacon.slot == attested_state.slot
 
     # Apply `LightClientUpdate` with `finalized_header` but no `next_sync_committee`
     yield from emit_update(test, spec, state, block, attested_state, attested_block, finalized_block, with_next=False)
-    assert test.s_spec.get_lc_beacon_slot(test.store.finalized_header) == finalized_state.slot
+    assert test.store.finalized_header.beacon.slot == finalized_state.slot
     assert not spec.is_next_sync_committee_known(test.store)
     assert test.store.best_valid_update is None
-    assert test.s_spec.get_lc_beacon_slot(test.store.optimistic_header) == attested_state.slot
+    assert test.store.optimistic_header.beacon.slot == attested_state.slot
 
     # Apply full `LightClientUpdate`, supplying `next_sync_committee`
     yield from emit_update(test, spec, state, block, attested_state, attested_block, finalized_block)
-    assert test.s_spec.get_lc_beacon_slot(test.store.finalized_header) == finalized_state.slot
-    assert test.store.next_sync_committee == finalized_state.next_sync_committee
-    assert test.store.best_valid_update is None
-    assert test.s_spec.get_lc_beacon_slot(test.store.optimistic_header) == attested_state.slot
+    assert test.store.finalized_header.beacon.slot == finalized_state.slot
+    assert test.store.next_sync_committee == finalized_state.next_sync_committee
+    assert test.store.best_valid_update is None
+    assert test.store.optimistic_header.beacon.slot == attested_state.slot
 
     # Finish test
     yield from finish_test(test)
@@ -735,10 +631,10 @@
     sync_aggregate, _ = get_sync_aggregate(spec, state)
     block = state_transition_with_full_block(spec, state, True, True, sync_aggregate=sync_aggregate)
     yield from emit_update(test, spec, state, block, attested_state, attested_block, finalized_block, phases=phases)
-    assert test.s_spec.get_lc_beacon_slot(test.store.finalized_header) == finalized_state.slot
-    assert test.store.next_sync_committee == finalized_state.next_sync_committee
-    assert test.store.best_valid_update is None
-    assert test.s_spec.get_lc_beacon_slot(test.store.optimistic_header) == attested_state.slot
+    assert test.store.finalized_header.beacon.slot == finalized_state.slot
+    assert test.store.next_sync_committee == finalized_state.next_sync_committee
+    assert test.store.best_valid_update is None
+    assert test.store.optimistic_header.beacon.slot == attested_state.slot
 
     # Jump to two slots before fork
     fork_epoch = getattr(phases[fork].config, fork.upper() + '_FORK_EPOCH')
@@ -749,10 +645,10 @@
     block = state_transition_with_full_block(spec, state, True, True, sync_aggregate=sync_aggregate)
     update = yield from emit_update(
         test, spec, state, block, attested_state, attested_block, finalized_block, phases=phases)
-    assert test.s_spec.get_lc_beacon_slot(test.store.finalized_header) == finalized_state.slot
-    assert test.store.next_sync_committee == finalized_state.next_sync_committee
-    assert test.store.best_valid_update == update
-    assert test.s_spec.get_lc_beacon_slot(test.store.optimistic_header) == attested_state.slot
+    assert test.store.finalized_header.beacon.slot == finalized_state.slot
+    assert test.store.next_sync_committee == finalized_state.next_sync_committee
+    assert test.store.best_valid_update == update
+    assert test.store.optimistic_header.beacon.slot == attested_state.slot
 
     # Perform `LightClientStore` upgrade
     yield from emit_upgrade_store(test, phases[fork], phases=phases)
@@ -764,10 +660,10 @@
     sync_aggregate, _ = get_sync_aggregate(spec, state)
     block = state_transition_with_full_block(spec, state, True, True, sync_aggregate=sync_aggregate)
     yield from emit_update(test, spec, state, block, attested_state, attested_block, finalized_block, phases=phases)
-    assert test.s_spec.get_lc_beacon_slot(test.store.finalized_header) == finalized_state.slot
-    assert test.store.next_sync_committee == finalized_state.next_sync_committee
-    assert test.store.best_valid_update == update
-    assert test.s_spec.get_lc_beacon_slot(test.store.optimistic_header) == attested_state.slot
+    assert test.store.finalized_header.beacon.slot == finalized_state.slot
+    assert test.store.next_sync_committee == finalized_state.next_sync_committee
+    assert test.store.best_valid_update == update
+    assert test.store.optimistic_header.beacon.slot == attested_state.slot
 
     # Upgrade to post-fork spec, attested block is still before the fork
     attested_block = block.copy()
@@ -777,10 +673,10 @@
     sync_aggregate, _ = get_sync_aggregate(spec, state)
     block = state_transition_with_full_block(spec, state, True, True, sync_aggregate=sync_aggregate)
     yield from emit_update(test, spec, state, block, attested_state, attested_block, finalized_block, phases=phases)
-    assert test.s_spec.get_lc_beacon_slot(test.store.finalized_header) == finalized_state.slot
-    assert test.store.next_sync_committee == finalized_state.next_sync_committee
-    assert test.store.best_valid_update == update
-    assert test.s_spec.get_lc_beacon_slot(test.store.optimistic_header) == attested_state.slot
+    assert test.store.finalized_header.beacon.slot == finalized_state.slot
+    assert test.store.next_sync_committee == finalized_state.next_sync_committee
+    assert test.store.best_valid_update == update
+    assert test.store.optimistic_header.beacon.slot == attested_state.slot
 
     # Another block after the fork, this time attested block is after the fork
     attested_block = block.copy()
@@ -788,10 +684,10 @@
     sync_aggregate, _ = get_sync_aggregate(spec, state)
     block = state_transition_with_full_block(spec, state, True, True, sync_aggregate=sync_aggregate)
     yield from emit_update(test, spec, state, block, attested_state, attested_block, finalized_block, phases=phases)
-    assert test.s_spec.get_lc_beacon_slot(test.store.finalized_header) == finalized_state.slot
-    assert test.store.next_sync_committee == finalized_state.next_sync_committee
-    assert test.store.best_valid_update == update
-    assert test.s_spec.get_lc_beacon_slot(test.store.optimistic_header) == attested_state.slot
+    assert test.store.finalized_header.beacon.slot == finalized_state.slot
+    assert test.store.next_sync_committee == finalized_state.next_sync_committee
+    assert test.store.best_valid_update == update
+    assert test.store.optimistic_header.beacon.slot == attested_state.slot
 
     # Jump to next epoch
     transition_to(spec, state, spec.compute_start_slot_at_epoch(fork_epoch + 1) - 2)
@@ -800,10 +696,10 @@
     sync_aggregate, _ = get_sync_aggregate(spec, state)
     block = state_transition_with_full_block(spec, state, True, True, sync_aggregate=sync_aggregate)
     yield from emit_update(test, spec, state, block, attested_state, attested_block, finalized_block, phases=phases)
-    assert test.s_spec.get_lc_beacon_slot(test.store.finalized_header) == finalized_state.slot
-    assert test.store.next_sync_committee == finalized_state.next_sync_committee
-    assert test.store.best_valid_update == update
-    assert test.s_spec.get_lc_beacon_slot(test.store.optimistic_header) == attested_state.slot
+    assert test.store.finalized_header.beacon.slot == finalized_state.slot
+    assert test.store.next_sync_committee == finalized_state.next_sync_committee
+    assert test.store.best_valid_update == update
+    assert test.store.optimistic_header.beacon.slot == attested_state.slot
 
     # Finalize the fork
     finalized_block = block.copy()
@@ -814,30 +710,10 @@
     sync_aggregate, _ = get_sync_aggregate(spec, state)
     block = state_transition_with_full_block(spec, state, True, True, sync_aggregate=sync_aggregate)
     yield from emit_update(test, spec, state, block, attested_state, attested_block, finalized_block, phases=phases)
-    assert test.s_spec.get_lc_beacon_slot(test.store.finalized_header) == finalized_state.slot
-    assert test.store.next_sync_committee == finalized_state.next_sync_committee
-    assert test.store.best_valid_update is None
-    assert test.s_spec.get_lc_beacon_slot(test.store.optimistic_header) == attested_state.slot
-=======
-    assert test.store.finalized_header.beacon.slot == past_state.slot
-    assert not spec.is_next_sync_committee_known(test.store)
-    assert test.store.best_valid_update == update
-    assert test.store.optimistic_header.beacon.slot == attested_state.slot
-
-    # Apply `LightClientUpdate` with `finalized_header` but no `next_sync_committee`
-    yield from emit_update(test, spec, state, block, attested_state, attested_block, finalized_block, with_next=False)
-    assert test.store.finalized_header.beacon.slot == finalized_state.slot
-    assert not spec.is_next_sync_committee_known(test.store)
-    assert test.store.best_valid_update is None
-    assert test.store.optimistic_header.beacon.slot == attested_state.slot
-
-    # Apply full `LightClientUpdate`, supplying `next_sync_committee`
-    yield from emit_update(test, spec, state, block, attested_state, attested_block, finalized_block)
-    assert test.store.finalized_header.beacon.slot == finalized_state.slot
-    assert test.store.next_sync_committee == finalized_state.next_sync_committee
-    assert test.store.best_valid_update is None
-    assert test.store.optimistic_header.beacon.slot == attested_state.slot
->>>>>>> 2b2ffb52
+    assert test.store.finalized_header.beacon.slot == finalized_state.slot
+    assert test.store.next_sync_committee == finalized_state.next_sync_committee
+    assert test.store.best_valid_update is None
+    assert test.store.optimistic_header.beacon.slot == attested_state.slot
 
     # Finish test
     yield from finish_test(test)
@@ -894,10 +770,10 @@
 
     # Check that update applies
     yield from emit_update(test, spec, state, block, attested_state, attested_block, finalized_block, phases=phases)
-    assert test.s_spec.get_lc_beacon_slot(test.store.finalized_header) == finalized_state.slot
-    assert test.store.next_sync_committee == finalized_state.next_sync_committee
-    assert test.store.best_valid_update is None
-    assert test.s_spec.get_lc_beacon_slot(test.store.optimistic_header) == attested_state.slot
+    assert test.store.finalized_header.beacon.slot == finalized_state.slot
+    assert test.store.next_sync_committee == finalized_state.next_sync_committee
+    assert test.store.best_valid_update is None
+    assert test.store.optimistic_header.beacon.slot == attested_state.slot
 
     # Finish test
     yield from finish_test(test)
@@ -929,10 +805,10 @@
     sync_aggregate, _ = get_sync_aggregate(spec, state)
     block = state_transition_with_full_block(spec, state, True, True, sync_aggregate=sync_aggregate)
     yield from emit_update(test, spec, state, block, attested_state, attested_block, finalized_block, phases=phases)
-    assert test.s_spec.get_lc_beacon_slot(test.store.finalized_header) == finalized_state.slot
-    assert test.store.next_sync_committee == finalized_state.next_sync_committee
-    assert test.store.best_valid_update is None
-    assert test.s_spec.get_lc_beacon_slot(test.store.optimistic_header) == attested_state.slot
+    assert test.store.finalized_header.beacon.slot == finalized_state.slot
+    assert test.store.next_sync_committee == finalized_state.next_sync_committee
+    assert test.store.best_valid_update is None
+    assert test.store.optimistic_header.beacon.slot == attested_state.slot
 
     # Finish test
     yield from finish_test(test)
