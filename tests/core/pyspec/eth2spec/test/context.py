--- conflicted
+++ resolved
@@ -7,13 +7,8 @@
 
 from .exceptions import SkippedTest
 from .helpers.constants import (
-<<<<<<< HEAD
     PHASE0, ALTAIR, BELLATRIX, CAPELLA, DENEB, ELECTRA,
-    EIP7594,
-=======
-    PHASE0, ALTAIR, BELLATRIX, CAPELLA, DENEB,
-    EIP6110, EIP7002, EIP7251, EIP7549, EIP7594,
->>>>>>> f5207db2
+    EIP7251, EIP7549, EIP7594,
     WHISK,
     MINIMAL,
     ALL_PHASES,
@@ -524,13 +519,8 @@
 with_bellatrix_and_later = with_all_phases_from(BELLATRIX)
 with_capella_and_later = with_all_phases_from(CAPELLA)
 with_deneb_and_later = with_all_phases_from(DENEB)
-<<<<<<< HEAD
 with_electra_and_later = with_all_phases_from(ELECTRA)
-=======
-with_eip6110_and_later = with_all_phases_from(EIP6110)
-with_eip7002_and_later = with_all_phases_from(EIP7002)
 with_eip7549_and_later = with_all_phases_from(EIP7549)
->>>>>>> f5207db2
 with_whisk_and_later = with_all_phases_from(WHISK, all_phases=ALLOWED_TEST_RUNNER_FORKS)
 with_eip7594_and_later = with_all_phases_from(EIP7594, all_phases=ALLOWED_TEST_RUNNER_FORKS)
 with_eip7251_and_later = with_all_phases_from(EIP7251, all_phases=ALLOWED_TEST_RUNNER_FORKS)
