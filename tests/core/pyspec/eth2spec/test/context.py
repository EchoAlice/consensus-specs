--- conflicted
+++ resolved
@@ -273,11 +273,7 @@
     return vector_test()(bls_switch(fn))
 
 
-<<<<<<< HEAD
-# shorthand for decorating @spec_test() @with_state @single_phase
-=======
 # shorthand for decorating @spec_test @with_state @single_phase
->>>>>>> da3f5af9
 def spec_state_test(fn):
     return spec_test(with_state(single_phase(fn)))
 
