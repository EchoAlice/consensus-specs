--- conflicted
+++ resolved
@@ -42,69 +42,60 @@
     """
     Test the wrapper functions (taking bytes arguments) for computing and verifying KZG proofs.
     """
-    x = 3
+    x = field_element_bytes(3)
+    blob = get_sample_blob(spec)
+    commitment = spec.blob_to_kzg_commitment(blob)
+    proof, y = spec.compute_kzg_proof(blob, x)
+
+    assert spec.verify_kzg_proof(commitment, x, y, proof)
+
+
+@with_deneb_and_later
+@spec_test
+@single_phase
+def test_verify_kzg_proof_incorrect_proof(spec):
+    """
+    Test the wrapper function `verify_kzg_proof` fails on an incorrect proof.
+    """
+    x = field_element_bytes(3465)
+    blob = get_sample_blob(spec)
+    commitment = spec.blob_to_kzg_commitment(blob)
+    proof, y = spec.compute_kzg_proof(blob, x)
+    proof = bls_add_one(proof)
+
+    assert not spec.verify_kzg_proof(commitment, x, y, proof)
+
+
+@with_deneb_and_later
+@spec_test
+@single_phase
+def test_verify_kzg_proof_impl(spec):
+    """
+    Test the implementation functions (taking field element arguments) for computing and verifying KZG proofs.
+    """
+    x = BLS_MODULUS - 1
     blob = get_sample_blob(spec)
     commitment = spec.blob_to_kzg_commitment(blob)
     polynomial = spec.blob_to_polynomial(blob)
-<<<<<<< HEAD
-    proof = spec.compute_kzg_proof(blob, field_element_bytes(x))
-
-    y = spec.evaluate_polynomial_in_evaluation_form(polynomial, x)
-    assert spec.verify_kzg_proof(commitment, field_element_bytes(x), field_element_bytes(y), proof)
-
-
-@with_deneb_and_later
-@spec_test
-@single_phase
-def test_verify_kzg_proof_incorrect_proof(spec):
-    """
-    Test the wrapper function `verify_kzg_proof` fails on an incorrect proof.
-    """
-    x = 3465
+    proof, y = spec.compute_kzg_proof_impl(polynomial, x)
+
+    assert spec.verify_kzg_proof_impl(commitment, x, y, proof)
+
+
+@with_deneb_and_later
+@spec_test
+@single_phase
+def test_verify_kzg_proof_impl_incorrect_proof(spec):
+    """
+    Test the implementation function `verify_kzg_proof` fails on an incorrect proof.
+    """
+    x = 324561
     blob = get_sample_blob(spec)
     commitment = spec.blob_to_kzg_commitment(blob)
     polynomial = spec.blob_to_polynomial(blob)
-    proof = spec.compute_kzg_proof(blob, field_element_bytes(x))
+    proof, y = spec.compute_kzg_proof_impl(polynomial, x)
     proof = bls_add_one(proof)
 
-    y = spec.evaluate_polynomial_in_evaluation_form(polynomial, x)
-    assert not spec.verify_kzg_proof(commitment, field_element_bytes(x), field_element_bytes(y), proof)
-
-
-@with_deneb_and_later
-@spec_test
-@single_phase
-def test_verify_kzg_proof_impl(spec):
-    """
-    Test the implementation functions (taking field element arguments) for computing and verifying KZG proofs.
-    """
-    x = BLS_MODULUS - 1
-    blob = get_sample_blob(spec)
-    commitment = spec.blob_to_kzg_commitment(blob)
-    polynomial = spec.blob_to_polynomial(blob)
-    proof = spec.compute_kzg_proof_impl(polynomial, x)
-=======
-    proof, y = spec.compute_kzg_proof_impl(polynomial, x)
->>>>>>> ccfe576d
-
-    assert spec.verify_kzg_proof_impl(commitment, x, y, proof)
-
-
-@with_deneb_and_later
-@spec_test
-@single_phase
-def test_verify_kzg_proof_impl_incorrect_proof(spec):
-    """
-    Test the implementation function `verify_kzg_proof` fails on an incorrect proof.
-    """
-    x = 324561
-    blob = get_sample_blob(spec)
-    commitment = spec.blob_to_kzg_commitment(blob)
-    polynomial = spec.blob_to_polynomial(blob)
-    proof = spec.compute_kzg_proof_impl(polynomial, x)
-    proof = bls_add_one(proof)
-
-    y = spec.evaluate_polynomial_in_evaluation_form(polynomial, x)
     assert not spec.verify_kzg_proof_impl(commitment, x, y, proof)
 
 
@@ -192,8 +183,6 @@
     for i, z in enumerate(roots_of_unity_brp):
         proof, y = spec.compute_kzg_proof_impl(polynomial, z)
 
-<<<<<<< HEAD
-        y = spec.evaluate_polynomial_in_evaluation_form(polynomial, z)
         assert spec.verify_kzg_proof_impl(commitment, z, y, proof)
 
 
@@ -206,7 +195,7 @@
     """
     blob = get_sample_blob(spec)
     commitment = spec.blob_to_kzg_commitment(blob)
-    proof = spec.compute_blob_kzg_proof(blob)
+    proof = spec.compute_blob_kzg_proof(blob, commitment)
 
     assert spec.verify_blob_kzg_proof(blob, commitment, proof)
 
@@ -220,7 +209,7 @@
     """
     blob = get_sample_blob(spec)
     commitment = spec.blob_to_kzg_commitment(blob)
-    proof = spec.compute_blob_kzg_proof(blob)
+    proof = spec.compute_blob_kzg_proof(blob, commitment)
     proof = bls_add_one(proof)
 
     assert not spec.verify_blob_kzg_proof(blob, commitment, proof)
@@ -313,7 +302,4 @@
     Verify that `bytes_to_bls_field` fails on 2**256 - 1
     """
 
-    expect_assertion_error(lambda: spec.bytes_to_bls_field(b"\xFF" * 32))
-=======
-        assert spec.verify_kzg_proof_impl(commitment, z, y, proof)
->>>>>>> ccfe576d
+    expect_assertion_error(lambda: spec.bytes_to_bls_field(b"\xFF" * 32))