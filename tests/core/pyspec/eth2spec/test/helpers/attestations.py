from typing import List

from eth2spec.test.context import expect_assertion_error
from eth2spec.test.helpers.state import next_slot, state_transition_and_sign_block
from eth2spec.test.helpers.block import build_empty_block_for_next_slot
from eth2spec.test.helpers.keys import privkeys
from eth2spec.utils import bls
from eth2spec.utils.ssz.ssz_typing import Bitlist


def run_attestation_processing(spec, state, attestation, valid=True):
    """
    Run ``process_attestation``, yielding:
      - pre-state ('pre')
      - attestation ('attestation')
      - post-state ('post').
    If ``valid == False``, run expecting ``AssertionError``
    """
    # yield pre-state
    yield 'pre', state

    yield 'attestation', attestation

    # If the attestation is invalid, processing is aborted, and there is no post-state.
    if not valid:
        expect_assertion_error(lambda: spec.process_attestation(state, attestation))
        yield 'post', None
        return

    current_epoch_count = len(state.current_epoch_attestations)
    previous_epoch_count = len(state.previous_epoch_attestations)

    # process attestation
    spec.process_attestation(state, attestation)

    # Make sure the attestation has been processed
    if attestation.data.target.epoch == spec.get_current_epoch(state):
        assert len(state.current_epoch_attestations) == current_epoch_count + 1
    else:
        assert len(state.previous_epoch_attestations) == previous_epoch_count + 1

    # yield post-state
    yield 'post', state


def build_attestation_data(spec, state, slot, index):
    assert state.slot >= slot

    if slot == state.slot:
        block_root = build_empty_block_for_next_slot(spec, state).parent_root
    else:
        block_root = spec.get_block_root_at_slot(state, slot)

    current_epoch_start_slot = spec.compute_start_slot_at_epoch(spec.get_current_epoch(state))
    if slot < current_epoch_start_slot:
        epoch_boundary_root = spec.get_block_root(state, spec.get_previous_epoch(state))
    elif slot == current_epoch_start_slot:
        epoch_boundary_root = block_root
    else:
        epoch_boundary_root = spec.get_block_root(state, spec.get_current_epoch(state))

    if slot < current_epoch_start_slot:
        source_epoch = state.previous_justified_checkpoint.epoch
        source_root = state.previous_justified_checkpoint.root
    else:
        source_epoch = state.current_justified_checkpoint.epoch
        source_root = state.current_justified_checkpoint.root

    return spec.AttestationData(
        slot=slot,
        index=index,
        beacon_block_root=block_root,
        source=spec.Checkpoint(epoch=source_epoch, root=source_root),
        target=spec.Checkpoint(epoch=spec.compute_epoch_at_slot(slot), root=epoch_boundary_root),
    )


<<<<<<< HEAD
def convert_to_valid_on_time_attestation(spec, state, attestation, signed=False):
    shard = spec.get_shard(state, attestation)

    next_state = state.copy()
    next_slot(spec, next_state)
    offset_slots = spec.get_offset_slots(next_state, spec.get_latest_slot_for_shard(next_state, shard))
    for offset_slot in offset_slots:
        attestation.custody_bits_blocks.append(
            Bitlist[spec.MAX_VALIDATORS_PER_COMMITTEE]([0 for _ in attestation.aggregation_bits])
        )

    if signed:
        sign_attestation(spec, state, attestation)

    return attestation


def get_valid_on_time_attestation(spec, state, slot=None, index=None, signed=False):
    '''
    Construct on-time attestation for next slot
    '''
    if slot is None:
        slot = state.slot
    if index is None:
        index = 0

    return get_valid_attestation(spec, state, slot, index, signed, True)


def get_valid_late_attestation(spec, state, slot=None, index=None, signed=False):
    '''
    Construct on-time attestation for next slot
    '''
    if slot is None:
        slot = state.slot
    if index is None:
        index = 0

    return get_valid_attestation(spec, state, slot, index, signed, False)


def get_valid_attestation(spec, state, slot=None, index=None, signed=False, on_time=True):
=======
def get_valid_attestation(spec, state, slot=None, index=None, empty=False, signed=False):
>>>>>>> d07aa003
    if slot is None:
        slot = state.slot
    if index is None:
        index = 0

    attestation_data = build_attestation_data(spec, state, slot, index)

    beacon_committee = spec.get_beacon_committee(
        state,
        attestation_data.slot,
        attestation_data.index,
    )

    committee_size = len(beacon_committee)
    aggregation_bits = Bitlist[spec.MAX_VALIDATORS_PER_COMMITTEE](*([0] * committee_size))
    attestation = spec.Attestation(
        aggregation_bits=aggregation_bits,
        data=attestation_data,
    )
    if not empty:
        fill_aggregate_attestation(spec, state, attestation)
    if signed:
        sign_attestation(spec, state, attestation)

    if spec.fork == 'phase1' and on_time:
        attestation = convert_to_valid_on_time_attestation(spec, state, attestation, signed)

    return attestation


def sign_aggregate_attestation(spec, state, attestation_data, participants: List[int]):
    signatures = []
    for validator_index in participants:
        privkey = privkeys[validator_index]
        signatures.append(
            get_attestation_signature(
                spec,
                state,
                attestation_data,
                privkey
            )
        )
    return bls.Aggregate(signatures)


def sign_indexed_attestation(spec, state, indexed_attestation):
    if spec.fork == 'phase0':
        participants = indexed_attestation.attesting_indices
        data = indexed_attestation.data
        indexed_attestation.signature = sign_aggregate_attestation(spec, state, data, participants)
    else:
        participants = spec.get_indices_from_committee(
            indexed_attestation.committee,
            indexed_attestation.attestation.aggregation_bits,
        )
        data = indexed_attestation.attestation.data
        indexed_attestation.attestation.signature = sign_aggregate_attestation(spec, state, data, participants)


def sign_on_time_attestation(spec, state, attestation):
    if not any(attestation.custody_bits_blocks):
        sign_attestation(spec, state, attestation)
        return

    committee = spec.get_beacon_committee(state, attestation.data.slot, attestation.data.index)
    signatures = []
    for block_index, custody_bits in enumerate(attestation.custody_bits_blocks):
        for participant, abit, cbit in zip(committee, attestation.aggregation_bits, custody_bits):
            if not abit:
                continue
            signatures.append(get_attestation_custody_signature(
                spec,
                state,
                attestation.data,
                block_index,
                cbit,
                privkeys[participant]
            ))

    attestation.signature = bls.Aggregate(signatures)


def get_attestation_custody_signature(spec, state, attestation_data, block_index, bit, privkey):
    domain = spec.get_domain(state, spec.DOMAIN_BEACON_ATTESTER, attestation_data.target.epoch)
    signing_root = spec.compute_signing_root(
        spec.AttestationCustodyBitWrapper(
            attestation_data_root=attestation_data.hash_tree_root(),
            block_index=block_index,
            bit=bit,
        ),
        domain,
    )
    return bls.Sign(privkey, signing_root)


def sign_attestation(spec, state, attestation):
    if spec.fork == 'phase1' and any(attestation.custody_bits_blocks):
        sign_on_time_attestation(spec, state, attestation)
        return

    participants = spec.get_attesting_indices(
        state,
        attestation.data,
        attestation.aggregation_bits,
    )

    attestation.signature = sign_aggregate_attestation(spec, state, attestation.data, participants)


def get_attestation_signature(spec, state, attestation_data, privkey):
    domain = spec.get_domain(state, spec.DOMAIN_BEACON_ATTESTER, attestation_data.target.epoch)
    signing_root = spec.compute_signing_root(attestation_data, domain)
    return bls.Sign(privkey, signing_root)


def fill_aggregate_attestation(spec, state, attestation, signed=False):
    beacon_committee = spec.get_beacon_committee(
        state,
        attestation.data.slot,
        attestation.data.index,
    )
    for i in range(len(beacon_committee)):
        attestation.aggregation_bits[i] = True

    if signed:
        sign_attestation(spec, state, attestation)


def add_attestations_to_state(spec, state, attestations, slot):
    spec.process_slots(state, slot)
    for attestation in attestations:
        spec.process_attestation(state, attestation)


def next_epoch_with_attestations(spec,
                                 state,
                                 fill_cur_epoch,
                                 fill_prev_epoch):
    assert state.slot % spec.SLOTS_PER_EPOCH == 0

    post_state = state.copy()
    signed_blocks = []
    for _ in range(spec.SLOTS_PER_EPOCH):
        block = build_empty_block_for_next_slot(spec, post_state)
        if fill_cur_epoch and post_state.slot >= spec.MIN_ATTESTATION_INCLUSION_DELAY:
            slot_to_attest = post_state.slot - spec.MIN_ATTESTATION_INCLUSION_DELAY + 1
            committees_per_slot = spec.get_committee_count_at_slot(state, slot_to_attest)
            if slot_to_attest >= spec.compute_start_slot_at_epoch(spec.get_current_epoch(post_state)):
                for index in range(committees_per_slot):
                    cur_attestation = get_valid_attestation(spec, post_state, slot_to_attest, index=index, signed=True)
                    block.body.attestations.append(cur_attestation)

        if fill_prev_epoch:
            slot_to_attest = post_state.slot - spec.SLOTS_PER_EPOCH + 1
            committees_per_slot = spec.get_committee_count_at_slot(state, slot_to_attest)
            for index in range(committees_per_slot):
                prev_attestation = get_valid_attestation(
                    spec, post_state, slot_to_attest, index=index, signed=True, on_time=False)
                block.body.attestations.append(prev_attestation)

        signed_block = state_transition_and_sign_block(spec, post_state, block)
        signed_blocks.append(signed_block)

    return state, signed_blocks, post_state<|MERGE_RESOLUTION|>--- conflicted
+++ resolved
@@ -75,7 +75,6 @@
     )
 
 
-<<<<<<< HEAD
 def convert_to_valid_on_time_attestation(spec, state, attestation, signed=False):
     shard = spec.get_shard(state, attestation)
 
@@ -102,7 +101,7 @@
     if index is None:
         index = 0
 
-    return get_valid_attestation(spec, state, slot, index, signed, True)
+    return get_valid_attestation(spec, state, slot=slot, index=index, signed=signed, on_time=True)
 
 
 def get_valid_late_attestation(spec, state, slot=None, index=None, signed=False):
@@ -114,13 +113,10 @@
     if index is None:
         index = 0
 
-    return get_valid_attestation(spec, state, slot, index, signed, False)
-
-
-def get_valid_attestation(spec, state, slot=None, index=None, signed=False, on_time=True):
-=======
-def get_valid_attestation(spec, state, slot=None, index=None, empty=False, signed=False):
->>>>>>> d07aa003
+    return get_valid_attestation(spec, state, slot=slot, index=index, signed=signed, on_time=False)
+
+
+def get_valid_attestation(spec, state, slot=None, index=None, empty=False, signed=False, on_time=True):
     if slot is None:
         slot = state.slot
     if index is None:
