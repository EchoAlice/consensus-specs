from .typing import SpecForkName, PresetBaseName


#
# SpecForkName
#
# Some of the Spec module functionality is exposed here to deal with phase-specific changes.
PHASE0 = SpecForkName('phase0')
ALTAIR = SpecForkName('altair')
<<<<<<< HEAD
MERGE = SpecForkName('merge')
CAPELLA = SpecForkName('capella')
=======
BELLATRIX = SpecForkName('bellatrix')
>>>>>>> 180855b5

# Experimental phases (not included in default "ALL_PHASES"):
SHARDING = SpecForkName('sharding')
CUSTODY_GAME = SpecForkName('custody_game')
DAS = SpecForkName('das')

# The forks that pytest runs with.
<<<<<<< HEAD
ALL_PHASES = (PHASE0, ALTAIR, MERGE, CAPELLA)
=======
ALL_PHASES = (PHASE0, ALTAIR, BELLATRIX)
>>>>>>> 180855b5
# The forks that output to the test vectors.
TESTGEN_FORKS = (PHASE0, ALTAIR, BELLATRIX)

FORKS_BEFORE_ALTAIR = (PHASE0,)
<<<<<<< HEAD
FORKS_BEFORE_MERGE = (PHASE0, ALTAIR)
FORKS_BEFORE_CAPELLA = (PHASE0, ALTAIR, MERGE)
ALL_FORK_UPGRADES = {
    # pre_fork_name: post_fork_name
    PHASE0: ALTAIR,
    ALTAIR: MERGE,
    MERGE: CAPELLA,
=======
FORKS_BEFORE_BELLATRIX = (PHASE0, ALTAIR)
ALL_FORK_UPGRADES = {
    # pre_fork_name: post_fork_name
    PHASE0: ALTAIR,
    ALTAIR: BELLATRIX,
>>>>>>> 180855b5
}
ALL_PRE_POST_FORKS = ALL_FORK_UPGRADES.items()
AFTER_BELLATRIX_UPGRADES = {key: value for key, value in ALL_FORK_UPGRADES.items() if key not in FORKS_BEFORE_ALTAIR}
AFTER_BELLATRIX_PRE_POST_FORKS = AFTER_BELLATRIX_UPGRADES.items()

#
# Config
#
MAINNET = PresetBaseName('mainnet')
MINIMAL = PresetBaseName('minimal')

ALL_PRESETS = (MINIMAL, MAINNET)


#
# Number
#
MAX_UINT_64 = 2**64 - 1<|MERGE_RESOLUTION|>--- conflicted
+++ resolved
@@ -7,12 +7,8 @@
 # Some of the Spec module functionality is exposed here to deal with phase-specific changes.
 PHASE0 = SpecForkName('phase0')
 ALTAIR = SpecForkName('altair')
-<<<<<<< HEAD
-MERGE = SpecForkName('merge')
+BELLATRIX = SpecForkName('bellatrix')
 CAPELLA = SpecForkName('capella')
-=======
-BELLATRIX = SpecForkName('bellatrix')
->>>>>>> 180855b5
 
 # Experimental phases (not included in default "ALL_PHASES"):
 SHARDING = SpecForkName('sharding')
@@ -20,30 +16,18 @@
 DAS = SpecForkName('das')
 
 # The forks that pytest runs with.
-<<<<<<< HEAD
-ALL_PHASES = (PHASE0, ALTAIR, MERGE, CAPELLA)
-=======
-ALL_PHASES = (PHASE0, ALTAIR, BELLATRIX)
->>>>>>> 180855b5
+ALL_PHASES = (PHASE0, ALTAIR, BELLATRIX, CAPELLA)
 # The forks that output to the test vectors.
 TESTGEN_FORKS = (PHASE0, ALTAIR, BELLATRIX)
 
 FORKS_BEFORE_ALTAIR = (PHASE0,)
-<<<<<<< HEAD
-FORKS_BEFORE_MERGE = (PHASE0, ALTAIR)
-FORKS_BEFORE_CAPELLA = (PHASE0, ALTAIR, MERGE)
-ALL_FORK_UPGRADES = {
-    # pre_fork_name: post_fork_name
-    PHASE0: ALTAIR,
-    ALTAIR: MERGE,
-    MERGE: CAPELLA,
-=======
 FORKS_BEFORE_BELLATRIX = (PHASE0, ALTAIR)
+FORKS_BEFORE_CAPELLA = (PHASE0, ALTAIR, BELLATRIX)
 ALL_FORK_UPGRADES = {
     # pre_fork_name: post_fork_name
     PHASE0: ALTAIR,
     ALTAIR: BELLATRIX,
->>>>>>> 180855b5
+    BELLATRIX: CAPELLA,
 }
 ALL_PRE_POST_FORKS = ALL_FORK_UPGRADES.items()
 AFTER_BELLATRIX_UPGRADES = {key: value for key, value in ALL_FORK_UPGRADES.items() if key not in FORKS_BEFORE_ALTAIR}
