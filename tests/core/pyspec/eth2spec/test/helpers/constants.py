--- conflicted
+++ resolved
@@ -17,11 +17,7 @@
 SHARDING = SpecForkName('sharding')
 CUSTODY_GAME = SpecForkName('custody_game')
 DAS = SpecForkName('das')
-<<<<<<< HEAD
 ELECTRA = SpecForkName('electra')
-=======
-EIP7549 = SpecForkName('eip7549')
->>>>>>> aba63457
 WHISK = SpecForkName('whisk')
 EIP7251 = SpecForkName('eip7251')
 EIP7594 = SpecForkName('eip7594')
@@ -63,10 +59,6 @@
     ELECTRA: DENEB,
     # Experimental patches
     WHISK: CAPELLA,
-<<<<<<< HEAD
-=======
-    EIP7549: DENEB,
->>>>>>> aba63457
     EIP7251: DENEB,
     EIP7594: DENEB,
 }
