from eth_hash.auto import keccak
from trie import HexaryTrie
from rlp import encode
from rlp.sedes import big_endian_int, Binary, List

from eth2spec.debug.random_value import get_random_bytes_list
from eth2spec.test.helpers.withdrawals import get_expected_withdrawals
from eth2spec.test.helpers.forks import (
    is_post_capella,
    is_post_deneb,
    is_post_electra,
)


def get_execution_payload_header(spec, execution_payload):
    payload_header = spec.ExecutionPayloadHeader(
        parent_hash=execution_payload.parent_hash,
        fee_recipient=execution_payload.fee_recipient,
        state_root=execution_payload.state_root,
        receipts_root=execution_payload.receipts_root,
        logs_bloom=execution_payload.logs_bloom,
        prev_randao=execution_payload.prev_randao,
        block_number=execution_payload.block_number,
        gas_limit=execution_payload.gas_limit,
        gas_used=execution_payload.gas_used,
        timestamp=execution_payload.timestamp,
        extra_data=execution_payload.extra_data,
        base_fee_per_gas=execution_payload.base_fee_per_gas,
        block_hash=execution_payload.block_hash,
        transactions_root=spec.hash_tree_root(execution_payload.transactions)
    )
    if is_post_capella(spec):
        payload_header.withdrawals_root = spec.hash_tree_root(execution_payload.withdrawals)
    if is_post_deneb(spec):
        payload_header.blob_gas_used = execution_payload.blob_gas_used
        payload_header.excess_blob_gas = execution_payload.excess_blob_gas
    if is_post_electra(spec):
        payload_header.deposit_requests_root = spec.hash_tree_root(execution_payload.deposit_requests)
        payload_header.withdrawal_requests_root = spec.hash_tree_root(execution_payload.withdrawal_requests)
        payload_header.consolidation_requests_root = spec.hash_tree_root(execution_payload.consolidation_requests)
    return payload_header


# https://eips.ethereum.org/EIPS/eip-2718
def compute_trie_root_from_indexed_data(data):
    """
    Computes the root hash of `patriciaTrie(rlp(Index) => Data)` for a data array.
    """
    t = HexaryTrie(db={})
    for i, obj in enumerate(data):
        k = encode(i, big_endian_int)
        t.set(k, obj)
    return t.root_hash


# https://eips.ethereum.org/EIPS/eip-4895
# https://eips.ethereum.org/EIPS/eip-4844
def compute_el_header_block_hash(spec,
                                 payload_header,
                                 transactions_trie_root,
                                 withdrawals_trie_root=None,
<<<<<<< HEAD
                                 requests_trie_root=None):
=======
                                 deposit_requests_trie_root=None,
                                 withdrawal_requests_root=None,
                                 consolidation_requests_root=None):
>>>>>>> e53c10ed
    """
    Computes the RLP execution block hash described by an `ExecutionPayloadHeader`.
    """
    execution_payload_header_rlp = [
        # parent_hash
        (Binary(32, 32), payload_header.parent_hash),
        # ommers_hash
        (Binary(32, 32), bytes.fromhex("1dcc4de8dec75d7aab85b567b6ccd41ad312451b948a7413f0a142fd40d49347")),
        # coinbase
        (Binary(20, 20), payload_header.fee_recipient),
        # state_root
        (Binary(32, 32), payload_header.state_root),
        # txs_root
        (Binary(32, 32), transactions_trie_root),
        # receipts_root
        (Binary(32, 32), payload_header.receipts_root),
        # logs_bloom
        (Binary(256, 256), payload_header.logs_bloom),
        # difficulty
        (big_endian_int, 0),
        # number
        (big_endian_int, payload_header.block_number),
        # gas_limit
        (big_endian_int, payload_header.gas_limit),
        # gas_used
        (big_endian_int, payload_header.gas_used),
        # timestamp
        (big_endian_int, payload_header.timestamp),
        # extradata
        (Binary(0, 32), payload_header.extra_data),
        # prev_randao
        (Binary(32, 32), payload_header.prev_randao),
        # nonce
        (Binary(8, 8), bytes.fromhex("0000000000000000")),
        # base_fee_per_gas
        (big_endian_int, payload_header.base_fee_per_gas),
    ]
    if is_post_capella(spec):
        # withdrawals_root
        execution_payload_header_rlp.append((Binary(32, 32), withdrawals_trie_root))
    if is_post_deneb(spec):
        # blob_gas_used
        execution_payload_header_rlp.append((big_endian_int, payload_header.blob_gas_used))
        # excess_blob_gas
        execution_payload_header_rlp.append((big_endian_int, payload_header.excess_blob_gas))
        # parent_beacon_root
        empty_root = bytes.fromhex("0000000000000000000000000000000000000000000000000000000000000000")
        execution_payload_header_rlp.append((Binary(32, 32), empty_root))
    if is_post_electra(spec):
<<<<<<< HEAD
        # requests_root
        execution_payload_header_rlp.append((Binary(32, 32), requests_trie_root))
=======
        # deposit_requests_root
        assert deposit_requests_trie_root is not None
        execution_payload_header_rlp.append((Binary(32, 32), deposit_requests_trie_root))
        # withdrawal requests root
        execution_payload_header_rlp.append((Binary(32, 32), withdrawal_requests_root))
>>>>>>> e53c10ed

    sedes = List([schema for schema, _ in execution_payload_header_rlp])
    values = [value for _, value in execution_payload_header_rlp]
    encoded = encode(values, sedes)

    return spec.Hash32(keccak(encoded))


# https://eips.ethereum.org/EIPS/eip-4895
def get_withdrawal_rlp(withdrawal):
    withdrawal_rlp = [
        # index
        (big_endian_int, withdrawal.index),
        # validator_index
        (big_endian_int, withdrawal.validator_index),
        # address
        (Binary(20, 20), withdrawal.address),
        # amount
        (big_endian_int, withdrawal.amount),
    ]

    sedes = List([schema for schema, _ in withdrawal_rlp])
    values = [value for _, value in withdrawal_rlp]
    return encode(values, sedes)


# https://eips.ethereum.org/EIPS/eip-7002
def get_withdrawal_request_rlp_bytes(withdrawal_request):
    withdrawal_request_rlp = [
        # source_address
        (Binary(20, 20), withdrawal_request.source_address),
        # validator_pubkey
        (Binary(48, 48), withdrawal_request.validator_pubkey),
    ]

    sedes = List([schema for schema, _ in withdrawal_request_rlp])
    values = [value for _, value in withdrawal_request_rlp]
    return b"\x01" + encode(values, sedes)


<<<<<<< HEAD
def get_deposit_receipt_rlp_bytes(deposit_receipt):
    deposit_receipt_rlp = [
=======
def get_deposit_request_rlp(spec, deposit_request):
    deposit_request_rlp = [
>>>>>>> e53c10ed
        # pubkey
        (Binary(48, 48), deposit_request.pubkey),
        # withdrawal_credentials
        (Binary(32, 32), deposit_request.withdrawal_credentials),
        # amount
        (big_endian_int, deposit_request.amount),
        # pubkey
        (Binary(96, 96), deposit_request.signature),
        # index
        (big_endian_int, deposit_request.index),
    ]

<<<<<<< HEAD
    sedes = List([schema for schema, _ in deposit_receipt_rlp])
    values = [value for _, value in deposit_receipt_rlp]
    return b"\x00" + encode(values, sedes)
=======
    sedes = List([schema for schema, _ in deposit_request_rlp])
    values = [value for _, value in deposit_request_rlp]
    return encode(values, sedes)
>>>>>>> e53c10ed


def compute_el_block_hash(spec, payload):
    transactions_trie_root = compute_trie_root_from_indexed_data(payload.transactions)

    withdrawals_trie_root = None
<<<<<<< HEAD
    requests_trie_root = None
=======
    deposit_requests_trie_root = None
    withdrawal_requests_root = None
>>>>>>> e53c10ed

    if is_post_capella(spec):
        withdrawals_encoded = [get_withdrawal_rlp(withdrawal) for withdrawal in payload.withdrawals]
        withdrawals_trie_root = compute_trie_root_from_indexed_data(withdrawals_encoded)
    if is_post_electra(spec):
<<<<<<< HEAD
        requests_encoded = []
        requests_encoded += [get_deposit_receipt_rlp_bytes(receipt) for receipt in payload.deposit_receipts]
        requests_encoded += [get_withdrawal_request_rlp_bytes(request) for request in payload.withdrawal_requests]
        requests_trie_root = compute_trie_root_from_indexed_data(requests_encoded)
=======
        deposit_requests_encoded = [get_deposit_request_rlp(spec, receipt) for receipt in payload.deposit_requests]
        deposit_requests_trie_root = compute_trie_root_from_indexed_data(deposit_requests_encoded)
        withdrawal_requests_encoded = [get_withdrawal_request_rlp(request) for request in payload.withdrawal_requests]
        withdrawal_requests_root = compute_trie_root_from_indexed_data(withdrawal_requests_encoded)
>>>>>>> e53c10ed

    payload_header = get_execution_payload_header(spec, payload)

    return compute_el_header_block_hash(
        spec,
        payload_header,
        transactions_trie_root,
        withdrawals_trie_root,
<<<<<<< HEAD
        requests_trie_root,
=======
        deposit_requests_trie_root,
        withdrawal_requests_root,
>>>>>>> e53c10ed
    )


def build_empty_execution_payload(spec, state, randao_mix=None):
    """
    Assuming a pre-state of the same slot, build a valid ExecutionPayload without any transactions.
    """
    latest = state.latest_execution_payload_header
    timestamp = spec.compute_timestamp_at_slot(state, state.slot)
    empty_txs = spec.List[spec.Transaction, spec.MAX_TRANSACTIONS_PER_PAYLOAD]()

    if randao_mix is None:
        randao_mix = spec.get_randao_mix(state, spec.get_current_epoch(state))

    payload = spec.ExecutionPayload(
        parent_hash=latest.block_hash,
        fee_recipient=spec.ExecutionAddress(),
        state_root=latest.state_root,  # no changes to the state
        receipts_root=spec.Bytes32(bytes.fromhex("1dcc4de8dec75d7aab85b567b6ccd41ad312451b948a7413f0a142fd40d49347")),
        logs_bloom=spec.ByteVector[spec.BYTES_PER_LOGS_BLOOM](),  # TODO: zeroed logs bloom for empty logs ok?
        block_number=latest.block_number + 1,
        prev_randao=randao_mix,
        gas_limit=latest.gas_limit,  # retain same limit
        gas_used=0,  # empty block, 0 gas
        timestamp=timestamp,
        extra_data=spec.ByteList[spec.MAX_EXTRA_DATA_BYTES](),
        base_fee_per_gas=latest.base_fee_per_gas,  # retain same base_fee
        transactions=empty_txs,
    )
    if is_post_capella(spec):
        payload.withdrawals = get_expected_withdrawals(spec, state)
    if is_post_deneb(spec):
        payload.blob_gas_used = 0
        payload.excess_blob_gas = 0
    if is_post_electra(spec):
<<<<<<< HEAD
        payload.deposit_receipts = []
        payload.withdrawal_requests = []
=======
        # just to be clear
        payload.deposit_requests = []
>>>>>>> e53c10ed

    payload.block_hash = compute_el_block_hash(spec, payload)

    return payload


def build_randomized_execution_payload(spec, state, rng):
    execution_payload = build_empty_execution_payload(spec, state)
    execution_payload.fee_recipient = spec.ExecutionAddress(get_random_bytes_list(rng, 20))
    execution_payload.state_root = spec.Bytes32(get_random_bytes_list(rng, 32))
    execution_payload.receipts_root = spec.Bytes32(get_random_bytes_list(rng, 32))
    execution_payload.logs_bloom = spec.ByteVector[spec.BYTES_PER_LOGS_BLOOM](
        get_random_bytes_list(rng, spec.BYTES_PER_LOGS_BLOOM)
    )
    execution_payload.block_number = rng.randint(0, 10e10)
    execution_payload.gas_limit = rng.randint(0, 10e10)
    execution_payload.gas_used = rng.randint(0, 10e10)
    extra_data_length = rng.randint(0, spec.MAX_EXTRA_DATA_BYTES)
    execution_payload.extra_data = spec.ByteList[spec.MAX_EXTRA_DATA_BYTES](
        get_random_bytes_list(rng, extra_data_length)
    )
    execution_payload.base_fee_per_gas = rng.randint(0, 2**256 - 1)

    num_transactions = rng.randint(0, 100)
    execution_payload.transactions = [
        get_random_tx(rng)
        for _ in range(num_transactions)
    ]

    execution_payload.block_hash = compute_el_block_hash(spec, execution_payload)

    return execution_payload


def build_state_with_incomplete_transition(spec, state):
    state = build_state_with_execution_payload_header(spec, state, spec.ExecutionPayloadHeader())
    assert not spec.is_merge_transition_complete(state)

    return state


def build_state_with_complete_transition(spec, state):
    pre_state_payload = build_empty_execution_payload(spec, state)
    payload_header = get_execution_payload_header(spec, pre_state_payload)

    state = build_state_with_execution_payload_header(spec, state, payload_header)
    assert spec.is_merge_transition_complete(state)

    return state


def build_state_with_execution_payload_header(spec, state, execution_payload_header):
    pre_state = state.copy()
    pre_state.latest_execution_payload_header = execution_payload_header

    return pre_state


def get_random_tx(rng):
    return get_random_bytes_list(rng, rng.randint(0, 1000))<|MERGE_RESOLUTION|>--- conflicted
+++ resolved
@@ -59,13 +59,7 @@
                                  payload_header,
                                  transactions_trie_root,
                                  withdrawals_trie_root=None,
-<<<<<<< HEAD
                                  requests_trie_root=None):
-=======
-                                 deposit_requests_trie_root=None,
-                                 withdrawal_requests_root=None,
-                                 consolidation_requests_root=None):
->>>>>>> e53c10ed
     """
     Computes the RLP execution block hash described by an `ExecutionPayloadHeader`.
     """
@@ -115,16 +109,8 @@
         empty_root = bytes.fromhex("0000000000000000000000000000000000000000000000000000000000000000")
         execution_payload_header_rlp.append((Binary(32, 32), empty_root))
     if is_post_electra(spec):
-<<<<<<< HEAD
         # requests_root
         execution_payload_header_rlp.append((Binary(32, 32), requests_trie_root))
-=======
-        # deposit_requests_root
-        assert deposit_requests_trie_root is not None
-        execution_payload_header_rlp.append((Binary(32, 32), deposit_requests_trie_root))
-        # withdrawal requests root
-        execution_payload_header_rlp.append((Binary(32, 32), withdrawal_requests_root))
->>>>>>> e53c10ed
 
     sedes = List([schema for schema, _ in execution_payload_header_rlp])
     values = [value for _, value in execution_payload_header_rlp]
@@ -165,13 +151,24 @@
     return b"\x01" + encode(values, sedes)
 
 
-<<<<<<< HEAD
-def get_deposit_receipt_rlp_bytes(deposit_receipt):
-    deposit_receipt_rlp = [
-=======
-def get_deposit_request_rlp(spec, deposit_request):
+# https://eips.ethereum.org/EIPS/eip-7251
+def get_consolidation_request_rlp_bytes(consolidation_request):
+    consolidation_request_rlp = [
+        # source_address
+        (Binary(20, 20), consolidation_request.source_address),
+        # source_pubkey
+        (Binary(48, 48), consolidation_request.source_pubkey),
+        # target_pubkey
+        (Binary(48, 48), consolidation_request.target_pubkey),
+    ]
+
+    sedes = List([schema for schema, _ in consolidation_request_rlp])
+    values = [value for _, value in consolidation_request_rlp]
+    return b"\x01" + encode(values, sedes)
+
+
+def get_deposit_request_rlp_bytes(spec, deposit_request):
     deposit_request_rlp = [
->>>>>>> e53c10ed
         # pubkey
         (Binary(48, 48), deposit_request.pubkey),
         # withdrawal_credentials
@@ -184,43 +181,27 @@
         (big_endian_int, deposit_request.index),
     ]
 
-<<<<<<< HEAD
-    sedes = List([schema for schema, _ in deposit_receipt_rlp])
-    values = [value for _, value in deposit_receipt_rlp]
-    return b"\x00" + encode(values, sedes)
-=======
     sedes = List([schema for schema, _ in deposit_request_rlp])
     values = [value for _, value in deposit_request_rlp]
     return encode(values, sedes)
->>>>>>> e53c10ed
 
 
 def compute_el_block_hash(spec, payload):
     transactions_trie_root = compute_trie_root_from_indexed_data(payload.transactions)
 
     withdrawals_trie_root = None
-<<<<<<< HEAD
     requests_trie_root = None
-=======
-    deposit_requests_trie_root = None
-    withdrawal_requests_root = None
->>>>>>> e53c10ed
 
     if is_post_capella(spec):
         withdrawals_encoded = [get_withdrawal_rlp(withdrawal) for withdrawal in payload.withdrawals]
         withdrawals_trie_root = compute_trie_root_from_indexed_data(withdrawals_encoded)
     if is_post_electra(spec):
-<<<<<<< HEAD
         requests_encoded = []
-        requests_encoded += [get_deposit_receipt_rlp_bytes(receipt) for receipt in payload.deposit_receipts]
+        requests_encoded += [get_deposit_request_rlp_bytes(receipt) for receipt in payload.deposit_requests]
         requests_encoded += [get_withdrawal_request_rlp_bytes(request) for request in payload.withdrawal_requests]
+        requests_encoded += [get_consolidation_request_rlp_bytes(request) for request in payload.consolidation_requests]
+
         requests_trie_root = compute_trie_root_from_indexed_data(requests_encoded)
-=======
-        deposit_requests_encoded = [get_deposit_request_rlp(spec, receipt) for receipt in payload.deposit_requests]
-        deposit_requests_trie_root = compute_trie_root_from_indexed_data(deposit_requests_encoded)
-        withdrawal_requests_encoded = [get_withdrawal_request_rlp(request) for request in payload.withdrawal_requests]
-        withdrawal_requests_root = compute_trie_root_from_indexed_data(withdrawal_requests_encoded)
->>>>>>> e53c10ed
 
     payload_header = get_execution_payload_header(spec, payload)
 
@@ -229,12 +210,7 @@
         payload_header,
         transactions_trie_root,
         withdrawals_trie_root,
-<<<<<<< HEAD
         requests_trie_root,
-=======
-        deposit_requests_trie_root,
-        withdrawal_requests_root,
->>>>>>> e53c10ed
     )
 
 
@@ -270,13 +246,9 @@
         payload.blob_gas_used = 0
         payload.excess_blob_gas = 0
     if is_post_electra(spec):
-<<<<<<< HEAD
-        payload.deposit_receipts = []
+        payload.deposit_requests = []
         payload.withdrawal_requests = []
-=======
-        # just to be clear
-        payload.deposit_requests = []
->>>>>>> e53c10ed
+        payload.consolidation_requests = []
 
     payload.block_hash = compute_el_block_hash(spec, payload)
 
