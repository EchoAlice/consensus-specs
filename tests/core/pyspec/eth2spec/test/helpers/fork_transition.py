from enum import Enum, auto

from eth2spec.test.helpers.attester_slashings import (
    get_valid_attester_slashing_by_indices,
)
from eth2spec.test.helpers.attestations import next_slots_with_attestations
from eth2spec.test.helpers.block import (
    build_empty_block_for_next_slot,
    build_empty_block,
    sign_block,
)
from eth2spec.test.helpers.constants import (
    ALTAIR,
<<<<<<< HEAD
    MERGE,
    CAPELLA,
=======
    BELLATRIX,
>>>>>>> 180855b5
)
from eth2spec.test.helpers.deposits import (
    prepare_state_and_deposit,
)
from eth2spec.test.helpers.proposer_slashings import (
    get_valid_proposer_slashing,
)
from eth2spec.test.helpers.state import (
    next_slot,
    state_transition_and_sign_block,
    transition_to,
)
from eth2spec.test.helpers.voluntary_exits import (
    prepare_signed_exits,
)


class OperationType(Enum):
    PROPOSER_SLASHING = auto()
    ATTESTER_SLASHING = auto()
    DEPOSIT = auto()
    VOLUNTARY_EXIT = auto()


def _set_operations_by_dict(block, operation_dict):
    for key, value in operation_dict.items():
        setattr(block.body, key, value)


def _state_transition_and_sign_block_at_slot(spec,
                                             state,
                                             operation_dict=None):
    """
    Cribbed from ``transition_unsigned_block`` helper
    where the early parts of the state transition have already
    been applied to ``state``.

    Used to produce a block during an irregular state transition.

    The optional `operation_dict` is a dict of {'<BeaconBlockBody field>': <value>}.
    This is used for assigning the block operations.
    p.s. we can't just pass `body` and assign it because randao_reveal and eth1_data was set in `build_empty_block`
    Thus use dict to pass operations.
    """
    block = build_empty_block(spec, state)

    if operation_dict:
        _set_operations_by_dict(block, operation_dict)

    assert state.latest_block_header.slot < block.slot
    assert state.slot == block.slot
    spec.process_block(state, block)
    block.state_root = state.hash_tree_root()
    return sign_block(spec, state, block)


def _all_blocks(_):
    return True


def skip_slots(*slots):
    """
    Skip making a block if its slot is
    passed as an argument to this filter
    """
    def f(state_at_prior_slot):
        return state_at_prior_slot.slot + 1 not in slots
    return f


def no_blocks(_):
    return False


def only_at(slot):
    """
    Only produce a block if its slot is ``slot``.
    """
    def f(state_at_prior_slot):
        return state_at_prior_slot.slot + 1 == slot
    return f


def state_transition_across_slots(spec, state, to_slot, block_filter=_all_blocks):
    assert state.slot < to_slot
    while state.slot < to_slot:
        should_make_block = block_filter(state)
        if should_make_block:
            block = build_empty_block_for_next_slot(spec, state)
            signed_block = state_transition_and_sign_block(spec, state, block)
            yield signed_block
        else:
            next_slot(spec, state)


def state_transition_across_slots_with_ignoring_proposers(spec,
                                                          state,
                                                          to_slot,
                                                          ignoring_proposers,
                                                          only_last_block=False):
    """
    The slashed validators can't be proposers. Here we ignore the given `ignoring_proposers`
    and ensure that the result state was computed with a block with slot >= to_slot.
    """
    assert state.slot < to_slot

    found_valid = False
    while state.slot < to_slot or not found_valid:
        if state.slot + 1 < to_slot and only_last_block:
            next_slot(spec, state)
            continue

        future_state = state.copy()
        next_slot(spec, future_state)
        proposer_index = spec.get_beacon_proposer_index(future_state)
        if proposer_index not in ignoring_proposers:
            block = build_empty_block_for_next_slot(spec, state)
            signed_block = state_transition_and_sign_block(spec, state, block)
            yield signed_block
            if state.slot >= to_slot:
                found_valid = True
        else:
            next_slot(spec, state)


def do_fork(state, spec, post_spec, fork_epoch, with_block=True, operation_dict=None):
    spec.process_slots(state, state.slot + 1)

    assert state.slot % spec.SLOTS_PER_EPOCH == 0
    assert spec.get_current_epoch(state) == fork_epoch

    if post_spec.fork == ALTAIR:
        state = post_spec.upgrade_to_altair(state)
<<<<<<< HEAD
    elif post_spec.fork == MERGE:
        state = post_spec.upgrade_to_merge(state)
    elif post_spec.fork == CAPELLA:
        state = post_spec.upgrade_to_capella(state)
=======
    elif post_spec.fork == BELLATRIX:
        state = post_spec.upgrade_to_bellatrix(state)
>>>>>>> 180855b5

    assert state.fork.epoch == fork_epoch

    if post_spec.fork == ALTAIR:
        assert state.fork.previous_version == post_spec.config.GENESIS_FORK_VERSION
        assert state.fork.current_version == post_spec.config.ALTAIR_FORK_VERSION
    elif post_spec.fork == BELLATRIX:
        assert state.fork.previous_version == post_spec.config.ALTAIR_FORK_VERSION
<<<<<<< HEAD
        assert state.fork.current_version == post_spec.config.MERGE_FORK_VERSION
    elif post_spec.fork == CAPELLA:
        assert state.fork.previous_version == post_spec.config.MERGE_FORK_VERSION
        assert state.fork.current_version == post_spec.config.CAPELLA_FORK_VERSION
=======
        assert state.fork.current_version == post_spec.config.BELLATRIX_FORK_VERSION
>>>>>>> 180855b5

    if with_block:
        return state, _state_transition_and_sign_block_at_slot(post_spec, state, operation_dict=operation_dict)
    else:
        return state, None


def transition_until_fork(spec, state, fork_epoch):
    to_slot = fork_epoch * spec.SLOTS_PER_EPOCH - 1
    transition_to(spec, state, to_slot)


def _transition_until_fork_minus_one(spec, state, fork_epoch):
    to_slot = fork_epoch * spec.SLOTS_PER_EPOCH - 2
    transition_to(spec, state, to_slot)


def transition_to_next_epoch_and_append_blocks(spec,
                                               state,
                                               post_tag,
                                               blocks,
                                               only_last_block=False,
                                               ignoring_proposers=None):
    to_slot = spec.SLOTS_PER_EPOCH + state.slot

    if only_last_block:
        block_filter = only_at(to_slot)
    else:
        block_filter = _all_blocks

    if ignoring_proposers is None:
        result_blocks = state_transition_across_slots(spec, state, to_slot, block_filter=block_filter)
    else:
        result_blocks = state_transition_across_slots_with_ignoring_proposers(
            spec,
            state,
            to_slot,
            ignoring_proposers,
            only_last_block=only_last_block,
        )

    blocks.extend([
        post_tag(block) for block in
        result_blocks
    ])


def run_transition_with_operation(state,
                                  fork_epoch,
                                  spec,
                                  post_spec,
                                  pre_tag,
                                  post_tag,
                                  operation_type,
                                  operation_at_slot):
    """
    Generate `operation_type` operation with the spec before fork.
    The operation would be included into the block at `operation_at_slot`.
    """
    is_at_fork = operation_at_slot == fork_epoch * spec.SLOTS_PER_EPOCH
    is_right_before_fork = operation_at_slot == fork_epoch * spec.SLOTS_PER_EPOCH - 1
    assert is_at_fork or is_right_before_fork

    if is_at_fork:
        transition_until_fork(spec, state, fork_epoch)
    elif is_right_before_fork:
        _transition_until_fork_minus_one(spec, state, fork_epoch)

    is_slashing_operation = operation_type in (OperationType.PROPOSER_SLASHING, OperationType.ATTESTER_SLASHING)
    # prepare operation
    selected_validator_index = None
    if is_slashing_operation:
        # avoid slashing the next proposer
        future_state = state.copy()
        next_slot(spec, future_state)
        proposer_index = spec.get_beacon_proposer_index(future_state)
        selected_validator_index = (proposer_index + 1) % len(state.validators)
        if operation_type == OperationType.PROPOSER_SLASHING:
            proposer_slashing = get_valid_proposer_slashing(
                spec, state, slashed_index=selected_validator_index, signed_1=True, signed_2=True)
            operation_dict = {'proposer_slashings': [proposer_slashing]}
        else:
            # operation_type == OperationType.ATTESTER_SLASHING:
            attester_slashing = get_valid_attester_slashing_by_indices(
                spec, state,
                [selected_validator_index],
                signed_1=True, signed_2=True,
            )
            operation_dict = {'attester_slashings': [attester_slashing]}
    elif operation_type == OperationType.DEPOSIT:
        # create a new deposit
        selected_validator_index = len(state.validators)
        amount = spec.MAX_EFFECTIVE_BALANCE
        deposit = prepare_state_and_deposit(spec, state, selected_validator_index, amount, signed=True)
        operation_dict = {'deposits': [deposit]}
    elif operation_type == OperationType.VOLUNTARY_EXIT:
        selected_validator_index = 0
        signed_exits = prepare_signed_exits(spec, state, [selected_validator_index])
        operation_dict = {'voluntary_exits': signed_exits}

    def _check_state():
        if operation_type == OperationType.PROPOSER_SLASHING:
            slashed_proposer = state.validators[proposer_slashing.signed_header_1.message.proposer_index]
            assert slashed_proposer.slashed
        elif operation_type == OperationType.ATTESTER_SLASHING:
            indices = set(attester_slashing.attestation_1.attesting_indices).intersection(
                attester_slashing.attestation_2.attesting_indices
            )
            assert selected_validator_index in indices
            assert len(indices) > 0
            for validator_index in indices:
                assert state.validators[validator_index].slashed
        elif operation_type == OperationType.DEPOSIT:
            assert not post_spec.is_active_validator(
                state.validators[selected_validator_index],
                post_spec.get_current_epoch(state)
            )
        elif operation_type == OperationType.VOLUNTARY_EXIT:
            validator = state.validators[selected_validator_index]
            assert validator.exit_epoch < post_spec.FAR_FUTURE_EPOCH

    yield "pre", state

    blocks = []

    if is_right_before_fork:
        # add a block with operation.
        block = build_empty_block_for_next_slot(spec, state)
        _set_operations_by_dict(block, operation_dict)
        signed_block = state_transition_and_sign_block(spec, state, block)
        blocks.append(pre_tag(signed_block))

        _check_state()

    # irregular state transition to handle fork:
    _operation_at_slot = operation_dict if is_at_fork else None
    state, block = do_fork(state, spec, post_spec, fork_epoch, operation_dict=_operation_at_slot)
    blocks.append(post_tag(block))

    if is_at_fork:
        _check_state()

    # after the fork
    if operation_type == OperationType.DEPOSIT:
        state = _transition_until_active(post_spec, state, post_tag, blocks, selected_validator_index)
    else:
        # avoid using the slashed validators as block proposers
        ignoring_proposers = [selected_validator_index] if is_slashing_operation else None

        # continue regular state transition with new spec into next epoch
        transition_to_next_epoch_and_append_blocks(
            post_spec,
            state,
            post_tag,
            blocks,
            only_last_block=True,
            ignoring_proposers=ignoring_proposers,
        )

    yield "blocks", blocks
    yield "post", state


def _transition_until_active(post_spec, state, post_tag, blocks, validator_index):
    # continue regular state transition with new spec into next epoch
    transition_to_next_epoch_and_append_blocks(post_spec, state, post_tag, blocks)
    # finalize activation_eligibility_epoch
    _, blocks_in_epoch, state = next_slots_with_attestations(
        post_spec,
        state,
        post_spec.SLOTS_PER_EPOCH * 2,
        fill_cur_epoch=True,
        fill_prev_epoch=True,
    )
    blocks.extend([post_tag(block) for block in blocks_in_epoch])
    assert state.finalized_checkpoint.epoch >= state.validators[validator_index].activation_eligibility_epoch

    # continue regular state transition with new spec into next epoch
    transition_to_next_epoch_and_append_blocks(post_spec, state, post_tag, blocks, only_last_block=True)

    assert state.validators[validator_index].activation_epoch < post_spec.FAR_FUTURE_EPOCH

    to_slot = state.validators[validator_index].activation_epoch * post_spec.SLOTS_PER_EPOCH
    blocks.extend([
        post_tag(block) for block in
        state_transition_across_slots(post_spec, state, to_slot, block_filter=only_at(to_slot))
    ])
    assert post_spec.is_active_validator(state.validators[validator_index], post_spec.get_current_epoch(state))

    return state<|MERGE_RESOLUTION|>--- conflicted
+++ resolved
@@ -11,12 +11,8 @@
 )
 from eth2spec.test.helpers.constants import (
     ALTAIR,
-<<<<<<< HEAD
-    MERGE,
+    BELLATRIX,
     CAPELLA,
-=======
-    BELLATRIX,
->>>>>>> 180855b5
 )
 from eth2spec.test.helpers.deposits import (
     prepare_state_and_deposit,
@@ -150,15 +146,10 @@
 
     if post_spec.fork == ALTAIR:
         state = post_spec.upgrade_to_altair(state)
-<<<<<<< HEAD
-    elif post_spec.fork == MERGE:
-        state = post_spec.upgrade_to_merge(state)
+    elif post_spec.fork == BELLATRIX:
+        state = post_spec.upgrade_to_bellatrix(state)
     elif post_spec.fork == CAPELLA:
         state = post_spec.upgrade_to_capella(state)
-=======
-    elif post_spec.fork == BELLATRIX:
-        state = post_spec.upgrade_to_bellatrix(state)
->>>>>>> 180855b5
 
     assert state.fork.epoch == fork_epoch
 
@@ -167,14 +158,10 @@
         assert state.fork.current_version == post_spec.config.ALTAIR_FORK_VERSION
     elif post_spec.fork == BELLATRIX:
         assert state.fork.previous_version == post_spec.config.ALTAIR_FORK_VERSION
-<<<<<<< HEAD
-        assert state.fork.current_version == post_spec.config.MERGE_FORK_VERSION
+        assert state.fork.current_version == post_spec.config.BELLATRIX_FORK_VERSION
     elif post_spec.fork == CAPELLA:
-        assert state.fork.previous_version == post_spec.config.MERGE_FORK_VERSION
+        assert state.fork.previous_version == post_spec.config.BELLATRIX_FORK_VERSION
         assert state.fork.current_version == post_spec.config.CAPELLA_FORK_VERSION
-=======
-        assert state.fork.current_version == post_spec.config.BELLATRIX_FORK_VERSION
->>>>>>> 180855b5
 
     if with_block:
         return state, _state_transition_and_sign_block_at_slot(post_spec, state, operation_dict=operation_dict)
