from .constants import (
    PHASE0, ALTAIR, BELLATRIX, CAPELLA, DENEB,
<<<<<<< HEAD
    EIP6110, EIP7002, EIP7549, WHISK,
=======
    EIP6110, EIP7002, WHISK, EIP7251,
>>>>>>> a2c4c273
    PREVIOUS_FORK_OF,
)


def is_post_fork(a, b) -> bool:
    """
    Returns true if fork a is after b, or if a == b
    """
    if a == b:
        return True

    prev_fork = PREVIOUS_FORK_OF[a]
    if prev_fork == b:
        return True
    elif prev_fork is None:
        return False
    else:
        return is_post_fork(prev_fork, b)


def is_post_altair(spec):
    return is_post_fork(spec.fork, ALTAIR)


def is_post_bellatrix(spec):
    return is_post_fork(spec.fork, BELLATRIX)


def is_post_capella(spec):
    return is_post_fork(spec.fork, CAPELLA)


def is_post_deneb(spec):
    return is_post_fork(spec.fork, DENEB)


def is_post_eip6110(spec):
    return is_post_fork(spec.fork, EIP6110)


def is_post_eip7002(spec):
    return is_post_fork(spec.fork, EIP7002)


<<<<<<< HEAD
def is_post_eip7549(spec):
    return is_post_fork(spec.fork, EIP7549)
=======
def is_post_eip7251(spec):
    return is_post_fork(spec.fork, EIP7251)
>>>>>>> a2c4c273


def is_post_whisk(spec):
    return is_post_fork(spec.fork, WHISK)


def get_spec_for_fork_version(spec, fork_version, phases):
    if phases is None:
        return spec
    for fork in [fork for fork in phases if is_post_fork(spec.fork, fork)]:
        if fork == PHASE0:
            fork_version_field = 'GENESIS_FORK_VERSION'
        else:
            fork_version_field = fork.upper() + '_FORK_VERSION'
        if fork_version == getattr(spec.config, fork_version_field):
            return phases[fork]
    raise ValueError("Unknown fork version %s" % fork_version)


def get_next_fork_transition(spec, epoch, phases):
    if phases is None:
        return None, None
    for fork in [fork for fork in phases if PREVIOUS_FORK_OF[fork] == spec.fork]:
        assert fork != PHASE0  # PHASE0 does not have previous fork
        fork_epoch = getattr(phases[fork].config, fork.upper() + '_FORK_EPOCH')
        assert fork_epoch > epoch  # Forks through given epoch already applied
        return phases[fork], fork_epoch
    return None, None  # Already at latest fork<|MERGE_RESOLUTION|>--- conflicted
+++ resolved
@@ -1,10 +1,6 @@
 from .constants import (
     PHASE0, ALTAIR, BELLATRIX, CAPELLA, DENEB,
-<<<<<<< HEAD
-    EIP6110, EIP7002, EIP7549, WHISK,
-=======
-    EIP6110, EIP7002, WHISK, EIP7251,
->>>>>>> a2c4c273
+    EIP6110, EIP7002, EIP7251, EIP7549, WHISK,
     PREVIOUS_FORK_OF,
 )
 
@@ -49,13 +45,12 @@
     return is_post_fork(spec.fork, EIP7002)
 
 
-<<<<<<< HEAD
+def is_post_eip7251(spec):
+    return is_post_fork(spec.fork, EIP7251)
+
+
 def is_post_eip7549(spec):
     return is_post_fork(spec.fork, EIP7549)
-=======
-def is_post_eip7251(spec):
-    return is_post_fork(spec.fork, EIP7251)
->>>>>>> a2c4c273
 
 
 def is_post_whisk(spec):
