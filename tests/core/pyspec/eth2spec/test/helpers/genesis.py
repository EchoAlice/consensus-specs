--- conflicted
+++ resolved
@@ -50,34 +50,19 @@
 
     transactions_trie_root = bytes.fromhex("56e81f171bcc55a6ff8345e692c0f86e5b48e01b996cadc001622fb5e363b421")
     withdrawals_trie_root = None
-<<<<<<< HEAD
     requests_trie_root = None
-=======
-    deposit_requests_trie_root = None
-    exits_trie_root = None
->>>>>>> e53c10ed
 
     if is_post_capella(spec):
         withdrawals_trie_root = bytes.fromhex("56e81f171bcc55a6ff8345e692c0f86e5b48e01b996cadc001622fb5e363b421")
     if is_post_electra(spec):
-<<<<<<< HEAD
         requests_trie_root = bytes.fromhex("56e81f171bcc55a6ff8345e692c0f86e5b48e01b996cadc001622fb5e363b421")
-=======
-        deposit_requests_trie_root = bytes.fromhex("56e81f171bcc55a6ff8345e692c0f86e5b48e01b996cadc001622fb5e363b421")
-        exits_trie_root = bytes.fromhex("56e81f171bcc55a6ff8345e692c0f86e5b48e01b996cadc001622fb5e363b421")
->>>>>>> e53c10ed
 
     payload_header.block_hash = compute_el_header_block_hash(
         spec,
         payload_header,
         transactions_trie_root,
         withdrawals_trie_root,
-<<<<<<< HEAD
         requests_trie_root,
-=======
-        deposit_requests_trie_root,
-        exits_trie_root,
->>>>>>> e53c10ed
     )
     return payload_header
 
