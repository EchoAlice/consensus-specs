--- conflicted
+++ resolved
@@ -1,19 +1,11 @@
 from eth2spec.test.helpers.constants import (
-<<<<<<< HEAD
-    ALTAIR, BELLATRIX, CAPELLA, DENEB, EIP6110, WHISK,
-=======
-    ALTAIR, BELLATRIX, CAPELLA, DENEB, EIP6110, EIP7002,
->>>>>>> a39abe38
+    ALTAIR, BELLATRIX, CAPELLA, DENEB, EIP6110, EIP7002, WHISK,
 )
 from eth2spec.test.helpers.execution_payload import (
     compute_el_header_block_hash,
 )
 from eth2spec.test.helpers.forks import (
-<<<<<<< HEAD
-    is_post_altair, is_post_bellatrix, is_post_capella, is_post_eip6110, is_post_whisk
-=======
-    is_post_altair, is_post_bellatrix, is_post_capella, is_post_eip6110, is_post_eip7002,
->>>>>>> a39abe38
+    is_post_altair, is_post_bellatrix, is_post_capella, is_post_eip6110, is_post_eip7002, is_post_whisk,
 )
 from eth2spec.test.helpers.keys import pubkeys
 from eth2spec.test.helpers.whisk import compute_whisk_initial_tracker_cached, compute_whisk_initial_k_commitment_cached
@@ -99,15 +91,12 @@
     elif spec.fork == EIP6110:
         previous_version = spec.config.DENEB_FORK_VERSION
         current_version = spec.config.EIP6110_FORK_VERSION
-<<<<<<< HEAD
+    elif spec.fork == EIP7002:
+        previous_version = spec.config.CAPELLA_FORK_VERSION
+        current_version = spec.config.EIP7002_FORK_VERSION
     elif spec.fork == WHISK:
         previous_version = spec.config.CAPELLA_FORK_VERSION
         current_version = spec.config.WHISK_FORK_VERSION
-=======
-    elif spec.fork == EIP7002:
-        previous_version = spec.config.CAPELLA_FORK_VERSION
-        current_version = spec.config.EIP7002_FORK_VERSION
->>>>>>> a39abe38
 
     state = spec.BeaconState(
         genesis_time=0,
