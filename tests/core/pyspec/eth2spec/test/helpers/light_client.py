--- conflicted
+++ resolved
@@ -11,9 +11,6 @@
 from math import floor
 
 
-<<<<<<< HEAD
-def get_sync_aggregate(spec, state, num_participants=None, signature_slot=None, phases=None):
-=======
 def compute_start_slot_at_sync_committee_period(spec, sync_committee_period):
     return spec.compute_start_slot_at_epoch(sync_committee_period * spec.EPOCHS_PER_SYNC_COMMITTEE_PERIOD)
 
@@ -23,8 +20,7 @@
     return compute_start_slot_at_sync_committee_period(spec, sync_committee_period + 1)
 
 
-def get_sync_aggregate(spec, state, num_participants=None, signature_slot=None):
->>>>>>> b5943477
+def get_sync_aggregate(spec, state, num_participants=None, signature_slot=None, phases=None):
     # By default, the sync committee signs the previous slot
     if signature_slot is None:
         signature_slot = state.slot + 1
