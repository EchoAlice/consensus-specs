--- conflicted
+++ resolved
@@ -23,20 +23,13 @@
 
 
 from eth2spec.test.context import (
-<<<<<<< HEAD
-    PHASE0,
-    spec_test,
-    spec_state_test, with_all_phases, expect_assertion_error, always_bls, with_phases,
-    with_custom_state, single_phase,
-=======
-    PHASE0, PHASE1, MINIMAL,
+    PHASE0, MINIMAL,
     spec_test, spec_state_test, dump_skipping_message,
     with_phases, with_all_phases, single_phase,
     expect_assertion_error, always_bls,
     disable_process_reveal_deadlines,
     with_configs,
     with_custom_state,
->>>>>>> 7a461818
     large_validator_set,
 )
 
