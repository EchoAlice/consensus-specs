from eth2spec.utils import bls

from eth2spec.test.helpers.state import (
    get_balance, state_transition_and_sign_block,
    next_slot, next_epoch, next_epoch_via_block,
)
from eth2spec.test.helpers.block import (
    build_empty_block_for_next_slot, build_empty_block,
    sign_block,
    transition_unsigned_block,
)
from eth2spec.test.helpers.keys import privkeys, pubkeys
from eth2spec.test.helpers.attester_slashings import (
    get_valid_attester_slashing_by_indices,
    get_valid_attester_slashing,
    get_indexed_attestation_participants,
)
from eth2spec.test.helpers.proposer_slashings import get_valid_proposer_slashing, check_proposer_slashing_effect
from eth2spec.test.helpers.attestations import get_valid_attestation
from eth2spec.test.helpers.deposits import prepare_state_and_deposit
from eth2spec.test.helpers.shard_transitions import get_shard_transition_of_committee

from eth2spec.test.context import (
    PHASE0, PHASE1,
<<<<<<< HEAD
    spec_state_test, with_all_phases, expect_assertion_error, always_bls, with_phases, dump_skipping_message,
    disable_process_reveal_deadlines,
=======
    spec_test,
    spec_state_test, with_all_phases, expect_assertion_error, always_bls, with_phases,
    with_custom_state, single_phase,
    large_validator_set,
>>>>>>> 5a7f4ed3
)


@with_all_phases
@spec_state_test
def test_prev_slot_block_transition(spec, state):
    # Go to clean slot
    spec.process_slots(state, state.slot + 1)
    # Make a block for it
    block = build_empty_block(spec, state, slot=state.slot)
    proposer_index = spec.get_beacon_proposer_index(state)
    # Transition to next slot, above block will not be invalid on top of new state.
    spec.process_slots(state, state.slot + 1)

    yield 'pre', state
    # State is beyond block slot, but the block can still be realistic when invalid.
    # Try the transition, and update the state root to where it is halted. Then sign with the supposed proposer.
    expect_assertion_error(lambda: transition_unsigned_block(spec, state, block))
    block.state_root = state.hash_tree_root()
    signed_block = sign_block(spec, state, block, proposer_index=proposer_index)
    yield 'blocks', [signed_block]
    yield 'post', None


@with_all_phases
@spec_state_test
def test_same_slot_block_transition(spec, state):
    # Same slot on top of pre-state, but move out of slot 0 first.
    spec.process_slots(state, state.slot + 1)

    block = build_empty_block(spec, state, slot=state.slot)

    yield 'pre', state

    assert state.slot == block.slot

    signed_block = state_transition_and_sign_block(spec, state, block, expect_fail=True)

    yield 'blocks', [signed_block]
    yield 'post', None


@with_all_phases
@spec_state_test
def test_empty_block_transition(spec, state):
    pre_slot = state.slot
    pre_eth1_votes = len(state.eth1_data_votes)
    pre_mix = spec.get_randao_mix(state, spec.get_current_epoch(state))

    yield 'pre', state

    block = build_empty_block_for_next_slot(spec, state)

    signed_block = state_transition_and_sign_block(spec, state, block)

    yield 'blocks', [signed_block]
    yield 'post', state

    assert len(state.eth1_data_votes) == pre_eth1_votes + 1
    assert spec.get_block_root_at_slot(state, pre_slot) == signed_block.message.parent_root
    assert spec.get_randao_mix(state, spec.get_current_epoch(state)) != pre_mix


@with_all_phases
@spec_test
@with_custom_state(balances_fn=large_validator_set, threshold_fn=lambda spec: spec.EJECTION_BALANCE)
@single_phase
def test_empty_block_transition_large_validator_set(spec, state):
    pre_slot = state.slot
    pre_eth1_votes = len(state.eth1_data_votes)
    pre_mix = spec.get_randao_mix(state, spec.get_current_epoch(state))

    yield 'pre', state

    block = build_empty_block_for_next_slot(spec, state)

    signed_block = state_transition_and_sign_block(spec, state, block)

    yield 'blocks', [signed_block]
    yield 'post', state

    assert len(state.eth1_data_votes) == pre_eth1_votes + 1
    assert spec.get_block_root_at_slot(state, pre_slot) == signed_block.message.parent_root
    assert spec.get_randao_mix(state, spec.get_current_epoch(state)) != pre_mix


def process_and_sign_block_without_header_validations(spec, state, block):
    """
    Artificially bypass the restrictions in the state transition to transition and sign block

    WARNING UNSAFE: Only use when generating valid-looking invalid blocks for test vectors
    """

    # Perform single mutation in `process_block_header`
    state.latest_block_header = spec.BeaconBlockHeader(
        slot=block.slot,
        proposer_index=block.proposer_index,
        parent_root=block.parent_root,
        state_root=spec.Bytes32(),
        body_root=block.body.hash_tree_root(),
    )

    # Perform rest of process_block transitions
    spec.process_randao(state, block.body)
    spec.process_eth1_data(state, block.body)
    spec.process_operations(state, block.body)

    # Insert post-state rot
    block.state_root = state.hash_tree_root()

    # Sign block
    return sign_block(spec, state, block)


@with_phases([PHASE0])
@spec_state_test
def test_proposal_for_genesis_slot(spec, state):
    assert state.slot == spec.GENESIS_SLOT

    yield 'pre', state

    block = build_empty_block(spec, state, spec.GENESIS_SLOT)
    block.parent_root = state.latest_block_header.hash_tree_root()

    # Show that normal path through transition fails
    failed_state = state.copy()
    expect_assertion_error(
        lambda: spec.state_transition(failed_state, spec.SignedBeaconBlock(message=block), validate_result=False)
    )

    # Artificially bypass the restriction in the state transition to transition and sign block for test vectors
    signed_block = process_and_sign_block_without_header_validations(spec, state, block)

    yield 'blocks', [signed_block]
    yield 'post', None


@with_all_phases
@spec_state_test
def test_parent_from_same_slot(spec, state):
    yield 'pre', state

    parent_block = build_empty_block_for_next_slot(spec, state)
    signed_parent_block = state_transition_and_sign_block(spec, state, parent_block)

    child_block = parent_block.copy()
    child_block.parent_root = state.latest_block_header.hash_tree_root()

    # Show that normal path through transition fails
    failed_state = state.copy()
    expect_assertion_error(
        lambda: spec.state_transition(failed_state, spec.SignedBeaconBlock(message=child_block), validate_result=False)
    )

    # Artificially bypass the restriction in the state transition to transition and sign block for test vectors
    signed_child_block = process_and_sign_block_without_header_validations(spec, state, child_block)

    yield 'blocks', [signed_parent_block, signed_child_block]
    yield 'post', None


@with_all_phases
@spec_state_test
def test_invalid_state_root(spec, state):
    yield 'pre', state

    block = build_empty_block_for_next_slot(spec, state)
    block.state_root = b"\xaa" * 32
    signed_block = sign_block(spec, state, block)

    expect_assertion_error(lambda: spec.state_transition(state, signed_block))

    yield 'blocks', [signed_block]
    yield 'post', None


@with_all_phases
@spec_state_test
@always_bls
def test_zero_block_sig(spec, state):
    yield 'pre', state

    block = build_empty_block_for_next_slot(spec, state)
    invalid_signed_block = spec.SignedBeaconBlock(message=block)
    expect_assertion_error(lambda: spec.state_transition(state, invalid_signed_block))

    yield 'blocks', [invalid_signed_block]
    yield 'post', None


@with_all_phases
@spec_state_test
@always_bls
def test_invalid_block_sig(spec, state):
    yield 'pre', state

    block = build_empty_block_for_next_slot(spec, state)
    domain = spec.get_domain(state, spec.DOMAIN_BEACON_PROPOSER, spec.compute_epoch_at_slot(block.slot))
    signing_root = spec.compute_signing_root(block, domain)
    invalid_signed_block = spec.SignedBeaconBlock(
        message=block,
        signature=bls.Sign(123456, signing_root)
    )
    expect_assertion_error(lambda: spec.state_transition(state, invalid_signed_block))

    yield 'blocks', [invalid_signed_block]
    yield 'post', None


@with_all_phases
@spec_state_test
@always_bls
def test_invalid_proposer_index_sig_from_expected_proposer(spec, state):
    yield 'pre', state

    block = build_empty_block_for_next_slot(spec, state)
    expect_proposer_index = block.proposer_index

    # Set invalid proposer index but correct signature wrt expected proposer
    active_indices = spec.get_active_validator_indices(state, spec.get_current_epoch(state))
    active_indices = [i for i in active_indices if i != block.proposer_index]
    block.proposer_index = active_indices[0]  # invalid proposer index

    invalid_signed_block = sign_block(spec, state, block, expect_proposer_index)

    expect_assertion_error(lambda: spec.state_transition(state, invalid_signed_block))

    yield 'blocks', [invalid_signed_block]
    yield 'post', None


@with_all_phases
@spec_state_test
@always_bls
def test_invalid_proposer_index_sig_from_proposer_index(spec, state):
    yield 'pre', state

    block = build_empty_block_for_next_slot(spec, state)

    # Set invalid proposer index but correct signature wrt proposer_index
    active_indices = spec.get_active_validator_indices(state, spec.get_current_epoch(state))
    active_indices = [i for i in active_indices if i != block.proposer_index]
    block.proposer_index = active_indices[0]  # invalid proposer index

    invalid_signed_block = sign_block(spec, state, block, block.proposer_index)

    expect_assertion_error(lambda: spec.state_transition(state, invalid_signed_block))

    yield 'blocks', [invalid_signed_block]
    yield 'post', None


@with_all_phases
@spec_state_test
def test_skipped_slots(spec, state):
    pre_slot = state.slot
    yield 'pre', state

    block = build_empty_block(spec, state, state.slot + 4)

    signed_block = state_transition_and_sign_block(spec, state, block)

    yield 'blocks', [signed_block]
    yield 'post', state

    assert state.slot == block.slot
    assert spec.get_randao_mix(state, spec.get_current_epoch(state)) != spec.Bytes32()
    for slot in range(pre_slot, state.slot):
        assert spec.get_block_root_at_slot(state, slot) == block.parent_root


@with_all_phases
@spec_state_test
def test_empty_epoch_transition(spec, state):
    pre_slot = state.slot
    yield 'pre', state

    block = build_empty_block(spec, state, state.slot + spec.SLOTS_PER_EPOCH)

    signed_block = state_transition_and_sign_block(spec, state, block)

    yield 'blocks', [signed_block]
    yield 'post', state

    assert state.slot == block.slot
    for slot in range(pre_slot, state.slot):
        assert spec.get_block_root_at_slot(state, slot) == block.parent_root


@with_all_phases
@spec_test
@with_custom_state(balances_fn=large_validator_set, threshold_fn=lambda spec: spec.EJECTION_BALANCE)
@single_phase
def test_empty_epoch_transition_large_validator_set(spec, state):
    pre_slot = state.slot
    yield 'pre', state

    block = build_empty_block(spec, state, state.slot + spec.SLOTS_PER_EPOCH)

    signed_block = state_transition_and_sign_block(spec, state, block)

    yield 'blocks', [signed_block]
    yield 'post', state

    assert state.slot == block.slot
    for slot in range(pre_slot, state.slot):
        assert spec.get_block_root_at_slot(state, slot) == block.parent_root


@with_all_phases
@spec_state_test
def test_empty_epoch_transition_not_finalizing(spec, state):
    if spec.SLOTS_PER_EPOCH > 8:
        return dump_skipping_message("Skip mainnet config for saving time."
                                     " Minimal config suffice to cover the target-of-test.")

    # copy for later balance lookups.
    pre_balances = list(state.balances)
    yield 'pre', state

    spec.process_slots(state, state.slot + (spec.SLOTS_PER_EPOCH * 5))
    block = build_empty_block_for_next_slot(spec, state)
    signed_block = state_transition_and_sign_block(spec, state, block)

    yield 'blocks', [signed_block]
    yield 'post', state

    assert state.slot == block.slot
    assert state.finalized_checkpoint.epoch < spec.get_current_epoch(state) - 4
    for index in range(len(state.validators)):
        assert state.balances[index] < pre_balances[index]


@with_all_phases
@spec_state_test
def test_proposer_self_slashing(spec, state):
    yield 'pre', state

    block = build_empty_block_for_next_slot(spec, state)
    assert not state.validators[block.proposer_index].slashed

    proposer_slashing = get_valid_proposer_slashing(
        spec, state, slashed_index=block.proposer_index, signed_1=True, signed_2=True)
    block.body.proposer_slashings.append(proposer_slashing)

    # The header is processed *before* the block body:
    # the proposer was not slashed before the body, thus the block is valid.
    signed_block = state_transition_and_sign_block(spec, state, block)
    # The proposer slashed themselves.
    assert state.validators[block.proposer_index].slashed

    yield 'blocks', [signed_block]
    yield 'post', state


@with_all_phases
@spec_state_test
def test_proposer_slashing(spec, state):
    # copy for later balance lookups.
    pre_state = state.copy()
    proposer_slashing = get_valid_proposer_slashing(spec, state, signed_1=True, signed_2=True)
    slashed_index = proposer_slashing.signed_header_1.message.proposer_index

    assert not state.validators[slashed_index].slashed

    yield 'pre', state

    #
    # Add to state via block transition
    #
    block = build_empty_block_for_next_slot(spec, state)
    block.body.proposer_slashings.append(proposer_slashing)

    signed_block = state_transition_and_sign_block(spec, state, block)

    yield 'blocks', [signed_block]
    yield 'post', state

    check_proposer_slashing_effect(spec, pre_state, state, slashed_index)


@with_all_phases
@spec_state_test
def test_double_same_proposer_slashings_same_block(spec, state):
    proposer_slashing = get_valid_proposer_slashing(spec, state, signed_1=True, signed_2=True)
    slashed_index = proposer_slashing.signed_header_1.message.proposer_index
    assert not state.validators[slashed_index].slashed

    yield 'pre', state

    block = build_empty_block_for_next_slot(spec, state)
    block.body.proposer_slashings = [proposer_slashing, proposer_slashing]
    signed_block = state_transition_and_sign_block(spec, state, block, expect_fail=True)

    yield 'blocks', [signed_block]
    yield 'post', None


@with_all_phases
@spec_state_test
def test_double_similar_proposer_slashings_same_block(spec, state):
    slashed_index = spec.get_active_validator_indices(state, spec.get_current_epoch(state))[-1]

    # Same validator, but different slashable offences in the same block
    proposer_slashing_1 = get_valid_proposer_slashing(spec, state, random_root=b'\xaa' * 32,
                                                      slashed_index=slashed_index,
                                                      signed_1=True, signed_2=True)
    proposer_slashing_2 = get_valid_proposer_slashing(spec, state, random_root=b'\xbb' * 32,
                                                      slashed_index=slashed_index,
                                                      signed_1=True, signed_2=True)
    assert not state.validators[slashed_index].slashed

    yield 'pre', state

    block = build_empty_block_for_next_slot(spec, state)
    block.body.proposer_slashings = [proposer_slashing_1, proposer_slashing_2]
    signed_block = state_transition_and_sign_block(spec, state, block, expect_fail=True)

    yield 'blocks', [signed_block]
    yield 'post', None


@with_all_phases
@spec_state_test
def test_multiple_different_proposer_slashings_same_block(spec, state):
    pre_state = state.copy()

    num_slashings = 3
    proposer_slashings = []
    for i in range(num_slashings):
        slashed_index = spec.get_active_validator_indices(state, spec.get_current_epoch(state))[i]
        assert not state.validators[slashed_index].slashed

        proposer_slashing = get_valid_proposer_slashing(spec, state,
                                                        slashed_index=slashed_index,
                                                        signed_1=True, signed_2=True)
        proposer_slashings.append(proposer_slashing)

    yield 'pre', state

    #
    # Add to state via block transition
    #
    block = build_empty_block_for_next_slot(spec, state)
    block.body.proposer_slashings = proposer_slashings

    signed_block = state_transition_and_sign_block(spec, state, block)

    yield 'blocks', [signed_block]
    yield 'post', state

    for proposer_slashing in proposer_slashings:
        slashed_index = proposer_slashing.signed_header_1.message.proposer_index
        check_proposer_slashing_effect(spec, pre_state, state, slashed_index)


def check_attester_slashing_effect(spec, pre_state, state, slashed_indices):
    for slashed_index in slashed_indices:
        slashed_validator = state.validators[slashed_index]
        assert slashed_validator.slashed
        assert slashed_validator.exit_epoch < spec.FAR_FUTURE_EPOCH
        assert slashed_validator.withdrawable_epoch < spec.FAR_FUTURE_EPOCH
        # lost whistleblower reward
        assert get_balance(state, slashed_index) < get_balance(pre_state, slashed_index)

    proposer_index = spec.get_beacon_proposer_index(state)
    # gained whistleblower reward
    assert get_balance(state, proposer_index) > get_balance(pre_state, proposer_index)


@with_all_phases
@spec_state_test
def test_attester_slashing(spec, state):
    # copy for later balance lookups.
    pre_state = state.copy()

    attester_slashing = get_valid_attester_slashing(spec, state, signed_1=True, signed_2=True)
    slashed_indices = get_indexed_attestation_participants(spec, attester_slashing.attestation_1)

    assert not any(state.validators[i].slashed for i in slashed_indices)

    yield 'pre', state

    #
    # Add to state via block transition
    #
    block = build_empty_block_for_next_slot(spec, state)
    block.body.attester_slashings.append(attester_slashing)

    signed_block = state_transition_and_sign_block(spec, state, block)

    yield 'blocks', [signed_block]
    yield 'post', state

    check_attester_slashing_effect(spec, pre_state, state, slashed_indices)


@with_all_phases
@spec_state_test
def test_duplicate_attester_slashing(spec, state):
    if spec.MAX_ATTESTER_SLASHINGS < 2:
        return dump_skipping_message("Skip test if config cannot handle multiple AttesterSlashings per block")

    attester_slashing = get_valid_attester_slashing(spec, state, signed_1=True, signed_2=True)
    attester_slashings = [attester_slashing, attester_slashing.copy()]
    slashed_indices = get_indexed_attestation_participants(spec, attester_slashing.attestation_1)

    assert not any(state.validators[i].slashed for i in slashed_indices)

    yield 'pre', state

    #
    # Add to state via block transition
    #
    block = build_empty_block_for_next_slot(spec, state)
    block.body.attester_slashings = attester_slashings

    signed_block = state_transition_and_sign_block(spec, state, block, expect_fail=True)

    yield 'blocks', [signed_block]
    yield 'post', None


# All AttesterSlashing tests should be adopted for Phase 1 but helper support is not yet there

@with_all_phases
@spec_state_test
def test_multiple_attester_slashings_no_overlap(spec, state):
    if spec.MAX_ATTESTER_SLASHINGS < 2:
        return dump_skipping_message("Skip test if config cannot handle multiple AttesterSlashings per block")

    # copy for later balance lookups.
    pre_state = state.copy()

    full_indices = spec.get_active_validator_indices(state, spec.get_current_epoch(state))[:8]
    half_length = len(full_indices) // 2

    attester_slashing_1 = get_valid_attester_slashing_by_indices(
        spec, state,
        full_indices[:half_length], signed_1=True, signed_2=True,
    )
    attester_slashing_2 = get_valid_attester_slashing_by_indices(
        spec, state,
        full_indices[half_length:], signed_1=True, signed_2=True,
    )
    attester_slashings = [attester_slashing_1, attester_slashing_2]

    assert not any(state.validators[i].slashed for i in full_indices)

    yield 'pre', state

    #
    # Add to state via block transition
    #
    block = build_empty_block_for_next_slot(spec, state)
    block.body.attester_slashings = attester_slashings

    signed_block = state_transition_and_sign_block(spec, state, block)

    yield 'blocks', [signed_block]
    yield 'post', state

    check_attester_slashing_effect(spec, pre_state, state, full_indices)


@with_all_phases
@spec_state_test
def test_multiple_attester_slashings_partial_overlap(spec, state):
    if spec.MAX_ATTESTER_SLASHINGS < 2:
        return dump_skipping_message("Skip test if config cannot handle multiple AttesterSlashings per block")

    # copy for later balance lookups.
    pre_state = state.copy()

    full_indices = spec.get_active_validator_indices(state, spec.get_current_epoch(state))[:8]
    one_third_length = len(full_indices) // 3

    attester_slashing_1 = get_valid_attester_slashing_by_indices(
        spec, state,
        full_indices[:one_third_length * 2], signed_1=True, signed_2=True,
    )
    attester_slashing_2 = get_valid_attester_slashing_by_indices(
        spec, state,
        full_indices[one_third_length:], signed_1=True, signed_2=True,
    )
    attester_slashings = [attester_slashing_1, attester_slashing_2]

    assert not any(state.validators[i].slashed for i in full_indices)

    yield 'pre', state

    #
    # Add to state via block transition
    #
    block = build_empty_block_for_next_slot(spec, state)
    block.body.attester_slashings = attester_slashings

    signed_block = state_transition_and_sign_block(spec, state, block)

    yield 'blocks', [signed_block]
    yield 'post', state

    check_attester_slashing_effect(spec, pre_state, state, full_indices)


@with_all_phases
@spec_state_test
def test_proposer_after_inactive_index(spec, state):
    # disable some low validator index to check after for
    inactive_index = 10
    state.validators[inactive_index].exit_epoch = spec.get_current_epoch(state)

    # skip forward, get brand new proposers
    next_epoch_via_block(spec, state)
    next_epoch_via_block(spec, state)
    while True:
        proposer_index = spec.get_beacon_proposer_index(state)
        if proposer_index > inactive_index:
            # found a proposer that has a higher index than a disabled validator
            yield 'pre', state
            # test if the proposer can be recognized correctly after the inactive validator
            signed_block = state_transition_and_sign_block(spec, state, build_empty_block_for_next_slot(spec, state))
            yield 'blocks', [signed_block]
            yield 'post', state
            break
        next_slot(spec, state)


@with_all_phases
@spec_state_test
def test_high_proposer_index(spec, state):
    # disable a good amount of validators to make the active count lower, for a faster test
    current_epoch = spec.get_current_epoch(state)
    for i in range(len(state.validators) // 3):
        state.validators[i].exit_epoch = current_epoch

    # skip forward, get brand new proposers
    state.slot = spec.SLOTS_PER_EPOCH * 2
    block = build_empty_block_for_next_slot(spec, state)
    state_transition_and_sign_block(spec, state, block)

    active_count = len(spec.get_active_validator_indices(state, current_epoch))
    while True:
        proposer_index = spec.get_beacon_proposer_index(state)
        if proposer_index >= active_count:
            # found a proposer that has a higher index than the active validator count
            yield 'pre', state
            # test if the proposer can be recognized correctly, even while it has a high index.
            signed_block = state_transition_and_sign_block(spec, state, build_empty_block_for_next_slot(spec, state))
            yield 'blocks', [signed_block]
            yield 'post', state
            break
        next_slot(spec, state)


@with_all_phases
@spec_state_test
def test_expected_deposit_in_block(spec, state):
    # Make the state expect a deposit, then don't provide it.
    state.eth1_data.deposit_count += 1
    yield 'pre', state

    block = build_empty_block_for_next_slot(spec, state)
    signed_block = state_transition_and_sign_block(spec, state, block, expect_fail=True)

    yield 'blocks', [signed_block]
    yield 'post', None


@with_all_phases
@spec_state_test
def test_deposit_in_block(spec, state):
    initial_registry_len = len(state.validators)
    initial_balances_len = len(state.balances)

    validator_index = len(state.validators)
    amount = spec.MAX_EFFECTIVE_BALANCE
    deposit = prepare_state_and_deposit(spec, state, validator_index, amount, signed=True)

    yield 'pre', state

    block = build_empty_block_for_next_slot(spec, state)
    block.body.deposits.append(deposit)
    signed_block = state_transition_and_sign_block(spec, state, block)

    yield 'blocks', [signed_block]
    yield 'post', state

    assert len(state.validators) == initial_registry_len + 1
    assert len(state.balances) == initial_balances_len + 1
    assert get_balance(state, validator_index) == spec.MAX_EFFECTIVE_BALANCE
    assert state.validators[validator_index].pubkey == pubkeys[validator_index]


@with_all_phases
@spec_state_test
def test_deposit_top_up(spec, state):
    validator_index = 0
    amount = spec.MAX_EFFECTIVE_BALANCE // 4
    deposit = prepare_state_and_deposit(spec, state, validator_index, amount)

    initial_registry_len = len(state.validators)
    initial_balances_len = len(state.balances)
    validator_pre_balance = get_balance(state, validator_index)

    yield 'pre', state

    block = build_empty_block_for_next_slot(spec, state)
    block.body.deposits.append(deposit)

    signed_block = state_transition_and_sign_block(spec, state, block)

    yield 'blocks', [signed_block]
    yield 'post', state

    assert len(state.validators) == initial_registry_len
    assert len(state.balances) == initial_balances_len
    assert get_balance(state, validator_index) == validator_pre_balance + amount


@with_all_phases
@spec_state_test
def test_attestation(spec, state):
    next_epoch(spec, state)

    yield 'pre', state

    attestation_block = build_empty_block(spec, state, state.slot + spec.MIN_ATTESTATION_INCLUSION_DELAY)

    index = 0
    if spec.fork == PHASE1:
        shard = spec.compute_shard_from_committee_index(state, index, state.slot)
        shard_transition = get_shard_transition_of_committee(spec, state, index)
        attestation_block.body.shard_transitions[shard] = shard_transition
    else:
        shard_transition = None

    attestation = get_valid_attestation(
        spec, state, shard_transition=shard_transition, index=index, signed=True, on_time=True
    )

    # Add to state via block transition
    pre_current_attestations_len = len(state.current_epoch_attestations)
    attestation_block.body.attestations.append(attestation)
    signed_attestation_block = state_transition_and_sign_block(spec, state, attestation_block)

    assert len(state.current_epoch_attestations) == pre_current_attestations_len + 1

    # Epoch transition should move to previous_epoch_attestations
    pre_current_attestations_root = spec.hash_tree_root(state.current_epoch_attestations)

    epoch_block = build_empty_block(spec, state, state.slot + spec.SLOTS_PER_EPOCH)
    signed_epoch_block = state_transition_and_sign_block(spec, state, epoch_block)

    yield 'blocks', [signed_attestation_block, signed_epoch_block]
    yield 'post', state

    assert len(state.current_epoch_attestations) == 0
    assert spec.hash_tree_root(state.previous_epoch_attestations) == pre_current_attestations_root


def prepare_signed_exits(spec, state, indices):
    domain = spec.get_domain(state, spec.DOMAIN_VOLUNTARY_EXIT)

    def create_signed_exit(index):
        exit = spec.VoluntaryExit(
            epoch=spec.get_current_epoch(state),
            validator_index=index,
        )
        signing_root = spec.compute_signing_root(exit, domain)
        return spec.SignedVoluntaryExit(message=exit, signature=bls.Sign(privkeys[index], signing_root))

    return [create_signed_exit(index) for index in indices]


# In phase1 a committee is computed for SHARD_COMMITTEE_PERIOD slots ago,
# exceeding the minimal-config randao mixes memory size.
# Applies to all voluntary-exit sanity block tests.

@with_all_phases
@spec_state_test
@disable_process_reveal_deadlines
def test_voluntary_exit(spec, state):
    validator_index = spec.get_active_validator_indices(state, spec.get_current_epoch(state))[-1]

    # move state forward SHARD_COMMITTEE_PERIOD epochs to allow for exit
    state.slot += spec.SHARD_COMMITTEE_PERIOD * spec.SLOTS_PER_EPOCH

    signed_exits = prepare_signed_exits(spec, state, [validator_index])
    yield 'pre', state

    # Add to state via block transition
    initiate_exit_block = build_empty_block_for_next_slot(spec, state)
    initiate_exit_block.body.voluntary_exits = signed_exits
    signed_initiate_exit_block = state_transition_and_sign_block(spec, state, initiate_exit_block)

    assert state.validators[validator_index].exit_epoch < spec.FAR_FUTURE_EPOCH

    # Process within epoch transition
    exit_block = build_empty_block(spec, state, state.slot + spec.SLOTS_PER_EPOCH)
    signed_exit_block = state_transition_and_sign_block(spec, state, exit_block)

    yield 'blocks', [signed_initiate_exit_block, signed_exit_block]
    yield 'post', state

    assert state.validators[validator_index].exit_epoch < spec.FAR_FUTURE_EPOCH


@with_all_phases
@spec_state_test
def test_double_validator_exit_same_block(spec, state):
    validator_index = spec.get_active_validator_indices(state, spec.get_current_epoch(state))[-1]

    # move state forward SHARD_COMMITTEE_PERIOD epochs to allow for exit
    state.slot += spec.SHARD_COMMITTEE_PERIOD * spec.SLOTS_PER_EPOCH

    # Same index tries to exit twice, but should only be able to do so once.
    signed_exits = prepare_signed_exits(spec, state, [validator_index, validator_index])
    yield 'pre', state

    # Add to state via block transition
    initiate_exit_block = build_empty_block_for_next_slot(spec, state)
    initiate_exit_block.body.voluntary_exits = signed_exits
    signed_initiate_exit_block = state_transition_and_sign_block(spec, state, initiate_exit_block, expect_fail=True)

    yield 'blocks', [signed_initiate_exit_block]
    yield 'post', None


@with_all_phases
@spec_state_test
@disable_process_reveal_deadlines
def test_multiple_different_validator_exits_same_block(spec, state):
    validator_indices = [
        spec.get_active_validator_indices(state, spec.get_current_epoch(state))[i]
        for i in range(3)
    ]
    # move state forward SHARD_COMMITTEE_PERIOD epochs to allow for exit
    state.slot += spec.SHARD_COMMITTEE_PERIOD * spec.SLOTS_PER_EPOCH

    signed_exits = prepare_signed_exits(spec, state, validator_indices)
    yield 'pre', state

    # Add to state via block transition
    initiate_exit_block = build_empty_block_for_next_slot(spec, state)
    initiate_exit_block.body.voluntary_exits = signed_exits
    signed_initiate_exit_block = state_transition_and_sign_block(spec, state, initiate_exit_block)

    for index in validator_indices:
        assert state.validators[index].exit_epoch < spec.FAR_FUTURE_EPOCH

    # Process within epoch transition
    exit_block = build_empty_block(spec, state, state.slot + spec.SLOTS_PER_EPOCH)
    signed_exit_block = state_transition_and_sign_block(spec, state, exit_block)

    yield 'blocks', [signed_initiate_exit_block, signed_exit_block]
    yield 'post', state

    for index in validator_indices:
        assert state.validators[index].exit_epoch < spec.FAR_FUTURE_EPOCH


@with_all_phases
@spec_state_test
def test_balance_driven_status_transitions(spec, state):
    current_epoch = spec.get_current_epoch(state)
    validator_index = spec.get_active_validator_indices(state, current_epoch)[-1]

    assert state.validators[validator_index].exit_epoch == spec.FAR_FUTURE_EPOCH

    # set validator balance to below ejection threshold
    state.validators[validator_index].effective_balance = spec.EJECTION_BALANCE

    yield 'pre', state

    # trigger epoch transition
    block = build_empty_block(spec, state, state.slot + spec.SLOTS_PER_EPOCH)
    signed_block = state_transition_and_sign_block(spec, state, block)

    yield 'blocks', [signed_block]
    yield 'post', state

    assert state.validators[validator_index].exit_epoch < spec.FAR_FUTURE_EPOCH


@with_all_phases
@spec_state_test
def test_historical_batch(spec, state):
    state.slot += spec.SLOTS_PER_HISTORICAL_ROOT - (state.slot % spec.SLOTS_PER_HISTORICAL_ROOT) - 1
    pre_historical_roots_len = len(state.historical_roots)

    yield 'pre', state

    block = build_empty_block_for_next_slot(spec, state)
    signed_block = state_transition_and_sign_block(spec, state, block)

    yield 'blocks', [signed_block]
    yield 'post', state

    assert state.slot == block.slot
    assert spec.get_current_epoch(state) % (spec.SLOTS_PER_HISTORICAL_ROOT // spec.SLOTS_PER_EPOCH) == 0
    assert len(state.historical_roots) == pre_historical_roots_len + 1


@with_all_phases
@spec_state_test
def test_eth1_data_votes_consensus(spec, state):
    if spec.EPOCHS_PER_ETH1_VOTING_PERIOD > 2:
        return dump_skipping_message("Skip test if config with longer `EPOCHS_PER_ETH1_VOTING_PERIOD` for saving time."
                                     " Minimal config suffice to cover the target-of-test.")

    voting_period_slots = spec.EPOCHS_PER_ETH1_VOTING_PERIOD * spec.SLOTS_PER_EPOCH

    offset_block = build_empty_block(spec, state, slot=voting_period_slots - 1)
    state_transition_and_sign_block(spec, state, offset_block)
    yield 'pre', state

    a = b'\xaa' * 32
    b = b'\xbb' * 32
    c = b'\xcc' * 32

    blocks = []

    for i in range(0, voting_period_slots):
        block = build_empty_block_for_next_slot(spec, state)
        # wait for over 50% for A, then start voting B
        block.body.eth1_data.block_hash = b if i * 2 > voting_period_slots else a
        signed_block = state_transition_and_sign_block(spec, state, block)
        blocks.append(signed_block)

    assert len(state.eth1_data_votes) == voting_period_slots
    assert state.eth1_data.block_hash == a

    # transition to next eth1 voting period
    block = build_empty_block_for_next_slot(spec, state)
    block.body.eth1_data.block_hash = c
    signed_block = state_transition_and_sign_block(spec, state, block)
    blocks.append(signed_block)

    yield 'blocks', blocks
    yield 'post', state

    assert state.eth1_data.block_hash == a
    assert state.slot % voting_period_slots == 0
    assert len(state.eth1_data_votes) == 1
    assert state.eth1_data_votes[0].block_hash == c


@with_all_phases
@spec_state_test
def test_eth1_data_votes_no_consensus(spec, state):
    if spec.EPOCHS_PER_ETH1_VOTING_PERIOD > 2:
        return dump_skipping_message("Skip test if config with longer `EPOCHS_PER_ETH1_VOTING_PERIOD` for saving time."
                                     " Minimal config suffice to cover the target-of-test.")

    voting_period_slots = spec.EPOCHS_PER_ETH1_VOTING_PERIOD * spec.SLOTS_PER_EPOCH

    pre_eth1_hash = state.eth1_data.block_hash

    offset_block = build_empty_block(spec, state, slot=voting_period_slots - 1)
    state_transition_and_sign_block(spec, state, offset_block)
    yield 'pre', state

    a = b'\xaa' * 32
    b = b'\xbb' * 32

    blocks = []

    for i in range(0, voting_period_slots):
        block = build_empty_block_for_next_slot(spec, state)
        # wait for precisely 50% for A, then start voting B for other 50%
        block.body.eth1_data.block_hash = b if i * 2 >= voting_period_slots else a
        signed_block = state_transition_and_sign_block(spec, state, block)
        blocks.append(signed_block)

    assert len(state.eth1_data_votes) == voting_period_slots
    assert state.eth1_data.block_hash == pre_eth1_hash

    yield 'blocks', blocks
    yield 'post', state<|MERGE_RESOLUTION|>--- conflicted
+++ resolved
@@ -22,15 +22,12 @@
 
 from eth2spec.test.context import (
     PHASE0, PHASE1,
-<<<<<<< HEAD
-    spec_state_test, with_all_phases, expect_assertion_error, always_bls, with_phases, dump_skipping_message,
+    spec_test, spec_state_test, dump_skipping_message,
+    with_phases, with_all_phases, single_phase,
+    expect_assertion_error, always_bls,
     disable_process_reveal_deadlines,
-=======
-    spec_test,
-    spec_state_test, with_all_phases, expect_assertion_error, always_bls, with_phases,
-    with_custom_state, single_phase,
+    with_custom_state,
     large_validator_set,
->>>>>>> 5a7f4ed3
 )
 
 
