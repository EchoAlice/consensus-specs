--- conflicted
+++ resolved
@@ -18,24 +18,16 @@
     spec.on_attestation(store, attestation)
 
     sample_index = indexed_attestation.attesting_indices[0]
-<<<<<<< HEAD
-    if spec.fork == PHASE0:
+    if spec.fork in (PHASE0, LIGHTCLIENT_PATCH):
         latest_message_node_key = spec.get_block_slot_key(
             attestation.data.beacon_block_root, attestation.data.slot)
-=======
-    if spec.fork in (PHASE0, LIGHTCLIENT_PATCH):
->>>>>>> 0fd0db1f
         latest_message = spec.LatestMessage(
             slot=attestation.data.slot,
             root=latest_message_node_key,
         )
-<<<<<<< HEAD
-    else:
+    elif spec.fork == PHASE1:
         latest_message_node_key = spec.get_block_slot_key(
             attestation.data.beacon_block_root, attestation.data.slot)
-=======
-    elif spec.fork == PHASE1:
->>>>>>> 0fd0db1f
         latest_message = spec.LatestMessage(
             slot=attestation.data.slot,
             root=latest_message_node_key,
