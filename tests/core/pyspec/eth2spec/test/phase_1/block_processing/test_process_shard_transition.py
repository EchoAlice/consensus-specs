from eth2spec.test.context import (
    PHASE0,
    with_all_phases_except,
    spec_state_test,
)
from eth2spec.test.helpers.attestations import get_valid_on_time_attestation
from eth2spec.test.helpers.shard_transitions import run_shard_transitions_processing
from eth2spec.test.helpers.shard_block import (
    build_shard_block,
    get_shard_transitions,
)
from eth2spec.test.helpers.state import transition_to, transition_to_valid_shard_slot, next_slot


def run_basic_crosslink_tests(spec, state, target_len_offset_slot, valid=True):
    state = transition_to_valid_shard_slot(spec, state)
    committee_index = spec.CommitteeIndex(0)
<<<<<<< HEAD
    shard_slot = state.slot + target_len_offset_slot - 1
    shard = spec.compute_shard_from_committee_index(state, committee_index, shard_slot)
    assert state.shard_states[shard].slot == init_slot - 1
=======
    shard = spec.compute_shard_from_committee_index(state, committee_index, state.slot + target_len_offset_slot - 1)
    assert state.shard_states[shard].slot == state.slot - 1
    transition_to(spec, state, state.slot + target_len_offset_slot)
    assert state.shard_states[shard].slot == state.slot - target_len_offset_slot - 1
>>>>>>> f279e302

    # Create SignedShardBlock
    body = b'\x56' * spec.MAX_SHARD_BLOCK_SIZE
    shard_block = build_shard_block(spec, state, shard, body=body, slot=state.slot, signed=True)
    shard_blocks = [shard_block]
<<<<<<< HEAD

    # Transition state latest shard slot
    transition_to(spec, state, shard_slot)
    # Create a shard_transitions that would be included at beacon block `state.slot + target_len_offset_slot`
    shard_transitions = build_shard_transitions_till_slot(
        spec,
        state,
        shard_blocks={shard: shard_blocks},
        on_time_slot=init_slot + target_len_offset_slot,
=======
    shard_transitions = get_shard_transitions(
        spec,
        state,
        shard_blocks={shard: shard_blocks},
>>>>>>> f279e302
    )
    shard_transition = shard_transitions[shard]
    attestation = get_valid_on_time_attestation(
        spec,
        state,
        index=committee_index,
<<<<<<< HEAD
        on_time_slot=init_slot + target_len_offset_slot,
=======
>>>>>>> f279e302
        shard_transition=shard_transition,
        signed=False,
    )
    next_slot(spec, state)
    pre_gasprice = state.shard_states[shard].gasprice
<<<<<<< HEAD

    transition_to(spec, state, init_slot + target_len_offset_slot)
=======
>>>>>>> f279e302
    pre_shard_state = state.shard_states[shard]
    yield from run_shard_transitions_processing(spec, state, shard_transitions, [attestation], valid=valid)

    if valid:
        shard_state = state.shard_states[shard]
        assert shard_state != pre_shard_state
        assert shard_state == shard_transition.shard_states[len(shard_transition.shard_states) - 1]
        assert shard_state.latest_block_root == shard_block.message.hash_tree_root()
        if target_len_offset_slot == 1:
            assert shard_state.gasprice > pre_gasprice


@with_all_phases_except([PHASE0])
@spec_state_test
def test_basic_crosslinks(spec, state):
    # NOTE: this test is only for full crosslink (minimal config), not for mainnet
    yield from run_basic_crosslink_tests(spec, state, target_len_offset_slot=1, valid=True)


@with_all_phases_except([PHASE0])
@spec_state_test
def test_multiple_offset_slots(spec, state):
    # NOTE: this test is only for full crosslink (minimal config), not for mainnet
    yield from run_basic_crosslink_tests(spec, state, target_len_offset_slot=2, valid=True)<|MERGE_RESOLUTION|>--- conflicted
+++ resolved
@@ -15,57 +15,36 @@
 def run_basic_crosslink_tests(spec, state, target_len_offset_slot, valid=True):
     state = transition_to_valid_shard_slot(spec, state)
     committee_index = spec.CommitteeIndex(0)
-<<<<<<< HEAD
+    init_slot = state.slot
     shard_slot = state.slot + target_len_offset_slot - 1
     shard = spec.compute_shard_from_committee_index(state, committee_index, shard_slot)
     assert state.shard_states[shard].slot == init_slot - 1
-=======
-    shard = spec.compute_shard_from_committee_index(state, committee_index, state.slot + target_len_offset_slot - 1)
-    assert state.shard_states[shard].slot == state.slot - 1
-    transition_to(spec, state, state.slot + target_len_offset_slot)
-    assert state.shard_states[shard].slot == state.slot - target_len_offset_slot - 1
->>>>>>> f279e302
 
     # Create SignedShardBlock
     body = b'\x56' * spec.MAX_SHARD_BLOCK_SIZE
     shard_block = build_shard_block(spec, state, shard, body=body, slot=state.slot, signed=True)
     shard_blocks = [shard_block]
-<<<<<<< HEAD
 
     # Transition state latest shard slot
     transition_to(spec, state, shard_slot)
     # Create a shard_transitions that would be included at beacon block `state.slot + target_len_offset_slot`
-    shard_transitions = build_shard_transitions_till_slot(
-        spec,
-        state,
-        shard_blocks={shard: shard_blocks},
-        on_time_slot=init_slot + target_len_offset_slot,
-=======
     shard_transitions = get_shard_transitions(
         spec,
         state,
         shard_blocks={shard: shard_blocks},
->>>>>>> f279e302
     )
     shard_transition = shard_transitions[shard]
     attestation = get_valid_on_time_attestation(
         spec,
         state,
         index=committee_index,
-<<<<<<< HEAD
-        on_time_slot=init_slot + target_len_offset_slot,
-=======
->>>>>>> f279e302
         shard_transition=shard_transition,
         signed=False,
     )
     next_slot(spec, state)
     pre_gasprice = state.shard_states[shard].gasprice
-<<<<<<< HEAD
 
     transition_to(spec, state, init_slot + target_len_offset_slot)
-=======
->>>>>>> f279e302
     pre_shard_state = state.shard_states[shard]
     yield from run_shard_transitions_processing(spec, state, shard_transitions, [attestation], valid=valid)
 
