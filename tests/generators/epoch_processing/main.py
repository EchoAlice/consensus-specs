from typing import Iterable

<<<<<<< HEAD
from eth2spec.phase0 import spec as spec_phase0
from eth2spec.phase1 import spec as spec_phase1
from eth2spec.test.phase0.epoch_processing import (
    test_process_justification_and_finalization,
    test_process_rewards_and_penalties,
    test_process_registry_updates,
    test_process_slashings,
    test_process_eth1_data_votes_updates,
    test_process_effective_balances_updates,
    test_process_slashings_updates,
    test_process_randao_mixes_updates,
    test_process_historical_roots_updates,
    test_process_participation_record_updates,
)
=======
>>>>>>> c7719641
from gen_base import gen_runner, gen_typing
from gen_from_tests.gen import generate_from_tests
from importlib import reload, import_module
from eth2spec.config import config_util
from eth2spec.phase0 import spec as spec_phase0
from eth2spec.phase1 import spec as spec_phase1
from eth2spec.test.context import PHASE0, PHASE1
from eth2spec.utils import bls


def create_provider(fork_name: str, handler_name: str,
                    tests_src_mod_name: str, config_name: str) -> gen_typing.TestProvider:
    def prepare_fn(configs_path: str) -> str:
        config_util.prepare_config(configs_path, config_name)
        reload(spec_phase0)
        reload(spec_phase1)
        bls.use_milagro()
        return config_name

    def cases_fn() -> Iterable[gen_typing.TestCase]:
        tests_src = import_module(tests_src_mod_name)
        return generate_from_tests(
            runner_name='epoch_processing',
            handler_name=handler_name,
            src=tests_src,
            fork_name=fork_name,
        )

    return gen_typing.TestProvider(prepare=prepare_fn, make_cases=cases_fn)


if __name__ == "__main__":
<<<<<<< HEAD
    gen_runner.run_generator("epoch_processing", [
        create_provider('justification_and_finalization', test_process_justification_and_finalization, 'minimal'),
        create_provider('justification_and_finalization', test_process_justification_and_finalization, 'mainnet'),
        create_provider('rewards_and_penalties', test_process_rewards_and_penalties, 'minimal'),
        # runs full epochs filled with data, with uncached ssz. Disabled for now.
        # create_provider('rewards_and_penalties', test_process_rewards_and_penalties, 'mainnet'),
        create_provider('registry_updates', test_process_registry_updates, 'minimal'),
        create_provider('registry_updates', test_process_registry_updates, 'mainnet'),
        create_provider('slashings', test_process_slashings, 'minimal'),
        create_provider('slashings', test_process_slashings, 'mainnet'),
        create_provider('eth1_data_votes_updates', test_process_eth1_data_votes_updates, 'minimal'),
        create_provider('eth1_data_votes_updates', test_process_eth1_data_votes_updates, 'mainnet'),
        create_provider('effective_balances_updates', test_process_effective_balances_updates, 'minimal'),
        create_provider('effective_balances_updates', test_process_effective_balances_updates, 'mainnet'),
        create_provider('slashings_updates', test_process_slashings_updates, 'minimal'),
        create_provider('slashings_updates', test_process_slashings_updates, 'mainnet'),
        create_provider('randao_mixes_updates', test_process_randao_mixes_updates, 'minimal'),
        create_provider('randao_mixes_updates', test_process_randao_mixes_updates, 'mainnet'),
        create_provider('historical_roots_updates', test_process_historical_roots_updates, 'minimal'),
        create_provider('historical_roots_updates', test_process_historical_roots_updates, 'mainnet'),
        create_provider('participation_record_updates', test_process_participation_record_updates, 'minimal'),
        create_provider('participation_record_updates', test_process_participation_record_updates, 'mainnet'),
=======
    phase_0_mods = {key: 'eth2spec.test.phase0.epoch_processing.test_process_' + key for key in [
        'final_updates',
        'justification_and_finalization',
        'registry_updates',
        'rewards_and_penalties',
        'slashings',
    ]}
    phase_1_mods = {**{key: 'eth2spec.test.phase1.epoch_processing.test_process_' + key for key in [
        'challenge_deadlines',
        'custody_final_updates',
        'reveal_deadlines',
    ]}, **phase_0_mods}  # also run the previous phase 0 tests (but against phase 1 spec)

    gen_runner.run_generator(f"epoch_processing", [
        create_provider(PHASE0, key, mod_name, 'minimal') for key, mod_name in phase_0_mods.items()
    ])
    gen_runner.run_generator(f"epoch_processing", [
        create_provider(PHASE0, key, mod_name, 'mainnet') for key, mod_name in phase_0_mods.items()
    ])
    gen_runner.run_generator(f"epoch_processing", [
        create_provider(PHASE1, key, mod_name, 'minimal') for key, mod_name in phase_1_mods.items()
    ])
    gen_runner.run_generator(f"epoch_processing", [
        create_provider(PHASE1, key, mod_name, 'mainnet') for key, mod_name in phase_1_mods.items()
>>>>>>> c7719641
    ])<|MERGE_RESOLUTION|>--- conflicted
+++ resolved
@@ -1,28 +1,11 @@
 from typing import Iterable
 
-<<<<<<< HEAD
 from eth2spec.phase0 import spec as spec_phase0
 from eth2spec.phase1 import spec as spec_phase1
-from eth2spec.test.phase0.epoch_processing import (
-    test_process_justification_and_finalization,
-    test_process_rewards_and_penalties,
-    test_process_registry_updates,
-    test_process_slashings,
-    test_process_eth1_data_votes_updates,
-    test_process_effective_balances_updates,
-    test_process_slashings_updates,
-    test_process_randao_mixes_updates,
-    test_process_historical_roots_updates,
-    test_process_participation_record_updates,
-)
-=======
->>>>>>> c7719641
 from gen_base import gen_runner, gen_typing
 from gen_from_tests.gen import generate_from_tests
 from importlib import reload, import_module
 from eth2spec.config import config_util
-from eth2spec.phase0 import spec as spec_phase0
-from eth2spec.phase1 import spec as spec_phase1
 from eth2spec.test.context import PHASE0, PHASE1
 from eth2spec.utils import bls
 
@@ -49,36 +32,17 @@
 
 
 if __name__ == "__main__":
-<<<<<<< HEAD
-    gen_runner.run_generator("epoch_processing", [
-        create_provider('justification_and_finalization', test_process_justification_and_finalization, 'minimal'),
-        create_provider('justification_and_finalization', test_process_justification_and_finalization, 'mainnet'),
-        create_provider('rewards_and_penalties', test_process_rewards_and_penalties, 'minimal'),
-        # runs full epochs filled with data, with uncached ssz. Disabled for now.
-        # create_provider('rewards_and_penalties', test_process_rewards_and_penalties, 'mainnet'),
-        create_provider('registry_updates', test_process_registry_updates, 'minimal'),
-        create_provider('registry_updates', test_process_registry_updates, 'mainnet'),
-        create_provider('slashings', test_process_slashings, 'minimal'),
-        create_provider('slashings', test_process_slashings, 'mainnet'),
-        create_provider('eth1_data_votes_updates', test_process_eth1_data_votes_updates, 'minimal'),
-        create_provider('eth1_data_votes_updates', test_process_eth1_data_votes_updates, 'mainnet'),
-        create_provider('effective_balances_updates', test_process_effective_balances_updates, 'minimal'),
-        create_provider('effective_balances_updates', test_process_effective_balances_updates, 'mainnet'),
-        create_provider('slashings_updates', test_process_slashings_updates, 'minimal'),
-        create_provider('slashings_updates', test_process_slashings_updates, 'mainnet'),
-        create_provider('randao_mixes_updates', test_process_randao_mixes_updates, 'minimal'),
-        create_provider('randao_mixes_updates', test_process_randao_mixes_updates, 'mainnet'),
-        create_provider('historical_roots_updates', test_process_historical_roots_updates, 'minimal'),
-        create_provider('historical_roots_updates', test_process_historical_roots_updates, 'mainnet'),
-        create_provider('participation_record_updates', test_process_participation_record_updates, 'minimal'),
-        create_provider('participation_record_updates', test_process_participation_record_updates, 'mainnet'),
-=======
     phase_0_mods = {key: 'eth2spec.test.phase0.epoch_processing.test_process_' + key for key in [
-        'final_updates',
         'justification_and_finalization',
+        'rewards_and_penalties',
         'registry_updates',
-        'rewards_and_penalties',
         'slashings',
+        'eth1_data_votes_updates',
+        'effective_balances_updates',
+        'slashings_updates',
+        'randao_mixes_updates',
+        'historical_roots_updates',
+        'participation_record_updates',
     ]}
     phase_1_mods = {**{key: 'eth2spec.test.phase1.epoch_processing.test_process_' + key for key in [
         'challenge_deadlines',
@@ -97,5 +61,4 @@
     ])
     gen_runner.run_generator(f"epoch_processing", [
         create_provider(PHASE1, key, mod_name, 'mainnet') for key, mod_name in phase_1_mods.items()
->>>>>>> c7719641
     ])