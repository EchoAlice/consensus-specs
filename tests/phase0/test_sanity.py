--- conflicted
+++ resolved
@@ -216,47 +216,7 @@
 
 def test_attestation(state):
     test_state = deepcopy(state)
-<<<<<<< HEAD
-    slot = state.slot
-    shard = state.current_shuffling_start_shard
-    attestation_data = build_attestation_data(state, slot, shard)
-
-    crosslink_committees = get_crosslink_committees_at_slot(state, slot)
-    crosslink_committee = [committee for committee, _shard in crosslink_committees if _shard == attestation_data.shard][0]
-
-    # Select the first validator to be the attester
-    participants = [crosslink_committee[0]]
-    aggregation_bitfield_length = (len(crosslink_committee) + 7) // 8
-    custody_bitfield_length = (len(participants) + 7) // 8
-    aggregation_bitfield = b'\x01' + b'\x00' * (aggregation_bitfield_length - 1)
-    custody_bitfield = b'\x00' * custody_bitfield_length
-    attestation = Attestation(
-        aggregation_bitfield=aggregation_bitfield,
-        data=attestation_data,
-        custody_bitfield=custody_bitfield,
-        aggregate_signature=EMPTY_SIGNATURE,
-    )
-
-    validator_index = participants[0]
-    privkey = privkeys[validator_index]
-
-    message_hash = AttestationDataAndCustodyBit(
-        data=attestation.data,
-        custody_bit=0b0,
-    ).hash_tree_root()
-
-    attestation.aggregation_signature = bls.sign(
-        message_hash=message_hash,
-        privkey=privkey,
-        domain=get_domain(
-            fork=test_state.fork,
-            epoch=get_current_epoch(test_state),
-            domain_type=spec.DOMAIN_ATTESTATION,
-        )
-    )
-=======
     attestation = get_valid_attestation(state)
->>>>>>> 8550d759
 
     #
     # Add to state via block transition
